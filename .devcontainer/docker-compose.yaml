version: '3'
services:
  langchain:
    build:
      dockerfile: libs/langchain/dev.Dockerfile
      context: ..
    volumes:
<<<<<<< HEAD
      # Update this to wherever you want VS Code to mount the folder of your project
=======
   # Update this to wherever you want VS Code to mount the folder of your project
>>>>>>> 4c97a9ee
      - ..:/workspaces/langchain:cached
    networks:
      - langchain-network
  #   environment:
  #     MONGO_ROOT_USERNAME: root
  #     MONGO_ROOT_PASSWORD: example123
  #   depends_on:
  #     - mongo   
  # mongo:
  #   image: mongo
  #   restart: unless-stopped
  #   environment:
  #     MONGO_INITDB_ROOT_USERNAME: root
  #     MONGO_INITDB_ROOT_PASSWORD: example123
  #   ports:
  #     - "27017:27017"
  #   networks:
  #     - langchain-network

networks:
  langchain-network:
    driver: bridge<|MERGE_RESOLUTION|>--- conflicted
+++ resolved
@@ -5,12 +5,8 @@
       dockerfile: libs/langchain/dev.Dockerfile
       context: ..
     volumes:
-<<<<<<< HEAD
       # Update this to wherever you want VS Code to mount the folder of your project
-=======
-   # Update this to wherever you want VS Code to mount the folder of your project
->>>>>>> 4c97a9ee
-      - ..:/workspaces/langchain:cached
+      - ..:/workspaces/langchain/langchain:cached
     networks:
       - langchain-network
   #   environment:
