--- conflicted
+++ resolved
@@ -256,18 +256,6 @@
 Для работы с `GigaChatEmbeddings` используются те же авторизационные данные, что и при [работе с модулем GigaChat](#авторизация-запросов-к-gigachat).
 
 Подробнее о работе с эмбеддингами и использовании их при реализации RAG-методики — в разделе [Ответы на вопросы с помощью RAG](/docs/docs/use_cases/question_answering/index.ipynb).
-
-<<<<<<< HEAD
-=======
-<!--
-## Работа с эмбеддингами
-
-Сейчас генерация эмбеддингов с помощью GigaChat недоступна.
-В качестве временного решения вы можете использовать любые доступные эмбеддинги, например, OpenAIEmbeddings.
-
-Вы также можете [использовать локальные эмбеддинги](docs/docs/modules/chains/how_to/retrieve.ipynb).
--->
->>>>>>> c0b55a83
 
 ## Устранение проблем
 
