--- conflicted
+++ resolved
@@ -15,11 +15,7 @@
    "metadata": {},
    "outputs": [],
    "source": [
-<<<<<<< HEAD
-    "# !pip install duckduckgo-search"
-=======
-    "%pip install --upgrade --quiet  langchain langchain-openai duckduckgo-search"
->>>>>>> 611f18c9
+    "%pip install --upgrade --quiet  gigachain langchain-openai duckduckgo-search"
    ]
   },
   {
@@ -29,11 +25,8 @@
    "metadata": {},
    "outputs": [],
    "source": [
-<<<<<<< HEAD
     "from langchain.chat_models import GigaChat\n",
     "from langchain.prompts import ChatPromptTemplate\n",
-=======
->>>>>>> 611f18c9
     "from langchain.tools import DuckDuckGoSearchRun\n",
     "from langchain_core.output_parsers import StrOutputParser\n",
     "from langchain_core.prompts import ChatPromptTemplate\n",
