--- conflicted
+++ resolved
@@ -83,15 +83,10 @@
 If none of those roles sound right, there is also a `ChatMessage` class where you can specify the role manually.
 For more information on how to use these different messages most effectively, see our prompting guide.
 
-<<<<<<< HEAD
-LangChain exposes a standard interface for both, but it's useful to understand this difference in order to construct prompts for a given language model.
-The standard interface that LangChain exposes has two methods:
-=======
 Langchain provides a common interface that's shared by both LLMs and ChatModels. 
 However it's useful to understand this difference in order to construct prompts for a given language model.
 
 The standard interface that LangChain provides has two methods:
->>>>>>> 0da75b9e
 - `predict`: Takes in a string, returns a string
 - `predict_messages`: Takes in a list of messages, returns a message.
 
