--- conflicted
+++ resolved
@@ -1,488 +1,4 @@
 {
-<<<<<<< HEAD
-    "cells": [
-        {
-            "cell_type": "markdown",
-            "metadata": {},
-            "source": [
-                "# Hugging Face\n",
-                "\n",
-                "This notebook shows how to get started using `Hugging Face` LLM's as chat models.\n",
-                "\n",
-                "In particular, we will:\n",
-                "1. Utilize the [HuggingFaceEndpoint](https://github.com/langchain-ai/langchain/blob/master/libs/langchain/langchain/llms/huggingface_endpoint.py) integrations to instantiate an `LLM`.\n",
-                "2. Utilize the `ChatHuggingFace` class to enable any of these LLMs to interface with LangChain's [Chat Messages](/docs/concepts/#message-types) abstraction.\n",
-                "3. Explore tool calling with the `ChatHuggingFace`.\n",
-                "4. Demonstrate how to use an open-source LLM to power an `ChatAgent` pipeline\n",
-                "\n",
-                "\n",
-                "> Note: To get started, you'll need to have a [Hugging Face Access Token](https://huggingface.co/docs/hub/security-tokens) saved as an environment variable: `HUGGINGFACEHUB_API_TOKEN`."
-            ]
-        },
-        {
-            "cell_type": "code",
-            "execution_count": 1,
-            "metadata": {},
-            "outputs": [],
-            "source": [
-                "%pip install --upgrade --quiet  langchain-huggingface text-generation transformers google-search-results numexpr langchainhub sentencepiece jinja2"
-            ]
-        },
-        {
-            "cell_type": "markdown",
-            "metadata": {},
-            "source": [
-                "## 1. Instantiate an LLM"
-            ]
-        },
-        {
-            "cell_type": "markdown",
-            "metadata": {},
-            "source": [
-                "### `HuggingFaceEndpoint`"
-            ]
-        },
-        {
-            "cell_type": "code",
-            "execution_count": null,
-            "metadata": {},
-            "outputs": [],
-            "source": [
-                "from langchain_huggingface import HuggingFaceEndpoint\n",
-                "\n",
-                "llm = HuggingFaceEndpoint(\n",
-                "    repo_id=\"meta-llama/Meta-Llama-3-70B-Instruct\",\n",
-                "    task=\"text-generation\",\n",
-                "    max_new_tokens=512,\n",
-                "    do_sample=False,\n",
-                "    repetition_penalty=1.03,\n",
-                ")"
-            ]
-        },
-        {
-            "cell_type": "markdown",
-            "metadata": {},
-            "source": [
-                "### `HuggingFacePipeline`"
-            ]
-        },
-        {
-            "cell_type": "code",
-            "execution_count": null,
-            "metadata": {},
-            "outputs": [],
-            "source": [
-                "from langchain_huggingface import HuggingFacePipeline\n",
-                "\n",
-                "llm = HuggingFacePipeline.from_model_id(\n",
-                "    model_id=\"HuggingFaceH4/zephyr-7b-beta\",\n",
-                "    task=\"text-generation\",\n",
-                "    pipeline_kwargs=dict(\n",
-                "        max_new_tokens=512,\n",
-                "        do_sample=False,\n",
-                "        repetition_penalty=1.03,\n",
-                "    ),\n",
-                ")"
-            ]
-        },
-        {
-            "cell_type": "markdown",
-            "metadata": {},
-            "source": [
-                "To run a quantized version, you might specify a `bitsandbytes` quantization config as follows:\n",
-                "\n",
-                "```python\n",
-                "from transformers import BitsAndBytesConfig\n",
-                "\n",
-                "quantization_config = BitsAndBytesConfig(\n",
-                "    load_in_4bit=True,\n",
-                "    bnb_4bit_quant_type=\"nf4\",\n",
-                "    bnb_4bit_compute_dtype=\"float16\",\n",
-                "    bnb_4bit_use_double_quant=True\n",
-                ")\n",
-                "```\n",
-                "\n",
-                "and pass it to the `HuggingFacePipeline` as a part of its `model_kwargs`:\n",
-                "\n",
-                "```python\n",
-                "pipeline = HuggingFacePipeline(\n",
-                "    ...\n",
-                "\n",
-                "    model_kwargs={\"quantization_config\": quantization_config},\n",
-                "    \n",
-                "    ...\n",
-                ")\n",
-                "```"
-            ]
-        },
-        {
-            "cell_type": "markdown",
-            "metadata": {},
-            "source": [
-                "## 2. Instantiate the `ChatHuggingFace` to apply chat templates"
-            ]
-        },
-        {
-            "cell_type": "markdown",
-            "metadata": {},
-            "source": [
-                "Instantiate the chat model and some messages to pass. \n",
-                "\n",
-                "**Note**: you need to pass the `model_id` explicitly if you are using self-hosted `text-generation-inference`"
-            ]
-        },
-        {
-            "cell_type": "code",
-            "execution_count": 3,
-            "metadata": {},
-            "outputs": [
-                {
-                    "name": "stderr",
-                    "output_type": "stream",
-                    "text": [
-                        "Special tokens have been added in the vocabulary, make sure the associated word embeddings are fine-tuned or trained.\n"
-                    ]
-                }
-            ],
-            "source": [
-                "from langchain_core.messages import (\n",
-                "    HumanMessage,\n",
-                "    SystemMessage,\n",
-                ")\n",
-                "from langchain_huggingface import ChatHuggingFace\n",
-                "\n",
-                "messages = [\n",
-                "    SystemMessage(content=\"You're a helpful assistant\"),\n",
-                "    HumanMessage(\n",
-                "        content=\"What happens when an unstoppable force meets an immovable object?\"\n",
-                "    ),\n",
-                "]\n",
-                "\n",
-                "chat_model = ChatHuggingFace(llm=llm)"
-            ]
-        },
-        {
-            "cell_type": "markdown",
-            "metadata": {},
-            "source": [
-                "Check the `model_id`"
-            ]
-        },
-        {
-            "cell_type": "code",
-            "execution_count": 4,
-            "metadata": {},
-            "outputs": [
-                {
-                    "data": {
-                        "text/plain": [
-                            "'meta-llama/Meta-Llama-3-70B-Instruct'"
-                        ]
-                    },
-                    "execution_count": 4,
-                    "metadata": {},
-                    "output_type": "execute_result"
-                }
-            ],
-            "source": [
-                "chat_model.model_id"
-            ]
-        },
-        {
-            "cell_type": "markdown",
-            "metadata": {},
-            "source": [
-                "Inspect how the chat messages are formatted for the LLM call."
-            ]
-        },
-        {
-            "cell_type": "code",
-            "execution_count": 5,
-            "metadata": {},
-            "outputs": [
-                {
-                    "data": {
-                        "text/plain": [
-                            "\"<|begin_of_text|><|start_header_id|>system<|end_header_id|>\\n\\nYou're a helpful assistant<|eot_id|><|start_header_id|>user<|end_header_id|>\\n\\nWhat happens when an unstoppable force meets an immovable object?<|eot_id|><|start_header_id|>assistant<|end_header_id|>\\n\\n\""
-                        ]
-                    },
-                    "execution_count": 5,
-                    "metadata": {},
-                    "output_type": "execute_result"
-                }
-            ],
-            "source": [
-                "chat_model._to_chat_prompt(messages)"
-            ]
-        },
-        {
-            "cell_type": "markdown",
-            "metadata": {},
-            "source": [
-                "Call the model."
-            ]
-        },
-        {
-            "cell_type": "code",
-            "execution_count": 6,
-            "metadata": {},
-            "outputs": [
-                {
-                    "name": "stdout",
-                    "output_type": "stream",
-                    "text": [
-                        "One of the classic thought experiments in physics!\n",
-                        "\n",
-                        "The concept of an unstoppable force meeting an immovable object is a paradox that has puzzled philosophers and physicists for centuries. It's a mind-bending scenario that challenges our understanding of the fundamental laws of physics.\n",
-                        "\n",
-                        "In essence, an unstoppable force is something that cannot be halted or slowed down, while an immovable object is something that cannot be moved or displaced. If we assume that both entities exist in the same universe, we run into a logical contradiction.\n",
-                        "\n",
-                        "Here\n"
-                    ]
-                }
-            ],
-            "source": [
-                "res = chat_model.invoke(messages)\n",
-                "print(res.content)"
-            ]
-        },
-        {
-            "cell_type": "markdown",
-            "metadata": {},
-            "source": [
-                "## 3. Explore the tool calling with `ChatHuggingFace`\n",
-                "\n",
-                "`text-generation-inference` supports tool with open source LLMs starting from v2.0.1"
-            ]
-        },
-        {
-            "cell_type": "markdown",
-            "metadata": {},
-            "source": [
-                "Create a basic tool (`Calculator`):"
-            ]
-        },
-        {
-            "cell_type": "code",
-            "execution_count": 7,
-            "metadata": {},
-            "outputs": [],
-            "source": [
-                "from langchain_core.pydantic_v1 import BaseModel, Field\n",
-                "\n",
-                "\n",
-                "class Calculator(BaseModel):\n",
-                "    \"\"\"Multiply two integers together.\"\"\"\n",
-                "\n",
-                "    a: int = Field(..., description=\"First integer\")\n",
-                "    b: int = Field(..., description=\"Second integer\")"
-            ]
-        },
-        {
-            "cell_type": "markdown",
-            "metadata": {},
-            "source": [
-                "Bind the tool to the `chat_model` and give it a try:"
-            ]
-        },
-        {
-            "cell_type": "code",
-            "execution_count": 8,
-            "metadata": {},
-            "outputs": [
-                {
-                    "data": {
-                        "text/plain": [
-                            "[Calculator(a=3, b=12)]"
-                        ]
-                    },
-                    "execution_count": 8,
-                    "metadata": {},
-                    "output_type": "execute_result"
-                }
-            ],
-            "source": [
-                "from langchain_core.output_parsers.openai_tools import PydanticToolsParser\n",
-                "\n",
-                "llm_with_multiply = chat_model.bind_tools([Calculator], tool_choice=\"auto\")\n",
-                "parser = PydanticToolsParser(tools=[Calculator])\n",
-                "tool_chain = llm_with_multiply | parser\n",
-                "tool_chain.invoke(\"How much is 3 multiplied by 12?\")"
-            ]
-        },
-        {
-            "cell_type": "markdown",
-            "metadata": {},
-            "source": [
-                "## 4. Take it for a spin as an agent!\n",
-                "\n",
-                "Here we'll test out `Zephyr-7B-beta` as a zero-shot `ReAct` Agent. \n",
-                "\n",
-                "The agent is based on the paper [ReAct: Synergizing Reasoning and Acting in Language Models](https://arxiv.org/abs/2210.03629)\n",
-                "\n",
-                "The example below is taken from [here](https://python.langchain.com/v0.1/docs/modules/agents/agent_types/react/#using-chat-models).\n",
-                "\n",
-                "> Note: To run this section, you'll need to have a [SerpAPI Token](https://serpapi.com/) saved as an environment variable: `SERPAPI_API_KEY`"
-            ]
-        },
-        {
-            "cell_type": "code",
-            "execution_count": null,
-            "metadata": {},
-            "outputs": [],
-            "source": [
-                "from langchain import hub\n",
-                "from langchain.agents import AgentExecutor, load_tools\n",
-                "from langchain.agents.format_scratchpad import format_log_to_str\n",
-                "from langchain.agents.output_parsers import (\n",
-                "    ReActJsonSingleInputOutputParser,\n",
-                ")\n",
-                "from langchain.tools.render import render_text_description\n",
-                "from langchain_community.utilities import SerpAPIWrapper"
-            ]
-        },
-        {
-            "cell_type": "markdown",
-            "metadata": {},
-            "source": [
-                "Configure the agent with a `react-json` style prompt and access to a search engine and calculator."
-            ]
-        },
-        {
-            "cell_type": "code",
-            "execution_count": null,
-            "metadata": {},
-            "outputs": [],
-            "source": [
-                "# setup tools\n",
-                "tools = load_tools([\"serpapi\", \"llm-math\"], llm=llm)\n",
-                "\n",
-                "# setup ReAct style prompt\n",
-                "prompt = hub.pull(\"hwchase17/react-json\")\n",
-                "prompt = prompt.partial(\n",
-                "    tools=render_text_description(tools),\n",
-                "    tool_names=\", \".join([t.name for t in tools]),\n",
-                ")\n",
-                "\n",
-                "# define the agent\n",
-                "chat_model_with_stop = chat_model.bind(stop=[\"\\nObservation\"])\n",
-                "agent = (\n",
-                "    {\n",
-                "        \"input\": lambda x: x[\"input\"],\n",
-                "        \"agent_scratchpad\": lambda x: format_log_to_str(x[\"intermediate_steps\"]),\n",
-                "    }\n",
-                "    | prompt\n",
-                "    | chat_model_with_stop\n",
-                "    | ReActJsonSingleInputOutputParser()\n",
-                ")\n",
-                "\n",
-                "# instantiate AgentExecutor\n",
-                "agent_executor = AgentExecutor(agent=agent, tools=tools, verbose=True)"
-            ]
-        },
-        {
-            "cell_type": "code",
-            "execution_count": null,
-            "metadata": {},
-            "outputs": [
-                {
-                    "name": "stdout",
-                    "output_type": "stream",
-                    "text": [
-                        "\n",
-                        "\n",
-                        "\u001b[1m> Entering new AgentExecutor chain...\u001b[0m\n",
-                        "\u001b[32;1m\u001b[1;3mQuestion: Who is Leo DiCaprio's girlfriend? What is her current age raised to the 0.43 power?\n",
-                        "\n",
-                        "Thought: I need to use the Search tool to find out who Leo DiCaprio's current girlfriend is. Then, I can use the Calculator tool to raise her current age to the power of 0.43.\n",
-                        "\n",
-                        "Action:\n",
-                        "```\n",
-                        "{\n",
-                        "  \"action\": \"Search\",\n",
-                        "  \"action_input\": \"leo dicaprio girlfriend\"\n",
-                        "}\n",
-                        "```\n",
-                        "\u001b[0m\u001b[36;1m\u001b[1;3mLeonardo DiCaprio may have found The One in Vittoria Ceretti. “They are in love,” a source exclusively reveals in the latest issue of Us Weekly. “Leo was clearly very proud to be showing Vittoria off and letting everyone see how happy they are together.”\u001b[0m\u001b[32;1m\u001b[1;3mNow that we know Leo DiCaprio's current girlfriend is Vittoria Ceretti, let's find out her current age.\n",
-                        "\n",
-                        "Action:\n",
-                        "```\n",
-                        "{\n",
-                        "  \"action\": \"Search\",\n",
-                        "  \"action_input\": \"vittoria ceretti age\"\n",
-                        "}\n",
-                        "```\n",
-                        "\u001b[0m\u001b[36;1m\u001b[1;3m25 years\u001b[0m\u001b[32;1m\u001b[1;3mNow that we know Vittoria Ceretti's current age is 25, let's use the Calculator tool to raise it to the power of 0.43.\n",
-                        "\n",
-                        "Action:\n",
-                        "```\n",
-                        "{\n",
-                        "  \"action\": \"Calculator\",\n",
-                        "  \"action_input\": \"25^0.43\"\n",
-                        "}\n",
-                        "```\n",
-                        "\u001b[0m\u001b[33;1m\u001b[1;3mAnswer: 3.991298452658078\u001b[0m\u001b[32;1m\u001b[1;3mFinal Answer: Vittoria Ceretti, Leo DiCaprio's current girlfriend, when raised to the power of 0.43 is approximately 4.0 rounded to two decimal places. Her current age is 25 years old.\u001b[0m\n",
-                        "\n",
-                        "\u001b[1m> Finished chain.\u001b[0m\n"
-                    ]
-                },
-                {
-                    "data": {
-                        "text/plain": [
-                            "{'input': \"Who is Leo DiCaprio's girlfriend? What is her current age raised to the 0.43 power?\",\n",
-                            " 'output': \"Vittoria Ceretti, Leo DiCaprio's current girlfriend, when raised to the power of 0.43 is approximately 4.0 rounded to two decimal places. Her current age is 25 years old.\"}"
-                        ]
-                    },
-                    "execution_count": 11,
-                    "metadata": {},
-                    "output_type": "execute_result"
-                }
-            ],
-            "source": [
-                "agent_executor.invoke(\n",
-                "    {\n",
-                "        \"input\": \"Who is Leo DiCaprio's girlfriend? What is her current age raised to the 0.43 power?\"\n",
-                "    }\n",
-                ")"
-            ]
-        },
-        {
-            "cell_type": "markdown",
-            "metadata": {},
-            "source": [
-                "Wahoo! Our open-source 7b parameter Zephyr model was able to:\n",
-                "\n",
-                "1. Plan out a series of actions: `I need to use the Search tool to find out who Leo DiCaprio's current girlfriend is. Then, I can use the Calculator tool to raise her current age to the power of 0.43.`\n",
-                "2. Then execute a search using the SerpAPI tool to find who Leo DiCaprio's current girlfriend is\n",
-                "3. Execute another search to find her age\n",
-                "4. And finally use a calculator tool to calculate her age raised to the power of 0.43\n",
-                "\n",
-                "It's exciting to see how far open-source LLM's can go as general purpose reasoning agents. Give it a try yourself!"
-            ]
-        }
-    ],
-    "metadata": {
-        "kernelspec": {
-            "display_name": "Python 3 (ipykernel)",
-            "language": "python",
-            "name": "python3"
-        },
-        "language_info": {
-            "codemirror_mode": {
-                "name": "ipython",
-                "version": 3
-            },
-            "file_extension": ".py",
-            "mimetype": "text/x-python",
-            "name": "python",
-            "nbconvert_exporter": "python",
-            "pygments_lexer": "ipython3",
-            "version": "3.10.12"
-        }
-    },
-    "nbformat": 4,
-    "nbformat_minor": 4
-=======
  "cells": [
   {
    "cell_type": "markdown",
@@ -982,5 +498,4 @@
  },
  "nbformat": 4,
  "nbformat_minor": 4
->>>>>>> 6eb42c65
 }