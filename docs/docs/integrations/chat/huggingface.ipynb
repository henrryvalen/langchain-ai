--- conflicted
+++ resolved
@@ -4,35 +4,12 @@
    "cell_type": "markdown",
    "metadata": {},
    "source": [
-<<<<<<< HEAD
     "# ChatHuggingFace\n",
     "\n",
     "This will help you getting started with `langchain_huggingface` [chat models](/docs/concepts/#chat-models). For detailed documentation of all `ChatHuggingFace` features and configurations head to the [API reference](https://api.python.langchain.com/en/latest/chat_models/langchain_huggingface.chat_models.huggingface.ChatHuggingFace.html). For a list of models supported by Hugging Face check out [this page](https://huggingface.co/models).\n",
     "\n",
     "## Overview\n",
     "### Integration details\n",
-=======
-    "---\n",
-    "sidebar_label: Hugging Face\n",
-    "---"
-   ]
-  },
-  {
-   "cell_type": "markdown",
-   "metadata": {},
-   "source": [
-    "# ChatHuggingFace\n",
-    "\n",
-    "## Overview\n",
-    "\n",
-    "This notebook shows how to get started using Hugging Face LLMs as chat models.\n",
-    "\n",
-    "In particular, we will:\n",
-    "1. Utilize the [HuggingFaceEndpoint](https://github.com/langchain-ai/langchain/blob/master/libs/langchain/langchain/llms/huggingface_endpoint.py) integrations to instantiate an LLM.\n",
-    "2. Utilize the `ChatHuggingFace` class to enable any of these LLMs to interface with LangChain's [Chat Messages](/docs/concepts/#message-types) abstraction.\n",
-    "3. Explore tool calling with the `ChatHuggingFace`.\n",
-    "4. Demonstrate how to use an open-source LLM to power an `ChatAgent` pipeline\n",
->>>>>>> 4305f78e
     "\n",
     "### Integration details\n",
     "\n",
@@ -73,7 +50,6 @@
    "source": [
     "### Installation\n",
     "\n",
-<<<<<<< HEAD
     "| Class | Package | Local | Serializable | JS support | Package downloads | Package latest |\n",
     "| :--- | :--- | :---: | :---: |  :---: | :---: | :---: |\n",
     "| [ChatHuggingFace](https://api.python.langchain.com/en/latest/chat_models/langchain_huggingface.chat_models.huggingface.ChatHuggingFace.html) | [langchain_huggingface](https://api.python.langchain.com/en/latest/huggingface_api_reference.html) | ✅ | ❌ | ❌ | ![PyPI - Downloads](https://img.shields.io/pypi/dm/langchain_huggingface?style=flat-square&label=%20) | ![PyPI - Version](https://img.shields.io/pypi/v/langchain_huggingface?style=flat-square&label=%20) |\n",
@@ -90,9 +66,6 @@
     "### Credentials\n",
     "\n",
     "You'll need to have a [Hugging Face Access Token](https://huggingface.co/docs/hub/security-tokens) saved as an environment variable: `HUGGINGFACEHUB_API_TOKEN`."
-=======
-    "Below we install additional packages as well for demonstration purposes:"
->>>>>>> 4305f78e
    ]
   },
   {
@@ -101,35 +74,8 @@
    "metadata": {},
    "outputs": [],
    "source": [
-<<<<<<< HEAD
     "import getpass\n",
     "import os\n",
-=======
-    "%pip install --upgrade --quiet  langchain-huggingface text-generation transformers google-search-results numexpr langchainhub sentencepiece jinja2"
-   ]
-  },
-  {
-   "cell_type": "markdown",
-   "metadata": {},
-   "source": [
-    "## Instantiation"
-   ]
-  },
-  {
-   "cell_type": "markdown",
-   "metadata": {},
-   "source": [
-    "### `HuggingFaceEndpoint`"
-   ]
-  },
-  {
-   "cell_type": "code",
-   "execution_count": null,
-   "metadata": {},
-   "outputs": [],
-   "source": [
-    "from langchain_huggingface import HuggingFaceEndpoint\n",
->>>>>>> 4305f78e
     "\n",
     "os.environ[\"HUGGINGFACEHUB_API_TOKEN\"] = getpass.getpass(\n",
     "    \"Enter your Hugging Face API key: \"\n",
@@ -153,22 +99,7 @@
     }
    ],
    "source": [
-<<<<<<< HEAD
     "%pip install --upgrade --quiet  langchain-huggingface text-generation transformers google-search-results numexpr langchainhub sentencepiece jinja2 bitsandbytes accelerate"
-=======
-    "from langchain_huggingface import HuggingFacePipeline\n",
-    "\n",
-    "llm = HuggingFacePipeline.from_model_id(\n",
-    "    model_id=\"HuggingFaceH4/zephyr-7b-beta\",\n",
-    "    task=\"text-generation\",\n",
-    "    pipeline_kwargs=dict(\n",
-    "        max_new_tokens=512,\n",
-    "        do_sample=False,\n",
-    "        repetition_penalty=1.03,\n",
-    "        return_full_text=False,\n",
-    "    ),\n",
-    ")"
->>>>>>> 4305f78e
    ]
   },
   {
@@ -184,20 +115,7 @@
    "cell_type": "markdown",
    "metadata": {},
    "source": [
-<<<<<<< HEAD
     "### `HuggingFaceEndpoint`"
-=======
-    "## Invocation"
-   ]
-  },
-  {
-   "cell_type": "markdown",
-   "metadata": {},
-   "source": [
-    "Instantiate the chat model and some messages to pass. \n",
-    "\n",
-    "**Note**: you need to pass the `model_id` explicitly if you are using self-hosted `text-generation-inference`"
->>>>>>> 4305f78e
    ]
   },
   {
@@ -426,56 +344,7 @@
     }
    ],
    "source": [
-<<<<<<< HEAD
     "from langchain_huggingface import ChatHuggingFace, HuggingFacePipeline\n",
-=======
-    "res = chat_model.invoke(messages)\n",
-    "print(res.content)"
-   ]
-  },
-  {
-   "cell_type": "markdown",
-   "metadata": {},
-   "source": [
-    "## Chaining\n",
-    "\n",
-    "We can [chain](/docs/how_to/sequence/) our model with a prompt template like so:"
-   ]
-  },
-  {
-   "cell_type": "code",
-   "execution_count": null,
-   "metadata": {},
-   "outputs": [],
-   "source": [
-    "from langchain_core.prompts import ChatPromptTemplate\n",
-    "\n",
-    "prompt = ChatPromptTemplate(\n",
-    "    [\n",
-    "        (\n",
-    "            \"system\",\n",
-    "            \"You are a helpful assistant that translates {input_language} to {output_language}.\",\n",
-    "        ),\n",
-    "        (\"human\", \"{input}\"),\n",
-    "    ]\n",
-    ")\n",
-    "\n",
-    "chain = prompt | llm\n",
-    "chain.invoke(\n",
-    "    {\n",
-    "        \"input_language\": \"English\",\n",
-    "        \"output_language\": \"German\",\n",
-    "        \"input\": \"I love programming.\",\n",
-    "    }\n",
-    ")"
-   ]
-  },
-  {
-   "cell_type": "markdown",
-   "metadata": {},
-   "source": [
-    "## Tool calling with `ChatHuggingFace`\n",
->>>>>>> 4305f78e
     "\n",
     "llm = HuggingFacePipeline.from_model_id(\n",
     "    model_id=\"HuggingFaceH4/zephyr-7b-beta\",\n",
@@ -519,19 +388,7 @@
    "cell_type": "markdown",
    "metadata": {},
    "source": [
-<<<<<<< HEAD
     "and pass it to the `HuggingFacePipeline` as a part of its `model_kwargs`:"
-=======
-    "## Use with agents\n",
-    "\n",
-    "Here we'll test out `Zephyr-7B-beta` as a zero-shot `ReAct` Agent. \n",
-    "\n",
-    "The agent is based on the paper [ReAct: Synergizing Reasoning and Acting in Language Models](https://arxiv.org/abs/2210.03629)\n",
-    "\n",
-    "The example below is taken from [here](https://python.langchain.com/v0.1/docs/modules/agents/agent_types/react/#using-chat-models).\n",
-    "\n",
-    "> Note: To run this section, you'll need to have a [SerpAPI Token](https://serpapi.com/) saved as an environment variable: `SERPAPI_API_KEY`"
->>>>>>> 4305f78e
    ]
   },
   {
@@ -636,11 +493,7 @@
    "name": "python",
    "nbconvert_exporter": "python",
    "pygments_lexer": "ipython3",
-<<<<<<< HEAD
    "version": "3.11.9"
-=======
-   "version": "3.10.4"
->>>>>>> 4305f78e
   }
  },
  "nbformat": 4,
