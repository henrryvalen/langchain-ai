--- conflicted
+++ resolved
@@ -1,130 +1,125 @@
 {
- "cells": [
-  {
-   "cell_type": "markdown",
-   "id": "2970dd75-8ebf-4b51-8282-9b454b8f356d",
-   "metadata": {},
-   "source": [
-    "# Together AI\n",
-    "\n",
-<<<<<<< HEAD
-    "[Together AI](https://www.together.ai/) offers an API to query [50+ leading open-source models](https://docs.together.ai/docs/inference-models) in a couple lines of code.\n",
-    "\n",
-=======
-    ":::caution\n",
-    "You are currently on a page documenting the use of Together AI models as [text completion models](/docs/concepts/#llms). Many popular Together AI models are [chat completion models](/docs/concepts/#chat-models).\n",
-    "\n",
-    "You may be looking for [this page instead](/docs/integrations/chat/together/).\n",
-    ":::\n",
-    "\n",
-    "[Together AI](https://www.together.ai/) offers an API to query [50+ leading open-source models](https://docs.together.ai/docs/inference-models) in a couple lines of code.\n",
-    "\n",
->>>>>>> 29aa9d67
-    "This example goes over how to use LangChain to interact with Together AI models."
-   ]
-  },
-  {
-   "cell_type": "markdown",
-   "id": "1c47fc36",
-   "metadata": {},
-   "source": [
-    "## Installation"
-   ]
-  },
-  {
-   "cell_type": "code",
-   "execution_count": null,
-   "id": "1ecdb29d",
-   "metadata": {},
-   "outputs": [],
-   "source": [
-    "%pip install --upgrade langchain-together"
-   ]
-  },
-  {
-   "cell_type": "markdown",
-   "id": "89883202",
-   "metadata": {},
-   "source": [
-    "## Environment\n",
-    "\n",
-    "To use Together AI, you'll need an API key which you can find here:\n",
-    "https://api.together.ai/settings/api-keys. This can be passed in as an init param\n",
-    "``together_api_key`` or set as environment variable ``TOGETHER_API_KEY``.\n"
-   ]
-  },
-  {
-   "cell_type": "markdown",
-   "id": "8304b4d9",
-   "metadata": {},
-   "source": [
-    "## Example"
-   ]
-  },
-  {
-   "cell_type": "code",
-   "execution_count": null,
-   "id": "637bb53f",
-   "metadata": {},
-   "outputs": [],
-   "source": [
-    "# Querying chat models with Together AI\n",
-    "\n",
-    "from langchain_together import ChatTogether\n",
-    "\n",
-    "# choose from our 50+ models here: https://docs.together.ai/docs/inference-models\n",
-    "chat = ChatTogether(\n",
-    "    # together_api_key=\"YOUR_API_KEY\",\n",
-    "    model=\"meta-llama/Llama-3-70b-chat-hf\",\n",
-    ")\n",
-    "\n",
-    "# stream the response back from the model\n",
-    "for m in chat.stream(\"Tell me fun things to do in NYC\"):\n",
-    "    print(m.content, end=\"\", flush=True)\n",
-    "\n",
-    "# if you don't want to do streaming, you can use the invoke method\n",
-    "# chat.invoke(\"Tell me fun things to do in NYC\")"
-   ]
-  },
-  {
-   "cell_type": "code",
-   "execution_count": null,
-   "id": "e7b7170d-d7c5-4890-9714-a37238343805",
-   "metadata": {},
-   "outputs": [],
-   "source": [
-    "# Querying code and language models with Together AI\n",
-    "\n",
-    "from langchain_together import Together\n",
-    "\n",
-    "llm = Together(\n",
-    "    model=\"codellama/CodeLlama-70b-Python-hf\",\n",
-    "    # together_api_key=\"...\"\n",
-    ")\n",
-    "\n",
-    "print(llm.invoke(\"def bubble_sort(): \"))"
-   ]
-  }
- ],
- "metadata": {
-  "kernelspec": {
-   "display_name": ".venv",
-   "language": "python",
-   "name": "python3"
-  },
-  "language_info": {
-   "codemirror_mode": {
-    "name": "ipython",
-    "version": 3
-   },
-   "file_extension": ".py",
-   "mimetype": "text/x-python",
-   "name": "python",
-   "nbconvert_exporter": "python",
-   "pygments_lexer": "ipython3",
-   "version": "3.11.4"
-  }
- },
- "nbformat": 4,
- "nbformat_minor": 5
+    "cells": [
+        {
+            "cell_type": "markdown",
+            "id": "2970dd75-8ebf-4b51-8282-9b454b8f356d",
+            "metadata": {},
+            "source": [
+                "# Together AI\n",
+                "\n",
+                ":::caution\n",
+                "You are currently on a page documenting the use of Together AI models as [text completion models](/docs/concepts/#llms). Many popular Together AI models are [chat completion models](/docs/concepts/#chat-models).\n",
+                "\n",
+                "You may be looking for [this page instead](/docs/integrations/chat/together/).\n",
+                ":::\n",
+                "\n",
+                "[Together AI](https://www.together.ai/) offers an API to query [50+ leading open-source models](https://docs.together.ai/docs/inference-models) in a couple lines of code.\n",
+                "\n",
+                "This example goes over how to use LangChain to interact with Together AI models."
+            ]
+        },
+        {
+            "cell_type": "markdown",
+            "id": "1c47fc36",
+            "metadata": {},
+            "source": [
+                "## Installation"
+            ]
+        },
+        {
+            "cell_type": "code",
+            "execution_count": null,
+            "id": "1ecdb29d",
+            "metadata": {},
+            "outputs": [],
+            "source": [
+                "%pip install --upgrade langchain-together"
+            ]
+        },
+        {
+            "cell_type": "markdown",
+            "id": "89883202",
+            "metadata": {},
+            "source": [
+                "## Environment\n",
+                "\n",
+                "To use Together AI, you'll need an API key which you can find here:\n",
+                "https://api.together.ai/settings/api-keys. This can be passed in as an init param\n",
+                "``together_api_key`` or set as environment variable ``TOGETHER_API_KEY``.\n"
+            ]
+        },
+        {
+            "cell_type": "markdown",
+            "id": "8304b4d9",
+            "metadata": {},
+            "source": [
+                "## Example"
+            ]
+        },
+        {
+            "cell_type": "code",
+            "execution_count": null,
+            "id": "637bb53f",
+            "metadata": {},
+            "outputs": [],
+            "source": [
+                "# Querying chat models with Together AI\n",
+                "\n",
+                "from langchain_together import ChatTogether\n",
+                "\n",
+                "# choose from our 50+ models here: https://docs.together.ai/docs/inference-models\n",
+                "chat = ChatTogether(\n",
+                "    # together_api_key=\"YOUR_API_KEY\",\n",
+                "    model=\"meta-llama/Llama-3-70b-chat-hf\",\n",
+                ")\n",
+                "\n",
+                "# stream the response back from the model\n",
+                "for m in chat.stream(\"Tell me fun things to do in NYC\"):\n",
+                "    print(m.content, end=\"\", flush=True)\n",
+                "\n",
+                "# if you don't want to do streaming, you can use the invoke method\n",
+                "# chat.invoke(\"Tell me fun things to do in NYC\")"
+            ]
+        },
+        {
+            "cell_type": "code",
+            "execution_count": null,
+            "id": "e7b7170d-d7c5-4890-9714-a37238343805",
+            "metadata": {},
+            "outputs": [],
+            "source": [
+                "# Querying code and language models with Together AI\n",
+                "\n",
+                "from langchain_together import Together\n",
+                "\n",
+                "llm = Together(\n",
+                "    model=\"codellama/CodeLlama-70b-Python-hf\",\n",
+                "    # together_api_key=\"...\"\n",
+                ")\n",
+                "\n",
+                "print(llm.invoke(\"def bubble_sort(): \"))"
+            ]
+        }
+    ],
+    "metadata": {
+        "kernelspec": {
+            "display_name": ".venv",
+            "language": "python",
+            "name": "python3"
+        },
+        "language_info": {
+            "codemirror_mode": {
+                "name": "ipython",
+                "version": 3
+            },
+            "file_extension": ".py",
+            "mimetype": "text/x-python",
+            "name": "python",
+            "nbconvert_exporter": "python",
+            "pygments_lexer": "ipython3",
+            "version": "3.11.4"
+        }
+    },
+    "nbformat": 4,
+    "nbformat_minor": 5
 }