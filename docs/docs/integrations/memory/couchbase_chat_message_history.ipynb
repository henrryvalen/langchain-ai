{
 "cells": [
  {
   "cell_type": "markdown",
   "id": "a283d2fd-e26e-4811-a486-d3cf0ecf6749",
   "metadata": {},
   "source": [
    "# Couchbase\n",
    "> Couchbase is an award-winning distributed NoSQL cloud database that delivers unmatched versatility, performance, scalability, and financial value for all of your cloud, mobile, AI, and edge computing applications. Couchbase embraces AI with coding assistance for developers and vector search for their applications.\n",
    "\n",
    "This notebook goes over how to use the `CouchbaseChatMessageHistory` class to store the chat message history in a Couchbase cluster\n"
   ]
  },
  {
   "cell_type": "markdown",
   "id": "ff868a6c-3e17-4c3d-8d32-67b01f4d7bcc",
   "metadata": {},
   "source": [
    "## Set Up Couchbase Cluster\n",
    "To run this demo, you need a Couchbase Cluster. \n",
    "\n",
    "You can work with both [Couchbase Capella](https://www.couchbase.com/products/capella/) and your self-managed Couchbase Server."
   ]
  },
  {
   "cell_type": "markdown",
   "id": "41fa85e7-6968-45e4-a445-de305d80f332",
   "metadata": {},
   "source": [
    "## Install Dependencies\n",
    "`CouchbaseChatMessageHistory` lives inside the `langchain-couchbase` package. "
   ]
  },
  {
   "cell_type": "code",
   "execution_count": 1,
   "id": "b744ca05-b8c6-458c-91df-f50ca2c20b3c",
   "metadata": {},
   "outputs": [
    {
     "name": "stdout",
     "output_type": "stream",
     "text": [
      "Note: you may need to restart the kernel to use updated packages.\n"
     ]
    }
   ],
   "source": [
    "%pip install --upgrade --quiet langchain-couchbase"
   ]
  },
  {
   "cell_type": "markdown",
   "id": "41f29205-6452-493b-ba18-8a3b006bcca4",
   "metadata": {},
   "source": [
    "## Create Couchbase Connection Object\n",
    "We create a connection to the Couchbase cluster initially and then pass the cluster object to the Vector Store. \n",
    "\n",
    "Here, we are connecting using the username and password. You can also connect using any other supported way to your cluster. \n",
    "\n",
    "For more information on connecting to the Couchbase cluster, please check the [Python SDK documentation](https://docs.couchbase.com/python-sdk/current/hello-world/start-using-sdk.html#connect)."
   ]
  },
  {
   "cell_type": "code",
   "execution_count": 2,
   "id": "f394908e-f5fe-408a-84d7-b97fdebcfa26",
   "metadata": {},
   "outputs": [],
   "source": [
    "COUCHBASE_CONNECTION_STRING = (\n",
    "    \"couchbase://localhost\"  # or \"couchbases://localhost\" if using TLS\n",
    ")\n",
    "DB_USERNAME = \"Administrator\"\n",
    "DB_PASSWORD = \"Password\""
   ]
  },
  {
   "cell_type": "code",
   "execution_count": 3,
   "id": "ad4dce21-d80c-465a-b709-fd366ba5ce35",
   "metadata": {},
   "outputs": [],
   "source": [
    "from datetime import timedelta\n",
    "\n",
    "from couchbase.auth import PasswordAuthenticator\n",
    "from couchbase.cluster import Cluster\n",
    "from couchbase.options import ClusterOptions\n",
    "\n",
    "auth = PasswordAuthenticator(DB_USERNAME, DB_PASSWORD)\n",
    "options = ClusterOptions(auth)\n",
    "cluster = Cluster(COUCHBASE_CONNECTION_STRING, options)\n",
    "\n",
    "# Wait until the cluster is ready for use.\n",
    "cluster.wait_until_ready(timedelta(seconds=5))"
   ]
  },
  {
   "cell_type": "markdown",
   "id": "e3d0210c-e2e6-437a-86f3-7397a1899fef",
   "metadata": {},
   "source": [
    "We will now set the bucket, scope, and collection names in the Couchbase cluster that we want to use for storing the message history.\n",
    "\n",
    "Note that the bucket, scope, and collection need to exist before using them to store the message history."
   ]
  },
  {
   "cell_type": "code",
   "execution_count": 4,
   "id": "e8c7f846-a5c4-4465-a40e-4a9a23ac71bd",
   "metadata": {},
   "outputs": [],
   "source": [
    "BUCKET_NAME = \"langchain-testing\"\n",
    "SCOPE_NAME = \"_default\"\n",
    "COLLECTION_NAME = \"conversational_cache\""
   ]
  },
  {
   "cell_type": "markdown",
   "id": "283959e1-6af7-4768-9211-5b0facc6ef65",
   "metadata": {},
   "source": [
    "## Usage\n",
    "In order to store the messages, you need the following:\n",
    "- Couchbase Cluster object: Valid connection to the Couchbase cluster\n",
    "- bucket_name: Bucket in cluster to store the chat message history\n",
    "- scope_name: Scope in bucket to store the message history\n",
    "- collection_name: Collection in scope to store the message history\n",
    "- session_id: Unique identifier for the session\n",
    "\n",
    "Optionally you can configure the following:\n",
    "- session_id_key: Field in the chat message documents to store the `session_id`\n",
    "- message_key: Field in the chat message documents to store the message content\n",
    "- create_index: Used to specify if the index needs to be created on the collection. By default, an index is created on the `message_key` and the `session_id_key` of the documents\n",
    "- ttl: Used to specify a time in `timedelta` to live for the documents after which they will get deleted automatically from the storage."
   ]
  },
  {
   "cell_type": "code",
   "execution_count": 5,
   "id": "43c3b2d5-aae2-44a9-9e9f-f10adf054cfa",
   "metadata": {},
   "outputs": [],
   "source": [
    "from langchain_couchbase.chat_message_histories import CouchbaseChatMessageHistory\n",
    "\n",
    "message_history = CouchbaseChatMessageHistory(\n",
    "    cluster=cluster,\n",
    "    bucket_name=BUCKET_NAME,\n",
    "    scope_name=SCOPE_NAME,\n",
    "    collection_name=COLLECTION_NAME,\n",
    "    session_id=\"test-session\",\n",
    ")\n",
    "\n",
    "message_history.add_user_message(\"hi!\")\n",
    "\n",
    "message_history.add_ai_message(\"how are you doing?\")"
   ]
  },
  {
   "cell_type": "code",
   "execution_count": 6,
   "id": "e7e348ef-79e9-481c-aeef-969ae03dea6a",
   "metadata": {},
   "outputs": [
    {
     "data": {
      "text/plain": [
       "[HumanMessage(content='hi!'), AIMessage(content='how are you doing?')]"
      ]
     },
     "execution_count": 6,
     "metadata": {},
     "output_type": "execute_result"
    }
   ],
   "source": [
    "message_history.messages"
   ]
  },
  {
   "cell_type": "markdown",
   "id": "b993fe69-4462-4cb4-ad0a-eb31a1a4d7d9",
   "metadata": {},
   "source": [
    "## Specifying a Time to Live (TTL) for the Chat Messages\n",
    "The stored messages can be deleted after a specified time automatically by specifying a `ttl` parameter along with the initialization of the chat message history store."
   ]
  },
  {
   "cell_type": "code",
   "execution_count": 7,
   "id": "d32d9302-de97-4319-a484-c83530bab508",
   "metadata": {},
   "outputs": [],
   "source": [
    "from langchain_couchbase.chat_message_histories import CouchbaseChatMessageHistory\n",
    "\n",
    "message_history = CouchbaseChatMessageHistory(\n",
    "    cluster=cluster,\n",
    "    bucket_name=BUCKET_NAME,\n",
    "    scope_name=SCOPE_NAME,\n",
    "    collection_name=COLLECTION_NAME,\n",
    "    session_id=\"test-session\",\n",
    "    ttl=timedelta(hours=24),\n",
    ")"
   ]
  },
  {
   "cell_type": "markdown",
   "id": "c8b942a7-93fa-4cd9-8414-d047135c2733",
   "metadata": {},
   "source": [
    "## Chaining\n",
    "The chat message history class can be used with [LCEL Runnables](https://python.langchain.com/docs/how_to/message_history/)"
   ]
  },
  {
   "cell_type": "code",
   "execution_count": 8,
   "id": "8a9f0d91-d1d6-481d-8137-ea11229f485a",
   "metadata": {},
   "outputs": [],
   "source": [
    "import getpass\n",
    "import os\n",
    "\n",
    "from langchain_core.prompts import ChatPromptTemplate, MessagesPlaceholder\n",
    "from langchain_core.runnables.history import RunnableWithMessageHistory\n",
    "from langchain_openai import ChatOpenAI\n",
    "\n",
    "os.environ[\"OPENAI_API_KEY\"] = getpass.getpass()"
   ]
  },
  {
   "cell_type": "code",
   "execution_count": 9,
   "id": "946d45aa-5a61-49ae-816b-1c3949c56d9a",
   "metadata": {},
   "outputs": [],
   "source": [
    "prompt = ChatPromptTemplate.from_messages(\n",
    "    [\n",
    "        (\"system\", \"You are a helpful assistant.\"),\n",
    "        MessagesPlaceholder(variable_name=\"history\"),\n",
    "        (\"human\", \"{question}\"),\n",
    "    ]\n",
    ")\n",
    "\n",
    "# Create the LCEL runnable\n",
    "chain = prompt | ChatOpenAI()"
   ]
  },
  {
   "cell_type": "code",
   "execution_count": 10,
   "id": "20dfd838-b549-42ed-b3ba-ac005f7e024c",
   "metadata": {},
   "outputs": [],
   "source": [
    "chain_with_history = RunnableWithMessageHistory(\n",
    "    chain,\n",
    "    lambda session_id: CouchbaseChatMessageHistory(\n",
    "        cluster=cluster,\n",
    "        bucket_name=BUCKET_NAME,\n",
    "        scope_name=SCOPE_NAME,\n",
    "        collection_name=COLLECTION_NAME,\n",
    "        session_id=session_id,\n",
    "    ),\n",
    "    input_messages_key=\"question\",\n",
    "    history_messages_key=\"history\",\n",
    ")"
   ]
  },
  {
   "cell_type": "code",
   "execution_count": 11,
   "id": "17bd09f4-896d-433d-bb9a-369a06e7aa8a",
   "metadata": {},
   "outputs": [],
   "source": [
    "# This is where we configure the session id\n",
    "config = {\"configurable\": {\"session_id\": \"testing\"}}"
   ]
  },
  {
   "cell_type": "code",
   "execution_count": 12,
   "id": "4bda1096-2fc2-40d7-a046-0d5d8e3a8f75",
   "metadata": {},
   "outputs": [
    {
     "data": {
      "text/plain": [
<<<<<<< HEAD
       "AIMessage(content='Hello, Bob! How can I assist you today?', additional_kwargs={'refusal': None}, response_metadata={'token_usage': {'completion_tokens': 11, 'prompt_tokens': 22, 'total_tokens': 33}, 'model_name': 'gpt-3.5-turbo-0125', 'system_fingerprint': None, 'finish_reason': 'stop', 'logprobs': None}, id='run-62e54e3d-db70-429d-9ee0-e5e8eb2489a1-0', usage_metadata={'input_tokens': 22, 'output_tokens': 11, 'total_tokens': 33})"
=======
       "AIMessage(content='Hello Bob! How can I assist you today?', response_metadata={'token_usage': {'completion_tokens': 10, 'prompt_tokens': 22, 'total_tokens': 32}, 'model_name': 'gpt-4o-mini', 'system_fingerprint': None, 'finish_reason': 'stop', 'logprobs': None}, id='run-a0f8a29e-ddf4-4e06-a1fe-cf8c325a2b72-0', usage_metadata={'input_tokens': 22, 'output_tokens': 10, 'total_tokens': 32})"
>>>>>>> 1ab181f5
      ]
     },
     "execution_count": 12,
     "metadata": {},
     "output_type": "execute_result"
    }
   ],
   "source": [
    "chain_with_history.invoke({\"question\": \"Hi! I'm bob\"}, config=config)"
   ]
  },
  {
   "cell_type": "code",
   "execution_count": 13,
   "id": "1cfb31da-51bb-4c5f-909a-b7118b0ae08d",
   "metadata": {},
   "outputs": [
    {
     "data": {
      "text/plain": [
<<<<<<< HEAD
       "AIMessage(content='Your name is Bob.', additional_kwargs={'refusal': None}, response_metadata={'token_usage': {'completion_tokens': 5, 'prompt_tokens': 44, 'total_tokens': 49}, 'model_name': 'gpt-3.5-turbo-0125', 'system_fingerprint': None, 'finish_reason': 'stop', 'logprobs': None}, id='run-d84a570a-45f3-4931-814a-078761170bca-0', usage_metadata={'input_tokens': 44, 'output_tokens': 5, 'total_tokens': 49})"
=======
       "AIMessage(content='Your name is Bob.', response_metadata={'token_usage': {'completion_tokens': 5, 'prompt_tokens': 43, 'total_tokens': 48}, 'model_name': 'gpt-4o-mini', 'system_fingerprint': None, 'finish_reason': 'stop', 'logprobs': None}, id='run-f764a9eb-999e-4042-96b6-fe47b7ae4779-0', usage_metadata={'input_tokens': 43, 'output_tokens': 5, 'total_tokens': 48})"
>>>>>>> 1ab181f5
      ]
     },
     "execution_count": 13,
     "metadata": {},
     "output_type": "execute_result"
    }
   ],
   "source": [
    "chain_with_history.invoke({\"question\": \"Whats my name\"}, config=config)"
   ]
  }
 ],
 "metadata": {
  "kernelspec": {
   "display_name": "Python 3 (ipykernel)",
   "language": "python",
   "name": "python3"
  },
  "language_info": {
   "codemirror_mode": {
    "name": "ipython",
    "version": 3
   },
   "file_extension": ".py",
   "mimetype": "text/x-python",
   "name": "python",
   "nbconvert_exporter": "python",
   "pygments_lexer": "ipython3",
   "version": "3.10.13"
  }
 },
 "nbformat": 4,
 "nbformat_minor": 5
}<|MERGE_RESOLUTION|>--- conflicted
+++ resolved
@@ -1,362 +1,354 @@
 {
- "cells": [
-  {
-   "cell_type": "markdown",
-   "id": "a283d2fd-e26e-4811-a486-d3cf0ecf6749",
-   "metadata": {},
-   "source": [
-    "# Couchbase\n",
-    "> Couchbase is an award-winning distributed NoSQL cloud database that delivers unmatched versatility, performance, scalability, and financial value for all of your cloud, mobile, AI, and edge computing applications. Couchbase embraces AI with coding assistance for developers and vector search for their applications.\n",
-    "\n",
-    "This notebook goes over how to use the `CouchbaseChatMessageHistory` class to store the chat message history in a Couchbase cluster\n"
-   ]
-  },
-  {
-   "cell_type": "markdown",
-   "id": "ff868a6c-3e17-4c3d-8d32-67b01f4d7bcc",
-   "metadata": {},
-   "source": [
-    "## Set Up Couchbase Cluster\n",
-    "To run this demo, you need a Couchbase Cluster. \n",
-    "\n",
-    "You can work with both [Couchbase Capella](https://www.couchbase.com/products/capella/) and your self-managed Couchbase Server."
-   ]
-  },
-  {
-   "cell_type": "markdown",
-   "id": "41fa85e7-6968-45e4-a445-de305d80f332",
-   "metadata": {},
-   "source": [
-    "## Install Dependencies\n",
-    "`CouchbaseChatMessageHistory` lives inside the `langchain-couchbase` package. "
-   ]
-  },
-  {
-   "cell_type": "code",
-   "execution_count": 1,
-   "id": "b744ca05-b8c6-458c-91df-f50ca2c20b3c",
-   "metadata": {},
-   "outputs": [
-    {
-     "name": "stdout",
-     "output_type": "stream",
-     "text": [
-      "Note: you may need to restart the kernel to use updated packages.\n"
-     ]
-    }
-   ],
-   "source": [
-    "%pip install --upgrade --quiet langchain-couchbase"
-   ]
-  },
-  {
-   "cell_type": "markdown",
-   "id": "41f29205-6452-493b-ba18-8a3b006bcca4",
-   "metadata": {},
-   "source": [
-    "## Create Couchbase Connection Object\n",
-    "We create a connection to the Couchbase cluster initially and then pass the cluster object to the Vector Store. \n",
-    "\n",
-    "Here, we are connecting using the username and password. You can also connect using any other supported way to your cluster. \n",
-    "\n",
-    "For more information on connecting to the Couchbase cluster, please check the [Python SDK documentation](https://docs.couchbase.com/python-sdk/current/hello-world/start-using-sdk.html#connect)."
-   ]
-  },
-  {
-   "cell_type": "code",
-   "execution_count": 2,
-   "id": "f394908e-f5fe-408a-84d7-b97fdebcfa26",
-   "metadata": {},
-   "outputs": [],
-   "source": [
-    "COUCHBASE_CONNECTION_STRING = (\n",
-    "    \"couchbase://localhost\"  # or \"couchbases://localhost\" if using TLS\n",
-    ")\n",
-    "DB_USERNAME = \"Administrator\"\n",
-    "DB_PASSWORD = \"Password\""
-   ]
-  },
-  {
-   "cell_type": "code",
-   "execution_count": 3,
-   "id": "ad4dce21-d80c-465a-b709-fd366ba5ce35",
-   "metadata": {},
-   "outputs": [],
-   "source": [
-    "from datetime import timedelta\n",
-    "\n",
-    "from couchbase.auth import PasswordAuthenticator\n",
-    "from couchbase.cluster import Cluster\n",
-    "from couchbase.options import ClusterOptions\n",
-    "\n",
-    "auth = PasswordAuthenticator(DB_USERNAME, DB_PASSWORD)\n",
-    "options = ClusterOptions(auth)\n",
-    "cluster = Cluster(COUCHBASE_CONNECTION_STRING, options)\n",
-    "\n",
-    "# Wait until the cluster is ready for use.\n",
-    "cluster.wait_until_ready(timedelta(seconds=5))"
-   ]
-  },
-  {
-   "cell_type": "markdown",
-   "id": "e3d0210c-e2e6-437a-86f3-7397a1899fef",
-   "metadata": {},
-   "source": [
-    "We will now set the bucket, scope, and collection names in the Couchbase cluster that we want to use for storing the message history.\n",
-    "\n",
-    "Note that the bucket, scope, and collection need to exist before using them to store the message history."
-   ]
-  },
-  {
-   "cell_type": "code",
-   "execution_count": 4,
-   "id": "e8c7f846-a5c4-4465-a40e-4a9a23ac71bd",
-   "metadata": {},
-   "outputs": [],
-   "source": [
-    "BUCKET_NAME = \"langchain-testing\"\n",
-    "SCOPE_NAME = \"_default\"\n",
-    "COLLECTION_NAME = \"conversational_cache\""
-   ]
-  },
-  {
-   "cell_type": "markdown",
-   "id": "283959e1-6af7-4768-9211-5b0facc6ef65",
-   "metadata": {},
-   "source": [
-    "## Usage\n",
-    "In order to store the messages, you need the following:\n",
-    "- Couchbase Cluster object: Valid connection to the Couchbase cluster\n",
-    "- bucket_name: Bucket in cluster to store the chat message history\n",
-    "- scope_name: Scope in bucket to store the message history\n",
-    "- collection_name: Collection in scope to store the message history\n",
-    "- session_id: Unique identifier for the session\n",
-    "\n",
-    "Optionally you can configure the following:\n",
-    "- session_id_key: Field in the chat message documents to store the `session_id`\n",
-    "- message_key: Field in the chat message documents to store the message content\n",
-    "- create_index: Used to specify if the index needs to be created on the collection. By default, an index is created on the `message_key` and the `session_id_key` of the documents\n",
-    "- ttl: Used to specify a time in `timedelta` to live for the documents after which they will get deleted automatically from the storage."
-   ]
-  },
-  {
-   "cell_type": "code",
-   "execution_count": 5,
-   "id": "43c3b2d5-aae2-44a9-9e9f-f10adf054cfa",
-   "metadata": {},
-   "outputs": [],
-   "source": [
-    "from langchain_couchbase.chat_message_histories import CouchbaseChatMessageHistory\n",
-    "\n",
-    "message_history = CouchbaseChatMessageHistory(\n",
-    "    cluster=cluster,\n",
-    "    bucket_name=BUCKET_NAME,\n",
-    "    scope_name=SCOPE_NAME,\n",
-    "    collection_name=COLLECTION_NAME,\n",
-    "    session_id=\"test-session\",\n",
-    ")\n",
-    "\n",
-    "message_history.add_user_message(\"hi!\")\n",
-    "\n",
-    "message_history.add_ai_message(\"how are you doing?\")"
-   ]
-  },
-  {
-   "cell_type": "code",
-   "execution_count": 6,
-   "id": "e7e348ef-79e9-481c-aeef-969ae03dea6a",
-   "metadata": {},
-   "outputs": [
-    {
-     "data": {
-      "text/plain": [
-       "[HumanMessage(content='hi!'), AIMessage(content='how are you doing?')]"
-      ]
-     },
-     "execution_count": 6,
-     "metadata": {},
-     "output_type": "execute_result"
-    }
-   ],
-   "source": [
-    "message_history.messages"
-   ]
-  },
-  {
-   "cell_type": "markdown",
-   "id": "b993fe69-4462-4cb4-ad0a-eb31a1a4d7d9",
-   "metadata": {},
-   "source": [
-    "## Specifying a Time to Live (TTL) for the Chat Messages\n",
-    "The stored messages can be deleted after a specified time automatically by specifying a `ttl` parameter along with the initialization of the chat message history store."
-   ]
-  },
-  {
-   "cell_type": "code",
-   "execution_count": 7,
-   "id": "d32d9302-de97-4319-a484-c83530bab508",
-   "metadata": {},
-   "outputs": [],
-   "source": [
-    "from langchain_couchbase.chat_message_histories import CouchbaseChatMessageHistory\n",
-    "\n",
-    "message_history = CouchbaseChatMessageHistory(\n",
-    "    cluster=cluster,\n",
-    "    bucket_name=BUCKET_NAME,\n",
-    "    scope_name=SCOPE_NAME,\n",
-    "    collection_name=COLLECTION_NAME,\n",
-    "    session_id=\"test-session\",\n",
-    "    ttl=timedelta(hours=24),\n",
-    ")"
-   ]
-  },
-  {
-   "cell_type": "markdown",
-   "id": "c8b942a7-93fa-4cd9-8414-d047135c2733",
-   "metadata": {},
-   "source": [
-    "## Chaining\n",
-    "The chat message history class can be used with [LCEL Runnables](https://python.langchain.com/docs/how_to/message_history/)"
-   ]
-  },
-  {
-   "cell_type": "code",
-   "execution_count": 8,
-   "id": "8a9f0d91-d1d6-481d-8137-ea11229f485a",
-   "metadata": {},
-   "outputs": [],
-   "source": [
-    "import getpass\n",
-    "import os\n",
-    "\n",
-    "from langchain_core.prompts import ChatPromptTemplate, MessagesPlaceholder\n",
-    "from langchain_core.runnables.history import RunnableWithMessageHistory\n",
-    "from langchain_openai import ChatOpenAI\n",
-    "\n",
-    "os.environ[\"OPENAI_API_KEY\"] = getpass.getpass()"
-   ]
-  },
-  {
-   "cell_type": "code",
-   "execution_count": 9,
-   "id": "946d45aa-5a61-49ae-816b-1c3949c56d9a",
-   "metadata": {},
-   "outputs": [],
-   "source": [
-    "prompt = ChatPromptTemplate.from_messages(\n",
-    "    [\n",
-    "        (\"system\", \"You are a helpful assistant.\"),\n",
-    "        MessagesPlaceholder(variable_name=\"history\"),\n",
-    "        (\"human\", \"{question}\"),\n",
-    "    ]\n",
-    ")\n",
-    "\n",
-    "# Create the LCEL runnable\n",
-    "chain = prompt | ChatOpenAI()"
-   ]
-  },
-  {
-   "cell_type": "code",
-   "execution_count": 10,
-   "id": "20dfd838-b549-42ed-b3ba-ac005f7e024c",
-   "metadata": {},
-   "outputs": [],
-   "source": [
-    "chain_with_history = RunnableWithMessageHistory(\n",
-    "    chain,\n",
-    "    lambda session_id: CouchbaseChatMessageHistory(\n",
-    "        cluster=cluster,\n",
-    "        bucket_name=BUCKET_NAME,\n",
-    "        scope_name=SCOPE_NAME,\n",
-    "        collection_name=COLLECTION_NAME,\n",
-    "        session_id=session_id,\n",
-    "    ),\n",
-    "    input_messages_key=\"question\",\n",
-    "    history_messages_key=\"history\",\n",
-    ")"
-   ]
-  },
-  {
-   "cell_type": "code",
-   "execution_count": 11,
-   "id": "17bd09f4-896d-433d-bb9a-369a06e7aa8a",
-   "metadata": {},
-   "outputs": [],
-   "source": [
-    "# This is where we configure the session id\n",
-    "config = {\"configurable\": {\"session_id\": \"testing\"}}"
-   ]
-  },
-  {
-   "cell_type": "code",
-   "execution_count": 12,
-   "id": "4bda1096-2fc2-40d7-a046-0d5d8e3a8f75",
-   "metadata": {},
-   "outputs": [
-    {
-     "data": {
-      "text/plain": [
-<<<<<<< HEAD
-       "AIMessage(content='Hello, Bob! How can I assist you today?', additional_kwargs={'refusal': None}, response_metadata={'token_usage': {'completion_tokens': 11, 'prompt_tokens': 22, 'total_tokens': 33}, 'model_name': 'gpt-3.5-turbo-0125', 'system_fingerprint': None, 'finish_reason': 'stop', 'logprobs': None}, id='run-62e54e3d-db70-429d-9ee0-e5e8eb2489a1-0', usage_metadata={'input_tokens': 22, 'output_tokens': 11, 'total_tokens': 33})"
-=======
-       "AIMessage(content='Hello Bob! How can I assist you today?', response_metadata={'token_usage': {'completion_tokens': 10, 'prompt_tokens': 22, 'total_tokens': 32}, 'model_name': 'gpt-4o-mini', 'system_fingerprint': None, 'finish_reason': 'stop', 'logprobs': None}, id='run-a0f8a29e-ddf4-4e06-a1fe-cf8c325a2b72-0', usage_metadata={'input_tokens': 22, 'output_tokens': 10, 'total_tokens': 32})"
->>>>>>> 1ab181f5
-      ]
-     },
-     "execution_count": 12,
-     "metadata": {},
-     "output_type": "execute_result"
-    }
-   ],
-   "source": [
-    "chain_with_history.invoke({\"question\": \"Hi! I'm bob\"}, config=config)"
-   ]
-  },
-  {
-   "cell_type": "code",
-   "execution_count": 13,
-   "id": "1cfb31da-51bb-4c5f-909a-b7118b0ae08d",
-   "metadata": {},
-   "outputs": [
-    {
-     "data": {
-      "text/plain": [
-<<<<<<< HEAD
-       "AIMessage(content='Your name is Bob.', additional_kwargs={'refusal': None}, response_metadata={'token_usage': {'completion_tokens': 5, 'prompt_tokens': 44, 'total_tokens': 49}, 'model_name': 'gpt-3.5-turbo-0125', 'system_fingerprint': None, 'finish_reason': 'stop', 'logprobs': None}, id='run-d84a570a-45f3-4931-814a-078761170bca-0', usage_metadata={'input_tokens': 44, 'output_tokens': 5, 'total_tokens': 49})"
-=======
-       "AIMessage(content='Your name is Bob.', response_metadata={'token_usage': {'completion_tokens': 5, 'prompt_tokens': 43, 'total_tokens': 48}, 'model_name': 'gpt-4o-mini', 'system_fingerprint': None, 'finish_reason': 'stop', 'logprobs': None}, id='run-f764a9eb-999e-4042-96b6-fe47b7ae4779-0', usage_metadata={'input_tokens': 43, 'output_tokens': 5, 'total_tokens': 48})"
->>>>>>> 1ab181f5
-      ]
-     },
-     "execution_count": 13,
-     "metadata": {},
-     "output_type": "execute_result"
-    }
-   ],
-   "source": [
-    "chain_with_history.invoke({\"question\": \"Whats my name\"}, config=config)"
-   ]
-  }
- ],
- "metadata": {
-  "kernelspec": {
-   "display_name": "Python 3 (ipykernel)",
-   "language": "python",
-   "name": "python3"
-  },
-  "language_info": {
-   "codemirror_mode": {
-    "name": "ipython",
-    "version": 3
-   },
-   "file_extension": ".py",
-   "mimetype": "text/x-python",
-   "name": "python",
-   "nbconvert_exporter": "python",
-   "pygments_lexer": "ipython3",
-   "version": "3.10.13"
-  }
- },
- "nbformat": 4,
- "nbformat_minor": 5
+       "cells": [
+              {
+                     "cell_type": "markdown",
+                     "id": "a283d2fd-e26e-4811-a486-d3cf0ecf6749",
+                     "metadata": {},
+                     "source": [
+                            "# Couchbase\n",
+                            "> Couchbase is an award-winning distributed NoSQL cloud database that delivers unmatched versatility, performance, scalability, and financial value for all of your cloud, mobile, AI, and edge computing applications. Couchbase embraces AI with coding assistance for developers and vector search for their applications.\n",
+                            "\n",
+                            "This notebook goes over how to use the `CouchbaseChatMessageHistory` class to store the chat message history in a Couchbase cluster\n"
+                     ]
+              },
+              {
+                     "cell_type": "markdown",
+                     "id": "ff868a6c-3e17-4c3d-8d32-67b01f4d7bcc",
+                     "metadata": {},
+                     "source": [
+                            "## Set Up Couchbase Cluster\n",
+                            "To run this demo, you need a Couchbase Cluster. \n",
+                            "\n",
+                            "You can work with both [Couchbase Capella](https://www.couchbase.com/products/capella/) and your self-managed Couchbase Server."
+                     ]
+              },
+              {
+                     "cell_type": "markdown",
+                     "id": "41fa85e7-6968-45e4-a445-de305d80f332",
+                     "metadata": {},
+                     "source": [
+                            "## Install Dependencies\n",
+                            "`CouchbaseChatMessageHistory` lives inside the `langchain-couchbase` package. "
+                     ]
+              },
+              {
+                     "cell_type": "code",
+                     "execution_count": 1,
+                     "id": "b744ca05-b8c6-458c-91df-f50ca2c20b3c",
+                     "metadata": {},
+                     "outputs": [
+                            {
+                                   "name": "stdout",
+                                   "output_type": "stream",
+                                   "text": [
+                                          "Note: you may need to restart the kernel to use updated packages.\n"
+                                   ]
+                            }
+                     ],
+                     "source": [
+                            "%pip install --upgrade --quiet langchain-couchbase"
+                     ]
+              },
+              {
+                     "cell_type": "markdown",
+                     "id": "41f29205-6452-493b-ba18-8a3b006bcca4",
+                     "metadata": {},
+                     "source": [
+                            "## Create Couchbase Connection Object\n",
+                            "We create a connection to the Couchbase cluster initially and then pass the cluster object to the Vector Store. \n",
+                            "\n",
+                            "Here, we are connecting using the username and password. You can also connect using any other supported way to your cluster. \n",
+                            "\n",
+                            "For more information on connecting to the Couchbase cluster, please check the [Python SDK documentation](https://docs.couchbase.com/python-sdk/current/hello-world/start-using-sdk.html#connect)."
+                     ]
+              },
+              {
+                     "cell_type": "code",
+                     "execution_count": 2,
+                     "id": "f394908e-f5fe-408a-84d7-b97fdebcfa26",
+                     "metadata": {},
+                     "outputs": [],
+                     "source": [
+                            "COUCHBASE_CONNECTION_STRING = (\n",
+                            "    \"couchbase://localhost\"  # or \"couchbases://localhost\" if using TLS\n",
+                            ")\n",
+                            "DB_USERNAME = \"Administrator\"\n",
+                            "DB_PASSWORD = \"Password\""
+                     ]
+              },
+              {
+                     "cell_type": "code",
+                     "execution_count": 3,
+                     "id": "ad4dce21-d80c-465a-b709-fd366ba5ce35",
+                     "metadata": {},
+                     "outputs": [],
+                     "source": [
+                            "from datetime import timedelta\n",
+                            "\n",
+                            "from couchbase.auth import PasswordAuthenticator\n",
+                            "from couchbase.cluster import Cluster\n",
+                            "from couchbase.options import ClusterOptions\n",
+                            "\n",
+                            "auth = PasswordAuthenticator(DB_USERNAME, DB_PASSWORD)\n",
+                            "options = ClusterOptions(auth)\n",
+                            "cluster = Cluster(COUCHBASE_CONNECTION_STRING, options)\n",
+                            "\n",
+                            "# Wait until the cluster is ready for use.\n",
+                            "cluster.wait_until_ready(timedelta(seconds=5))"
+                     ]
+              },
+              {
+                     "cell_type": "markdown",
+                     "id": "e3d0210c-e2e6-437a-86f3-7397a1899fef",
+                     "metadata": {},
+                     "source": [
+                            "We will now set the bucket, scope, and collection names in the Couchbase cluster that we want to use for storing the message history.\n",
+                            "\n",
+                            "Note that the bucket, scope, and collection need to exist before using them to store the message history."
+                     ]
+              },
+              {
+                     "cell_type": "code",
+                     "execution_count": 4,
+                     "id": "e8c7f846-a5c4-4465-a40e-4a9a23ac71bd",
+                     "metadata": {},
+                     "outputs": [],
+                     "source": [
+                            "BUCKET_NAME = \"langchain-testing\"\n",
+                            "SCOPE_NAME = \"_default\"\n",
+                            "COLLECTION_NAME = \"conversational_cache\""
+                     ]
+              },
+              {
+                     "cell_type": "markdown",
+                     "id": "283959e1-6af7-4768-9211-5b0facc6ef65",
+                     "metadata": {},
+                     "source": [
+                            "## Usage\n",
+                            "In order to store the messages, you need the following:\n",
+                            "- Couchbase Cluster object: Valid connection to the Couchbase cluster\n",
+                            "- bucket_name: Bucket in cluster to store the chat message history\n",
+                            "- scope_name: Scope in bucket to store the message history\n",
+                            "- collection_name: Collection in scope to store the message history\n",
+                            "- session_id: Unique identifier for the session\n",
+                            "\n",
+                            "Optionally you can configure the following:\n",
+                            "- session_id_key: Field in the chat message documents to store the `session_id`\n",
+                            "- message_key: Field in the chat message documents to store the message content\n",
+                            "- create_index: Used to specify if the index needs to be created on the collection. By default, an index is created on the `message_key` and the `session_id_key` of the documents\n",
+                            "- ttl: Used to specify a time in `timedelta` to live for the documents after which they will get deleted automatically from the storage."
+                     ]
+              },
+              {
+                     "cell_type": "code",
+                     "execution_count": 5,
+                     "id": "43c3b2d5-aae2-44a9-9e9f-f10adf054cfa",
+                     "metadata": {},
+                     "outputs": [],
+                     "source": [
+                            "from langchain_couchbase.chat_message_histories import CouchbaseChatMessageHistory\n",
+                            "\n",
+                            "message_history = CouchbaseChatMessageHistory(\n",
+                            "    cluster=cluster,\n",
+                            "    bucket_name=BUCKET_NAME,\n",
+                            "    scope_name=SCOPE_NAME,\n",
+                            "    collection_name=COLLECTION_NAME,\n",
+                            "    session_id=\"test-session\",\n",
+                            ")\n",
+                            "\n",
+                            "message_history.add_user_message(\"hi!\")\n",
+                            "\n",
+                            "message_history.add_ai_message(\"how are you doing?\")"
+                     ]
+              },
+              {
+                     "cell_type": "code",
+                     "execution_count": 6,
+                     "id": "e7e348ef-79e9-481c-aeef-969ae03dea6a",
+                     "metadata": {},
+                     "outputs": [
+                            {
+                                   "data": {
+                                          "text/plain": [
+                                                 "[HumanMessage(content='hi!'), AIMessage(content='how are you doing?')]"
+                                          ]
+                                   },
+                                   "execution_count": 6,
+                                   "metadata": {},
+                                   "output_type": "execute_result"
+                            }
+                     ],
+                     "source": [
+                            "message_history.messages"
+                     ]
+              },
+              {
+                     "cell_type": "markdown",
+                     "id": "b993fe69-4462-4cb4-ad0a-eb31a1a4d7d9",
+                     "metadata": {},
+                     "source": [
+                            "## Specifying a Time to Live (TTL) for the Chat Messages\n",
+                            "The stored messages can be deleted after a specified time automatically by specifying a `ttl` parameter along with the initialization of the chat message history store."
+                     ]
+              },
+              {
+                     "cell_type": "code",
+                     "execution_count": 7,
+                     "id": "d32d9302-de97-4319-a484-c83530bab508",
+                     "metadata": {},
+                     "outputs": [],
+                     "source": [
+                            "from langchain_couchbase.chat_message_histories import CouchbaseChatMessageHistory\n",
+                            "\n",
+                            "message_history = CouchbaseChatMessageHistory(\n",
+                            "    cluster=cluster,\n",
+                            "    bucket_name=BUCKET_NAME,\n",
+                            "    scope_name=SCOPE_NAME,\n",
+                            "    collection_name=COLLECTION_NAME,\n",
+                            "    session_id=\"test-session\",\n",
+                            "    ttl=timedelta(hours=24),\n",
+                            ")"
+                     ]
+              },
+              {
+                     "cell_type": "markdown",
+                     "id": "c8b942a7-93fa-4cd9-8414-d047135c2733",
+                     "metadata": {},
+                     "source": [
+                            "## Chaining\n",
+                            "The chat message history class can be used with [LCEL Runnables](https://python.langchain.com/docs/how_to/message_history/)"
+                     ]
+              },
+              {
+                     "cell_type": "code",
+                     "execution_count": 8,
+                     "id": "8a9f0d91-d1d6-481d-8137-ea11229f485a",
+                     "metadata": {},
+                     "outputs": [],
+                     "source": [
+                            "import getpass\n",
+                            "import os\n",
+                            "\n",
+                            "from langchain_core.prompts import ChatPromptTemplate, MessagesPlaceholder\n",
+                            "from langchain_core.runnables.history import RunnableWithMessageHistory\n",
+                            "from langchain_openai import ChatOpenAI\n",
+                            "\n",
+                            "os.environ[\"OPENAI_API_KEY\"] = getpass.getpass()"
+                     ]
+              },
+              {
+                     "cell_type": "code",
+                     "execution_count": 9,
+                     "id": "946d45aa-5a61-49ae-816b-1c3949c56d9a",
+                     "metadata": {},
+                     "outputs": [],
+                     "source": [
+                            "prompt = ChatPromptTemplate.from_messages(\n",
+                            "    [\n",
+                            "        (\"system\", \"You are a helpful assistant.\"),\n",
+                            "        MessagesPlaceholder(variable_name=\"history\"),\n",
+                            "        (\"human\", \"{question}\"),\n",
+                            "    ]\n",
+                            ")\n",
+                            "\n",
+                            "# Create the LCEL runnable\n",
+                            "chain = prompt | ChatOpenAI()"
+                     ]
+              },
+              {
+                     "cell_type": "code",
+                     "execution_count": 10,
+                     "id": "20dfd838-b549-42ed-b3ba-ac005f7e024c",
+                     "metadata": {},
+                     "outputs": [],
+                     "source": [
+                            "chain_with_history = RunnableWithMessageHistory(\n",
+                            "    chain,\n",
+                            "    lambda session_id: CouchbaseChatMessageHistory(\n",
+                            "        cluster=cluster,\n",
+                            "        bucket_name=BUCKET_NAME,\n",
+                            "        scope_name=SCOPE_NAME,\n",
+                            "        collection_name=COLLECTION_NAME,\n",
+                            "        session_id=session_id,\n",
+                            "    ),\n",
+                            "    input_messages_key=\"question\",\n",
+                            "    history_messages_key=\"history\",\n",
+                            ")"
+                     ]
+              },
+              {
+                     "cell_type": "code",
+                     "execution_count": 11,
+                     "id": "17bd09f4-896d-433d-bb9a-369a06e7aa8a",
+                     "metadata": {},
+                     "outputs": [],
+                     "source": [
+                            "# This is where we configure the session id\n",
+                            "config = {\"configurable\": {\"session_id\": \"testing\"}}"
+                     ]
+              },
+              {
+                     "cell_type": "code",
+                     "execution_count": 12,
+                     "id": "4bda1096-2fc2-40d7-a046-0d5d8e3a8f75",
+                     "metadata": {},
+                     "outputs": [
+                            {
+                                   "data": {
+                                          "text/plain": [
+                                                 "AIMessage(content='Hello, Bob! How can I assist you today?', additional_kwargs={'refusal': None}, response_metadata={'token_usage': {'completion_tokens': 11, 'prompt_tokens': 22, 'total_tokens': 33}, 'model_name': 'gpt-3.5-turbo-0125', 'system_fingerprint': None, 'finish_reason': 'stop', 'logprobs': None}, id='run-62e54e3d-db70-429d-9ee0-e5e8eb2489a1-0', usage_metadata={'input_tokens': 22, 'output_tokens': 11, 'total_tokens': 33})"
+                                          ]
+                                   },
+                                   "execution_count": 12,
+                                   "metadata": {},
+                                   "output_type": "execute_result"
+                            }
+                     ],
+                     "source": [
+                            "chain_with_history.invoke({\"question\": \"Hi! I'm bob\"}, config=config)"
+                     ]
+              },
+              {
+                     "cell_type": "code",
+                     "execution_count": 13,
+                     "id": "1cfb31da-51bb-4c5f-909a-b7118b0ae08d",
+                     "metadata": {},
+                     "outputs": [
+                            {
+                                   "data": {
+                                          "text/plain": [
+                                                 "AIMessage(content='Your name is Bob.', additional_kwargs={'refusal': None}, response_metadata={'token_usage': {'completion_tokens': 5, 'prompt_tokens': 44, 'total_tokens': 49}, 'model_name': 'gpt-3.5-turbo-0125', 'system_fingerprint': None, 'finish_reason': 'stop', 'logprobs': None}, id='run-d84a570a-45f3-4931-814a-078761170bca-0', usage_metadata={'input_tokens': 44, 'output_tokens': 5, 'total_tokens': 49})"
+                                          ]
+                                   },
+                                   "execution_count": 13,
+                                   "metadata": {},
+                                   "output_type": "execute_result"
+                            }
+                     ],
+                     "source": [
+                            "chain_with_history.invoke({\"question\": \"Whats my name\"}, config=config)"
+                     ]
+              }
+       ],
+       "metadata": {
+              "kernelspec": {
+                     "display_name": "Python 3 (ipykernel)",
+                     "language": "python",
+                     "name": "python3"
+              },
+              "language_info": {
+                     "codemirror_mode": {
+                            "name": "ipython",
+                            "version": 3
+                     },
+                     "file_extension": ".py",
+                     "mimetype": "text/x-python",
+                     "name": "python",
+                     "nbconvert_exporter": "python",
+                     "pygments_lexer": "ipython3",
+                     "version": "3.10.13"
+              }
+       },
+       "nbformat": 4,
+       "nbformat_minor": 5
 }