{
 "cells": [
  {
   "cell_type": "markdown",
   "id": "d464a12a",
   "metadata": {
    "id": "eg0Hwptz9g5q"
   },
   "source": [
    "# SQLite\n",
    "\n",
    ">[SQLite](https://en.wikipedia.org/wiki/SQLite) is a database engine written in the C programming language. It is not a standalone app; rather, it is a library that software developers embed in their apps. As such, it belongs to the family of embedded databases. It is the most widely deployed database engine, as it is used by several of the top web browsers, operating systems, mobile phones, and other embedded systems.  SQLite is distributed as part of Python\n",
    "\n",
    "In this walkthrough we'll create a simple conversation chain which uses `SQLChatMessageHistory` and the `SQLAlchemy` library to store conversations in SQLite."
   ]
  },
  {
   "cell_type": "markdown",
   "id": "d16e57d6-b2b1-4257-ae44-104978e9cdc7",
   "metadata": {},
   "source": [
<<<<<<< HEAD
    "## Setup\n",
    "\n",
    "SQLite doesn't need any install because it is distributed as part of the standard Python distribution.  However, we will access SQLite through the `SQLChatMessageHistory` The integration lives in the `langchain-community` package, so we need to install that. We also need to install the `SQLAlchemy` package.\n",
    "\n",
    "```bash\n",
    "pip install -U langchain-community SQLAlchemy\n",
    "```"
=======
    "%pip install --upgrade --quiet  sqlite3"
>>>>>>> 52114bdf
   ]
  },
  {
   "cell_type": "markdown",
   "id": "4e45793f-93af-4745-a32c-97423bc26878",
   "metadata": {},
   "source": [
    "It's also helpful (but not needed) to set up [LangSmith](https://smith.langchain.com/) for best-in-class observability"
   ]
  },
  {
   "cell_type": "code",
   "execution_count": null,
   "id": "5c923f56-24a9-4f8f-9b91-138cc025c47e",
   "metadata": {},
   "outputs": [],
   "source": [
    "# os.environ[\"LANGCHAIN_TRACING_V2\"] = \"true\"\n",
    "# os.environ[\"LANGCHAIN_API_KEY\"] = getpass.getpass()"
   ]
  },
  {
   "cell_type": "markdown",
   "id": "61fda020-23a2-4605-afad-58260535ec8c",
   "metadata": {},
   "source": [
    "## Usage\n",
    "\n",
    "To use the storage you need to provide only 2 things:\n",
    "\n",
    "1. Session Id - a unique identifier of the session, like user name, email, chat id etc.\n",
    "2. Connection string - a string that specifies the database connection. For SQLite, that string is `slqlite:///` followed by the name of the database file.  If that file doesn't exist, it will be created."
   ]
  },
  {
   "cell_type": "code",
   "execution_count": 1,
   "id": "4576e914a866fb40",
   "metadata": {
    "ExecuteTime": {
     "end_time": "2023-08-28T10:04:38.077748Z",
     "start_time": "2023-08-28T10:04:36.105894Z"
    },
    "collapsed": false,
    "jupyter": {
     "outputs_hidden": false
    }
   },
   "outputs": [],
   "source": [
    "from langchain_community.chat_message_histories import SQLChatMessageHistory\n",
    "\n",
    "chat_message_history = SQLChatMessageHistory(\n",
    "    session_id=\"test_session_id\", connection_string=\"sqlite:///sqlite.db\"\n",
    ")\n",
    "\n",
    "chat_message_history.add_user_message(\"Hello\")\n",
    "chat_message_history.add_ai_message(\"Hi\")"
   ]
  },
  {
   "cell_type": "code",
   "execution_count": 2,
   "id": "b476688cbb32ba90",
   "metadata": {
    "ExecuteTime": {
     "end_time": "2023-08-28T10:04:38.929396Z",
     "start_time": "2023-08-28T10:04:38.915727Z"
    },
    "collapsed": false,
    "jupyter": {
     "outputs_hidden": false
    }
   },
   "outputs": [
    {
     "data": {
      "text/plain": [
       "[HumanMessage(content='Hello'), AIMessage(content='Hi')]"
      ]
     },
     "execution_count": 2,
     "metadata": {},
     "output_type": "execute_result"
    }
   ],
   "source": [
    "chat_message_history.messages"
   ]
  },
  {
   "cell_type": "markdown",
   "id": "e400509a-1957-4d1d-bbd6-01e8dc3dccb3",
   "metadata": {},
   "source": [
    "## Chaining\n",
    "\n",
    "We can easily combine this message history class with [LCEL Runnables](/docs/expression_language/how_to/message_history)\n",
    "\n",
    "To do this we will want to use OpenAI, so we need to install that.  We will also need to set the OPENAI_API_KEY environment variable to your OpenAI key.\n",
    "\n",
    "```bash\n",
    "pip install -U langchain-openai\n",
    "\n",
    "export OPENAI_API_KEY='sk-xxxxxxx'\n",
    "```"
   ]
  },
  {
   "cell_type": "code",
   "execution_count": 3,
   "id": "6558418b-0ece-4d01-9661-56d562d78f7a",
   "metadata": {},
   "outputs": [],
   "source": [
    "from typing import Optional\n",
    "\n",
    "from langchain_core.prompts import ChatPromptTemplate, MessagesPlaceholder\n",
    "from langchain_core.runnables.history import RunnableWithMessageHistory\n",
    "from langchain_openai import ChatOpenAI"
   ]
  },
  {
   "cell_type": "code",
   "execution_count": 4,
   "id": "82149122-61d3-490d-9bdb-bb98606e8ba1",
   "metadata": {},
   "outputs": [],
   "source": [
    "prompt = ChatPromptTemplate.from_messages(\n",
    "    [\n",
    "        (\"system\", \"You are a helpful assistant.\"),\n",
    "        MessagesPlaceholder(variable_name=\"history\"),\n",
    "        (\"human\", \"{question}\"),\n",
    "    ]\n",
    ")\n",
    "\n",
    "chain = prompt | ChatOpenAI()"
   ]
  },
  {
   "cell_type": "code",
   "execution_count": 5,
   "id": "2df90853-b67c-490f-b7f8-b69d69270b9c",
   "metadata": {},
   "outputs": [],
   "source": [
    "chain_with_history = RunnableWithMessageHistory(\n",
    "    chain,\n",
    "    lambda session_id: SQLChatMessageHistory(\n",
    "        session_id=session_id, connection_string=\"sqlite:///sqlite.db\"\n",
    "    ),\n",
    "    input_messages_key=\"question\",\n",
    "    history_messages_key=\"history\",\n",
    ")"
   ]
  },
  {
   "cell_type": "code",
   "execution_count": 8,
   "id": "0ce596b8-3b78-48fd-9f92-46dccbbfd58b",
   "metadata": {},
   "outputs": [],
   "source": [
    "# This is where we configure the session id\n",
    "config = {\"configurable\": {\"session_id\": \"<SQL_SESSION_ID>\"}}"
   ]
  },
  {
   "cell_type": "code",
   "execution_count": 9,
   "id": "38e1423b-ba86-4496-9151-25932fab1a8b",
   "metadata": {},
   "outputs": [
    {
     "data": {
      "text/plain": [
       "AIMessage(content='Hello Bob! How can I assist you today?')"
      ]
     },
     "execution_count": 9,
     "metadata": {},
     "output_type": "execute_result"
    }
   ],
   "source": [
    "chain_with_history.invoke({\"question\": \"Hi! I'm bob\"}, config=config)"
   ]
  },
  {
   "cell_type": "code",
   "execution_count": 10,
   "id": "2ee4ee62-a216-4fb1-bf33-57476a84cf16",
   "metadata": {},
   "outputs": [
    {
     "data": {
      "text/plain": [
       "AIMessage(content='Your name is Bob! Is there anything specific you would like assistance with, Bob?')"
      ]
     },
     "execution_count": 10,
     "metadata": {},
     "output_type": "execute_result"
    }
   ],
   "source": [
    "chain_with_history.invoke({\"question\": \"Whats my name\"}, config=config)"
   ]
  }
 ],
 "metadata": {
  "colab": {
   "provenance": []
  },
  "kernelspec": {
   "display_name": "Python 3 (ipykernel)",
   "language": "python",
   "name": "python3"
  },
  "language_info": {
   "codemirror_mode": {
    "name": "ipython",
    "version": 3
   },
   "file_extension": ".py",
   "mimetype": "text/x-python",
   "name": "python",
   "nbconvert_exporter": "python",
   "pygments_lexer": "ipython3",
   "version": "3.10.12"
  }
 },
 "nbformat": 4,
 "nbformat_minor": 5
}<|MERGE_RESOLUTION|>--- conflicted
+++ resolved
@@ -9,35 +9,9 @@
    "source": [
     "# SQLite\n",
     "\n",
-    ">[SQLite](https://en.wikipedia.org/wiki/SQLite) is a database engine written in the C programming language. It is not a standalone app; rather, it is a library that software developers embed in their apps. As such, it belongs to the family of embedded databases. It is the most widely deployed database engine, as it is used by several of the top web browsers, operating systems, mobile phones, and other embedded systems.  SQLite is distributed as part of Python\n",
-    "\n",
-    "In this walkthrough we'll create a simple conversation chain which uses `SQLChatMessageHistory` and the `SQLAlchemy` library to store conversations in SQLite."
-   ]
-  },
-  {
-   "cell_type": "markdown",
-   "id": "d16e57d6-b2b1-4257-ae44-104978e9cdc7",
-   "metadata": {},
-   "source": [
-<<<<<<< HEAD
-    "## Setup\n",
-    "\n",
-    "SQLite doesn't need any install because it is distributed as part of the standard Python distribution.  However, we will access SQLite through the `SQLChatMessageHistory` The integration lives in the `langchain-community` package, so we need to install that. We also need to install the `SQLAlchemy` package.\n",
-    "\n",
-    "```bash\n",
-    "pip install -U langchain-community SQLAlchemy\n",
-    "```"
-=======
-    "%pip install --upgrade --quiet  sqlite3"
->>>>>>> 52114bdf
-   ]
-  },
-  {
-   "cell_type": "markdown",
-   "id": "4e45793f-93af-4745-a32c-97423bc26878",
-   "metadata": {},
-   "source": [
-    "It's also helpful (but not needed) to set up [LangSmith](https://smith.langchain.com/) for best-in-class observability"
+    ">[SQLite](https://en.wikipedia.org/wiki/SQLite) is a database engine written in the C programming language. It is not a standalone app; rather, it is a library that software developers embed in their apps. As such, it belongs to the family of embedded databases. It is the most widely deployed database engine, as it is used by several of the top web browsers, operating systems, mobile phones, and other embedded systems.\n",
+    "\n",
+    "In this walkthrough we'll create a simple conversation chain which uses `ConversationEntityMemory` backed by a `SqliteEntityStore`."
    ]
   },
   {
