# Google

All functionality related to [Google Cloud Platform](https://cloud.google.com/) and other `Google` products.

## LLMs

We recommend individual developers to start with Gemini API (`langchain-google-genai`) and move to Vertex AI (`langchain-google-vertexai`) when they need access to commercial support and higher rate limits. If you’re already Cloud-friendly or Cloud-native, then you can get started in Vertex AI straight away.
Please, find more information [here](https://ai.google.dev/gemini-api/docs/migrate-to-cloud).

### Google Generative AI

Access GoogleAI `Gemini` models such as `gemini-pro` and `gemini-pro-vision` through the `GoogleGenerativeAI` class.

Install python package.

```bash
pip install gigachain-google-genai
```

See a [usage example](/docs/integrations/llms/google_ai).

```python
from langchain_google_genai import GoogleGenerativeAI
```

### Vertex AI Model Garden

Access `PaLM` and hundreds of OSS models via `Vertex AI Model Garden` service.

We need to install `langchain-google-vertexai` python package.

```bash
pip install gigachain-google-vertexai
```

See a [usage example](/docs/integrations/llms/google_vertex_ai_palm#vertex-model-garden).

```python
from langchain_google_vertexai import VertexAIModelGarden
```


## Chat models

### Google Generative AI

Access GoogleAI `Gemini` models such as `gemini-pro` and `gemini-pro-vision` through the `ChatGoogleGenerativeAI` class.

```bash
pip install -U langchain-google-genai
```

Configure your API key.

```bash
export GOOGLE_API_KEY=your-api-key
```

```python
from langchain_google_genai import ChatGoogleGenerativeAI

llm = ChatGoogleGenerativeAI(model="gemini-pro")
llm.invoke("Sing a ballad of LangChain.")
```

Gemini vision model supports image inputs when providing a single chat message.

```python
from langchain_core.messages import HumanMessage
from langchain_google_genai import ChatGoogleGenerativeAI

llm = ChatGoogleGenerativeAI(model="gemini-pro-vision")

message = HumanMessage(
    content=[
        {
            "type": "text",
            "text": "What's in this image?",
        },  # You can optionally provide text parts
        {"type": "image_url", "image_url": "https://picsum.photos/seed/picsum/200/300"},
    ]
)
llm.invoke([message])
```

The value of image_url can be any of the following:

- A public image URL
- A gcs file (e.g., "gcs://path/to/file.png")
- A local file path
- A base64 encoded image (e.g., data:image/png;base64,abcd124)
- A PIL image

### Vertex AI

Access PaLM chat models like `chat-bison` and `codechat-bison` via Google Cloud.

We need to install `langchain-google-vertexai` python package.

```bash
pip install gigachain-google-vertexai
```

See a [usage example](/docs/integrations/chat/google_vertex_ai_palm).

```python
from langchain_google_vertexai import ChatVertexAI
```

## Embedding models

### Google Generative AI Embeddings

See a [usage example](/docs/integrations/text_embedding/google_generative_ai).

```bash
pip install -U langchain-google-genai
```

Configure your API key.

```bash
export GOOGLE_API_KEY=your-api-key
```

```python
from langchain_google_genai import GoogleGenerativeAIEmbeddings
```

### Vertex AI

We need to install `langchain-google-vertexai` python package.

```bash
pip install gigachain-google-vertexai
```

See a [usage example](/docs/integrations/text_embedding/google_vertex_ai_palm).

```python
from langchain_google_vertexai import VertexAIEmbeddings
```

## Document Loaders

### AlloyDB for PostgreSQL

> [Google Cloud AlloyDB](https://cloud.google.com/alloydb) is a fully managed relational database service that offers high performance, seamless integration, and impressive scalability on Google Cloud. AlloyDB is 100% compatible with PostgreSQL.

Install the python package:

```bash
pip install gigachain-google-alloydb-pg
```

See [usage example](/docs/integrations/document_loaders/google_alloydb).

```python
from langchain_google_alloydb_pg import AlloyDBEngine, AlloyDBLoader
```

### BigQuery

> [Google Cloud BigQuery](https://cloud.google.com/bigquery) is a serverless and cost-effective enterprise data warehouse that works across clouds and scales with your data in Google Cloud.

<<<<<<< HEAD
Access GoogleAI `Gemini` models such as `gemini-pro` and `gemini-pro-vision` through the `GoogleGenerativeAI` class.

Install python package.

```bash
pip install gigachain-google-genai
=======
We need to install `langchain-google-community` with Big Query dependencies:

```bash
pip install langchain-google-community[bigquery]
>>>>>>> cd4c5428
```

See a [usage example](/docs/integrations/llms/google_ai).

```python
<<<<<<< HEAD
from langchain_google_genai import GoogleGenerativeAI
=======
from langchain_google_community import BigQueryLoader
>>>>>>> cd4c5428
```

### Bigtable

> [Google Cloud Bigtable](https://cloud.google.com/bigtable/docs) is Google's fully managed NoSQL Big Data database service in Google Cloud.
Install the python package:

```bash
pip install gigachain-google-bigtable
```

See [Googel Cloud usage example](/docs/integrations/document_loaders/google_bigtable).

```python
from langchain_google_bigtable import BigtableLoader
```

### Cloud SQL for MySQL

> [Google Cloud SQL for MySQL](https://cloud.google.com/sql) is a fully-managed database service that helps you set up, maintain, manage, and administer your MySQL relational databases on Google Cloud.
Install the python package:

```bash
pip install gigachain-google-cloud-sql-mysql
```

See [usage example](/docs/integrations/document_loaders/google_cloud_sql_mysql).

```python
from langchain_google_cloud_sql_mysql import MySQLEngine, MySQLDocumentLoader
```

### Cloud SQL for SQL Server

> [Google Cloud SQL for SQL Server](https://cloud.google.com/sql) is a fully-managed database service that helps you set up, maintain, manage, and administer your SQL Server databases on Google Cloud.
Install the python package:

```bash
pip install gigachain-google-cloud-sql-mssql
```

See [usage example](/docs/integrations/document_loaders/google_cloud_sql_mssql).

```python
from langchain_google_cloud_sql_mssql import MSSQLEngine, MSSQLLoader
```

### Cloud SQL for PostgreSQL

> [Google Cloud SQL for PostgreSQL](https://cloud.google.com/sql) is a fully-managed database service that helps you set up, maintain, manage, and administer your PostgreSQL relational databases on Google Cloud.
Install the python package:

```bash
pip install gigachain-google-cloud-sql-pg
```

See [usage example](/docs/integrations/document_loaders/google_cloud_sql_pg).

```python
from langchain_google_cloud_sql_pg import PostgresEngine, PostgresLoader
```

### Cloud Storage

>[Cloud Storage](https://en.wikipedia.org/wiki/Google_Cloud_Storage) is a managed service for storing unstructured data in Google Cloud.

We need to install `langchain-google-community` with Google Cloud Storage dependencies.

```bash
pip install langchain-google-community[gcs]
```

There are two loaders for the `Google Cloud Storage`: the `Directory` and the `File` loaders.

See a [usage example](/docs/integrations/document_loaders/google_cloud_storage_directory).

```python
from langchain_google_community import GCSDirectoryLoader
```
See a [usage example](/docs/integrations/document_loaders/google_cloud_storage_file).

```python
from langchain_google_community import GCSFileLoader
```

### El Carro for Oracle Workloads

> Google [El Carro Oracle Operator](https://github.com/GoogleCloudPlatform/elcarro-oracle-operator)
offers a way to run Oracle databases in Kubernetes as a portable, open source,
community driven, no vendor lock-in container orchestration system.

```bash
pip install gigachain-google-el-carro
```

See [usage example](/docs/integrations/document_loaders/google_el_carro).

```python
from langchain_google_el_carro import ElCarroLoader
```

### Google Drive

>[Google Drive](https://en.wikipedia.org/wiki/Google_Drive) is a file storage and synchronization service developed by Google.

Currently, only `Google Docs` are supported.

We need to install `langchain-google-community` with Google Drive dependencies.

```bash
pip install langchain-google-community[drive]
```

See a [usage example and authorization instructions](/docs/integrations/document_loaders/google_drive).

```python
from langchain_google_community import GoogleDriveLoader
```

### Firestore (Native Mode)

> [Google Cloud Firestore](https://cloud.google.com/firestore/docs/) is a NoSQL document database built for automatic scaling, high performance, and ease of application development.
Install the python package:

```bash
pip install gigachain-google-firestore
```

See [usage example](/docs/integrations/document_loaders/google_firestore).

```python
from langchain_google_firestore import FirestoreLoader
```

### Firestore (Datastore Mode)

> [Google Cloud Firestore in Datastore mode](https://cloud.google.com/datastore/docs) is a NoSQL document database built for automatic scaling, high performance, and ease of application development.
> Firestore is the newest version of Datastore and introduces several improvements over Datastore.
Install the python package:

```bash
pip install gigachain-google-datastore
```

See [usage example](/docs/integrations/document_loaders/google_datastore).

```python
from langchain_google_datastore import DatastoreLoader
```

### Memorystore for Redis

> [Google Cloud Memorystore for Redis](https://cloud.google.com/memorystore/docs/redis) is a fully managed Redis service for Google Cloud. Applications running on Google Cloud can achieve extreme performance by leveraging the highly scalable, available, secure Redis service without the burden of managing complex Redis deployments.
Install the python package:

```bash
pip install gigachain-google-memorystore-redis
```

See [usage example](/docs/integrations/document_loaders/google_memorystore_redis).

```python
from langchain_google_memorystore_redis import MemorystoreLoader
```

### Spanner

> [Google Cloud Spanner](https://cloud.google.com/spanner/docs) is a fully managed, mission-critical, relational database service on Google Cloud that offers transactional consistency at global scale, automatic, synchronous replication for high availability, and support for two SQL dialects: GoogleSQL (ANSI 2011 with extensions) and PostgreSQL.
Install the python package:

```bash
pip install gigachain-google-spanner
```

See [usage example](/docs/integrations/document_loaders/google_spanner).

```python
from langchain_google_spanner import SpannerLoader
```

### Speech-to-Text

> [Google Cloud Speech-to-Text](https://cloud.google.com/speech-to-text) is an audio transcription API powered by Google's speech recognition models in Google Cloud.

This document loader transcribes audio files and outputs the text results as Documents.

First, we need to install `langchain-google-community` with speech-to-text dependencies.

```bash
pip install langchain-google-community[speech]
```

See a [usage example and authorization instructions](/docs/integrations/document_loaders/google_speech_to_text).

```python
from langchain_google_community import SpeechToTextLoader
```

## Document Transformers

### Document AI

>[Google Cloud Document AI](https://cloud.google.com/document-ai/docs/overview) is a Google Cloud
> service that transforms unstructured data from documents into structured data, making it easier
> to understand, analyze, and consume.

We need to set up a [`GCS` bucket and create your own OCR processor](https://cloud.google.com/document-ai/docs/create-processor)
The `GCS_OUTPUT_PATH` should be a path to a folder on GCS (starting with `gs://`)
and a processor name should look like `projects/PROJECT_NUMBER/locations/LOCATION/processors/PROCESSOR_ID`.
We can get it either programmatically or copy from the `Prediction endpoint` section of the `Processor details`
tab in the Google Cloud Console.

```bash
pip install langchain-google-community[docai]
```

See a [usage example](/docs/integrations/document_transformers/google_docai).

```python
from langchain_core.document_loaders.blob_loaders import Blob
from langchain_google_community import DocAIParser
```

### Google Translate

> [Google Translate](https://translate.google.com/) is a multilingual neural machine
> translation service developed by Google to translate text, documents and websites
> from one language into another.

The `GoogleTranslateTransformer` allows you to translate text and HTML with the [Google Cloud Translation API](https://cloud.google.com/translate).

First, we need to install the `langchain-google-community` with translate dependencies.

```bash
pip install langchain-google-community[translate]
```

See a [usage example and authorization instructions](/docs/integrations/document_transformers/google_translate).

```python
from langchain_google_community import GoogleTranslateTransformer
```

## Vector Stores

### AlloyDB for PostgreSQL

> [Google Cloud AlloyDB](https://cloud.google.com/alloydb) is a fully managed relational database service that offers high performance, seamless integration, and impressive scalability on Google Cloud. AlloyDB is 100% compatible with PostgreSQL.

Install the python package:

```bash
pip install gigachain-google-alloydb-pg
```

See [usage example](/docs/integrations/vectorstores/google_alloydb).

```python
from langchain_google_alloydb_pg import AlloyDBEngine, AlloyDBVectorStore
```

### BigQuery Vector Search

> [Google Cloud BigQuery](https://cloud.google.com/bigquery),
> BigQuery is a serverless and cost-effective enterprise data warehouse in Google Cloud.
>
> [Google Cloud BigQuery Vector Search](https://cloud.google.com/bigquery/docs/vector-search-intro)
> BigQuery vector search lets you use GoogleSQL to do semantic search, using vector indexes for fast but approximate results, or using brute force for exact results.

> It can calculate Euclidean or Cosine distance. With LangChain, we default to use Euclidean distance.

We need to install several python packages.

```bash
pip install google-cloud-bigquery
```

See a [usage example](/docs/integrations/vectorstores/google_bigquery_vector_search).

```python
from langchain.vectorstores import BigQueryVectorSearch
```

### Memorystore for Redis

> [Google Cloud Memorystore for Redis](https://cloud.google.com/memorystore/docs/redis) is a fully managed Redis service for Google Cloud. Applications running on Google Cloud can achieve extreme performance by leveraging the highly scalable, available, secure Redis service without the burden of managing complex Redis deployments.
Install the python package:

```bash
pip install gigachain-google-memorystore-redis
```

See [usage example](/docs/integrations/vectorstores/google_memorystore_redis).

```python
from langchain_google_memorystore_redis import RedisVectorStore
```

### Spanner

> [Google Cloud Spanner](https://cloud.google.com/spanner/docs) is a fully managed, mission-critical, relational database service on Google Cloud that offers transactional consistency at global scale, automatic, synchronous replication for high availability, and support for two SQL dialects: GoogleSQL (ANSI 2011 with extensions) and PostgreSQL.
Install the python package:

```bash
pip install gigachain-google-spanner
```

See [usage example](/docs/integrations/vectorstores/google_spanner).

```python
from langchain_google_spanner import SpannerVectorStore
```

### Firestore (Native Mode)

> [Google Cloud Firestore](https://cloud.google.com/firestore/docs/) is a NoSQL document database built for automatic scaling, high performance, and ease of application development.
Install the python package:

```bash
pip install langchain-google-firestore
```

See [usage example](/docs/integrations/vectorstores/google_firestore).

```python
from langchain_google_firestore import FirestoreVectorstore
```

### Cloud SQL for MySQL

> [Google Cloud SQL for MySQL](https://cloud.google.com/sql) is a fully-managed database service that helps you set up, maintain, manage, and administer your MySQL relational databases on Google Cloud.
Install the python package:

```bash
pip install langchain-google-cloud-sql-mysql
```

See [usage example](/docs/integrations/vectorstores/google_cloud_sql_mysql).

```python
from langchain_google_cloud_sql_mysql import MySQLEngine, MySQLVectorStore
```

### Cloud SQL for PostgreSQL

> [Google Cloud SQL for PostgreSQL](https://cloud.google.com/sql) is a fully-managed database service that helps you set up, maintain, manage, and administer your PostgreSQL relational databases on Google Cloud.
Install the python package:

```bash
pip install gigachain-google-cloud-sql-pg
```

See [usage example](/docs/integrations/vectorstores/google_cloud_sql_pg).

```python
from langchain_google_cloud_sql_pg import PostgresEngine, PostgresVectorStore
```

### Vertex AI Vector Search

> [Google Cloud Vertex AI Vector Search](https://cloud.google.com/vertex-ai/docs/vector-search/overview) from Google Cloud,
> formerly known as `Vertex AI Matching Engine`, provides the industry's leading high-scale
> low latency vector database. These vector databases are commonly
> referred to as vector similarity-matching or an approximate nearest neighbor (ANN) service.

Install the python package:

```bash
pip install gigachain-google-vertexai
```

See a [usage example](/docs/integrations/vectorstores/google_vertex_ai_vector_search).

```python
from langchain_google_vertexai import VectorSearchVectorStore
```

### ScaNN

>[Google ScaNN](https://github.com/google-research/google-research/tree/master/scann)
> (Scalable Nearest Neighbors) is a python package.
>
>`ScaNN` is a method for efficient vector similarity search at scale.

>`ScaNN` includes search space pruning and quantization for Maximum Inner
> Product Search and also supports other distance functions such as
> Euclidean distance. The implementation is optimized for x86 processors
> with AVX2 support. See its [Google Research github](https://github.com/google-research/google-research/tree/master/scann)
> for more details.

We need to install `scann` python package.

```bash
pip install scann
```

See a [usage example](/docs/integrations/vectorstores/scann).

```python
from langchain_community.vectorstores import ScaNN
```

## Retrievers

### Google Drive

We need to install several python packages.

```bash
pip install google-api-python-client google-auth-httplib2 google-auth-oauthlib
```

See a [usage example and authorization instructions](/docs/integrations/retrievers/google_drive).

```python
from langchain_googledrive.retrievers import GoogleDriveRetriever
```

### Vertex AI Search

> [Vertex AI Search](https://cloud.google.com/generative-ai-app-builder/docs/introduction)
> from Google Cloud allows developers to quickly build generative AI powered search engines for customers and employees.

We need to install the `google-cloud-discoveryengine` python package.

```bash
pip install google-cloud-discoveryengine
```

See a [usage example](/docs/integrations/retrievers/google_vertex_ai_search).

```python
from langchain.retrievers import GoogleVertexAISearchRetriever
```

### Document AI Warehouse

> [Document AI Warehouse](https://cloud.google.com/document-ai-warehouse)
> from Google Cloud allows enterprises to search, store, govern, and manage documents and their AI-extracted
> data and metadata in a single platform.

```python
from langchain.retrievers import GoogleDocumentAIWarehouseRetriever
docai_wh_retriever = GoogleDocumentAIWarehouseRetriever(
    project_number=...
)
query = ...
documents = docai_wh_retriever.invoke(
    query, user_ldap=...
)
```

## Document Loaders

### BigQuery

> [BigQuery](https://cloud.google.com/bigquery) is a serverless and cost-effective enterprise data warehouse that works across clouds and scales with your data in Google Cloud.

We need to install `google-cloud-bigquery` python package.

```bash
pip install google-cloud-bigquery
```

See a [usage example](/docs/integrations/document_loaders/google_bigquery).

```python
from langchain_community.document_loaders import BigQueryLoader
```

### Cloud Storage

>[Cloud Storage](https://en.wikipedia.org/wiki/Google_Cloud_Storage) is a managed service for storing unstructured data in Google Cloud.

We need to install `google-cloud-storage` python package.

```bash
pip install google-cloud-storage
```

There are two loaders for the `Google Cloud Storage`: the `Directory` and the `File` loaders.

See a [usage example](/docs/integrations/document_loaders/google_cloud_storage_directory).

```python
from langchain_community.document_loaders import GCSDirectoryLoader
```
See a [usage example](/docs/integrations/document_loaders/google_cloud_storage_file).

```python
from langchain_community.document_loaders import GCSFileLoader
```

### Google Drive

>[Google Drive](https://en.wikipedia.org/wiki/Google_Drive) is a file storage and synchronization service developed by Google.

Currently, only `Google Docs` are supported.

We need to install several python packages.

```bash
pip install google-api-python-client google-auth-httplib2 google-auth-oauthlib
```

See a [usage example and authorization instructions](/docs/integrations/document_loaders/google_drive).

```python
from langchain_community.document_loaders import GoogleDriveLoader
```

### Speech-to-Text

> [Speech-to-Text](https://cloud.google.com/speech-to-text) is an audio transcription API powered by Google's speech recognition models in Google Cloud.

This document loader transcribes audio files and outputs the text results as Documents.

First, we need to install the python package.

```bash
pip install google-cloud-speech
```

See a [usage example and authorization instructions](/docs/integrations/document_loaders/google_speech_to_text).

```python
from langchain_community.document_loaders import GoogleSpeechToTextLoader
```

## Document Transformers

### Document AI

>[Document AI](https://cloud.google.com/document-ai/docs/overview) is a Google Cloud
> service that transforms unstructured data from documents into structured data, making it easier
> to understand, analyze, and consume.

We need to set up a [`GCS` bucket and create your own OCR processor](https://cloud.google.com/document-ai/docs/create-processor)
The `GCS_OUTPUT_PATH` should be a path to a folder on GCS (starting with `gs://`)
and a processor name should look like `projects/PROJECT_NUMBER/locations/LOCATION/processors/PROCESSOR_ID`.
We can get it either programmatically or copy from the `Prediction endpoint` section of the `Processor details`
tab in the Google Cloud Console.

```bash
pip install google-cloud-documentai
pip install google-cloud-documentai-toolbox
```

See a [usage example](/docs/integrations/document_transformers/docai).

```python
from langchain_community.document_loaders.blob_loaders import Blob
from langchain_community.document_loaders.parsers import DocAIParser
```

### Google Translate

> [Google Translate](https://translate.google.com/) is a multilingual neural machine
> translation service developed by Google to translate text, documents and websites
> from one language into another.

The `GoogleTranslateTransformer` allows you to translate text and HTML with the [Google Cloud Translation API](https://cloud.google.com/translate).

To use it, you should have the `google-cloud-translate` python package installed, and a Google Cloud project with the [Translation API enabled](https://cloud.google.com/translate/docs/setup). This transformer uses the [Advanced edition (v3)](https://cloud.google.com/translate/docs/intro-to-v3).

First, we need to install the python package.

```bash
pip install google-cloud-translate
```

See a [usage example and authorization instructions](/docs/integrations/document_transformers/google_translate).

```python
from langchain_community.document_transformers import GoogleTranslateTransformer
```

## Tools

### Text-to-Speech

>[Google Cloud Text-to-Speech](https://cloud.google.com/text-to-speech) is a Google Cloud service that enables developers to
> synthesize natural-sounding speech with 100+ voices, available in multiple languages and variants.
> It applies DeepMind’s groundbreaking research in WaveNet and Google’s powerful neural networks
> to deliver the highest fidelity possible.

We need to install a python package.

```bash
pip install google-cloud-text-to-speech
```

See a [usage example and authorization instructions](/docs/integrations/tools/google_cloud_texttospeech).

```python
from langchain_google_community import TextToSpeechTool
```

### Google Drive

We need to install several python packages.

```bash
pip install google-api-python-client google-auth-httplib2 google-auth-oauthlib
```

See a [usage example and authorization instructions](/docs/integrations/tools/google_drive).

```python
from langchain_community.utilities.google_drive import GoogleDriveAPIWrapper
from langchain_community.tools.google_drive.tool import GoogleDriveSearchTool
```

### Google Finance

We need to install a python package.

```bash
pip install google-search-results
```

See a [usage example and authorization instructions](/docs/integrations/tools/google_finance).

```python
from langchain_community.tools.google_finance import GoogleFinanceQueryRun
from langchain_community.utilities.google_finance import GoogleFinanceAPIWrapper
```

### Google Jobs

We need to install a python package.

```bash
pip install google-search-results
```

See a [usage example and authorization instructions](/docs/integrations/tools/google_jobs).

```python
from langchain_community.tools.google_jobs import GoogleJobsQueryRun
from langchain_community.utilities.google_finance import GoogleFinanceAPIWrapper
```

### Google Lens

See a [usage example and authorization instructions](/docs/integrations/tools/google_lens).

```python
from langchain_community.tools.google_lens import GoogleLensQueryRun
from langchain_community.utilities.google_lens import GoogleLensAPIWrapper
```

### Google Places

We need to install a python package.

```bash
pip install googlemaps
```

See a [usage example and authorization instructions](/docs/integrations/tools/google_places).

```python
from langchain.tools import GooglePlacesTool
```

### Google Scholar

We need to install a python package.

```bash
pip install google-search-results
```

See a [usage example and authorization instructions](/docs/integrations/tools/google_scholar).

```python
from langchain_community.tools.google_scholar import GoogleScholarQueryRun
from langchain_community.utilities.google_scholar import GoogleScholarAPIWrapper
```

### Google Search

- Set up a Custom Search Engine, following [these instructions](https://stackoverflow.com/questions/37083058/programmatically-searching-google-in-python-using-custom-search)
- Get an API Key and Custom Search Engine ID from the previous step, and set them as environment variables
`GOOGLE_API_KEY` and `GOOGLE_CSE_ID` respectively.

```python
from langchain_google_community import GoogleSearchAPIWrapper
```

For a more detailed walkthrough of this wrapper, see [this notebook](/docs/integrations/tools/google_search).

We can easily load this wrapper as a Tool (to use with an Agent). We can do this with:

```python
from langchain.agents import load_tools
tools = load_tools(["google-search"])
```

### Google Trends

We need to install a python package.

```bash
pip install google-search-results
```

See a [usage example and authorization instructions](/docs/integrations/tools/google_trends).

```python
from langchain_community.tools.google_trends import GoogleTrendsQueryRun
from langchain_community.utilities.google_trends import GoogleTrendsAPIWrapper
```

## Toolkits

### GMail

> [Google Gmail](https://en.wikipedia.org/wiki/Gmail) is a free email service provided by Google.
This toolkit works with emails through the `Gmail API`.

We need to install `langchain-google-community` with required dependencies:

```bash
pip install langchain-google-community[gmail]
```

See a [usage example and authorization instructions](/docs/integrations/toolkits/gmail).

```python
from langchain_google_community import GmailToolkit
```

## Memory

### AlloyDB for PostgreSQL

> [AlloyDB for PostgreSQL](https://cloud.google.com/alloydb) is a fully managed relational database service that offers high performance, seamless integration, and impressive scalability on Google Cloud. AlloyDB is 100% compatible with PostgreSQL.

Install the python package:

```bash
pip install gigachain-google-alloydb-pg
```

See [usage example](/docs/integrations/memory/google_alloydb).

```python
from langchain_google_alloydb_pg import AlloyDBEngine, AlloyDBChatMessageHistory
```

### Cloud SQL for PostgreSQL

> [Cloud SQL for PostgreSQL](https://cloud.google.com/sql) is a fully-managed database service that helps you set up, maintain, manage, and administer your PostgreSQL relational databases on Google Cloud.
Install the python package:

```bash
pip install gigachain-google-cloud-sql-pg
```

See [usage example](/docs/integrations/memory/google_sql_pg).


```python
from langchain_google_cloud_sql_pg import PostgresEngine, PostgresChatMessageHistory
```

### Cloud SQL for MySQL

> [Cloud SQL for MySQL](https://cloud.google.com/sql) is a fully-managed database service that helps you set up, maintain, manage, and administer your MySQL relational databases on Google Cloud.
Install the python package:

```bash
pip install gigachain-google-cloud-sql-mysql
```

See [usage example](/docs/integrations/memory/google_sql_mysql).

```python
from langchain_google_cloud_sql_mysql import MySQLEngine, MySQLChatMessageHistory
```

### Cloud SQL for SQL Server

> [Cloud SQL for SQL Server](https://cloud.google.com/sql) is a fully-managed database service that helps you set up, maintain, manage, and administer your SQL Server databases on Google Cloud.
Install the python package:

```bash
pip install gigachain-google-cloud-sql-mssql
```

See [usage example](/docs/integrations/memory/google_sql_mssql).

```python
from langchain_google_cloud_sql_mssql import MSSQLEngine, MSSQLChatMessageHistory
```

### Spanner

> [Google Cloud Spanner](https://cloud.google.com/spanner/docs) is a fully managed, mission-critical, relational database service on Google Cloud that offers transactional consistency at global scale, automatic, synchronous replication for high availability, and support for two SQL dialects: GoogleSQL (ANSI 2011 with extensions) and PostgreSQL.
Install the python package:

```bash
pip install gigachain-google-spanner
```

See [usage example](/docs/integrations/memory/google_spanner).

```python
from langchain_google_spanner import SpannerChatMessageHistory
```

### Memorystore for Redis

> [Google Cloud Memorystore for Redis](https://cloud.google.com/memorystore/docs/redis) is a fully managed Redis service for Google Cloud. Applications running on Google Cloud can achieve extreme performance by leveraging the highly scalable, available, secure Redis service without the burden of managing complex Redis deployments.
Install the python package:

```bash
pip install gigachain-google-memorystore-redis
```

See [usage example](/docs/integrations/document_loaders/google_memorystore_redis).

```python
from langchain_google_memorystore_redis import MemorystoreChatMessageHistory
```

### Bigtable

> [Google Cloud Bigtable](https://cloud.google.com/bigtable/docs) is Google's fully managed NoSQL Big Data database service in Google Cloud.
Install the python package:

```bash
pip install gigachain-google-bigtable
```

See [usage example](/docs/integrations/memory/google_bigtable).

```python
from langchain_google_bigtable import BigtableChatMessageHistory
```

### Firestore (Native Mode)

> [Google Cloud Firestore](https://cloud.google.com/firestore/docs/) is a NoSQL document database built for automatic scaling, high performance, and ease of application development.
Install the python package:

```bash
pip install gigachain-google-firestore
```

See [usage example](/docs/integrations/memory/google_firestore).

```python
from langchain_google_firestore import FirestoreChatMessageHistory
```

### Firestore (Datastore Mode)

> [Google Cloud Firestore in Datastore mode](https://cloud.google.com/datastore/docs) is a NoSQL document database built for automatic scaling, high performance, and ease of application development.
> Firestore is the newest version of Datastore and introduces several improvements over Datastore.
Install the python package:

```bash
pip install gigachain-google-datastore
```

See [usage example](/docs/integrations/memory/google_firestore_datastore).

```python
from langchain_google_datastore import DatastoreChatMessageHistory
```

### El Carro: The Oracle Operator for Kubernetes

> Google [El Carro Oracle Operator for Kubernetes](https://github.com/GoogleCloudPlatform/elcarro-oracle-operator)
offers a way to run `Oracle` databases in `Kubernetes` as a portable, open source,
community driven, no vendor lock-in container orchestration system.

```bash
pip install gigachain-google-el-carro
```

See [usage example](/docs/integrations/memory/google_el_carro).

```python
from langchain_google_el_carro import ElCarroChatMessageHistory
```

## Chat Loaders

### GMail

> [Gmail](https://en.wikipedia.org/wiki/Gmail) is a free email service provided by Google.
This loader works with emails through the `Gmail API`.

We need to install `langchain-google-community` with underlying dependencies.

```bash
pip install langchain-google-community[gmail]
```

See a [usage example and authorization instructions](/docs/integrations/chat_loaders/gmail).

```python
from langchain_google_community import GMailLoader
```

## 3rd Party Integrations

### SearchApi

>[SearchApi](https://www.searchapi.io/) provides a 3rd-party API to access Google search results, YouTube search & transcripts, and other Google-related engines.

See [usage examples and authorization instructions](/docs/integrations/tools/searchapi).

```python
from langchain_community.utilities import SearchApiAPIWrapper
```

### SerpApi

>[SerpApi](https://serpapi.com/) provides a 3rd-party API to access Google search results.

See a [usage example and authorization instructions](/docs/integrations/tools/serpapi).

```python
from langchain_community.utilities import SerpAPIWrapper
```

### Serper.dev

See a [usage example and authorization instructions](/docs/integrations/tools/google_serper).

```python
from langchain_community.utilities import GoogleSerperAPIWrapper
```

### YouTube

>[YouTube Search](https://github.com/joetats/youtube_search) package searches `YouTube` videos avoiding using their heavily rate-limited API.
>
>It uses the form on the YouTube homepage and scrapes the resulting page.

We need to install a python package.

```bash
pip install youtube_search
```

See a [usage example](/docs/integrations/tools/youtube).

```python
from langchain.tools import YouTubeSearchTool
```

### YouTube audio

>[YouTube](https://www.youtube.com/) is an online video sharing and social media platform created by `Google`.

Use `YoutubeAudioLoader` to fetch / download the audio files.

Then, use `OpenAIWhisperParser` to transcribe them to text.

We need to install several python packages.

```bash
pip install yt_dlp pydub librosa
```

See a [usage example and authorization instructions](/docs/integrations/document_loaders/youtube_audio).

```python
from langchain_community.document_loaders.blob_loaders.youtube_audio import YoutubeAudioLoader
from langchain_community.document_loaders.parsers import OpenAIWhisperParser, OpenAIWhisperParserLocal
```

### YouTube transcripts

>[YouTube](https://www.youtube.com/) is an online video sharing and social media platform created by `Google`.

We need to install `youtube-transcript-api` python package.

```bash
pip install youtube-transcript-api
```

See a [usage example](/docs/integrations/document_loaders/youtube_transcript).

```python
from langchain_community.document_loaders import YoutubeLoader
```<|MERGE_RESOLUTION|>--- conflicted
+++ resolved
@@ -163,29 +163,16 @@
 
 > [Google Cloud BigQuery](https://cloud.google.com/bigquery) is a serverless and cost-effective enterprise data warehouse that works across clouds and scales with your data in Google Cloud.
 
-<<<<<<< HEAD
-Access GoogleAI `Gemini` models such as `gemini-pro` and `gemini-pro-vision` through the `GoogleGenerativeAI` class.
-
-Install python package.
-
-```bash
-pip install gigachain-google-genai
-=======
 We need to install `langchain-google-community` with Big Query dependencies:
 
 ```bash
 pip install langchain-google-community[bigquery]
->>>>>>> cd4c5428
 ```
 
 See a [usage example](/docs/integrations/llms/google_ai).
 
 ```python
-<<<<<<< HEAD
-from langchain_google_genai import GoogleGenerativeAI
-=======
 from langchain_google_community import BigQueryLoader
->>>>>>> cd4c5428
 ```
 
 ### Bigtable
