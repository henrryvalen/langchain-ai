{
 "cells": [
  {
   "cell_type": "markdown",
   "id": "559f8e0e",
   "metadata": {},
   "source": [
    "# Vectara\n",
    "\n",
    ">[Vectara](https://vectara.com/) is the trusted GenAI platform that provides an easy-to-use API for document indexing and querying. \n",
    "\n",
    "Vectara provides an end-to-end managed service for Retrieval Augmented Generation or [RAG](https://vectara.com/grounded-generation/), which includes:\n",
    "\n",
    "1. A way to extract text from document files and chunk them into sentences.\n",
    "\n",
    "2. The state-of-the-art [Boomerang](https://vectara.com/how-boomerang-takes-retrieval-augmented-generation-to-the-next-level-via-grounded-generation/) embeddings model. Each text chunk is encoded into a vector embedding using Boomerang, and stored in the Vectara internal knowledge (vector+text) store\n",
    "\n",
    "3. A query service that automatically encodes the query into embedding, and retrieves the most relevant text segments (including support for [Hybrid Search](https://docs.vectara.com/docs/api-reference/search-apis/lexical-matching) and [MMR](https://vectara.com/get-diverse-results-and-comprehensive-summaries-with-vectaras-mmr-reranker/))\n",
    "\n",
    "4. An option to create [generative summary](https://docs.vectara.com/docs/learn/grounded-generation/grounded-generation-overview), based on the retrieved documents, including citations.\n",
    "\n",
    "See the [Vectara API documentation](https://docs.vectara.com/docs/) for more information on how to use the API.\n",
    "\n",
    "This notebook shows how to use functionality related to the `Vectara`'s integration with langchain.\n",
    "Specificaly we will demonstrate how to use chaining with [LangChain's Expression Language](https://python.langchain.com/docs/expression_language/) and using Vectara's integrated summarization capability."
   ]
  },
  {
   "cell_type": "markdown",
   "id": "e97dcf11",
   "metadata": {},
   "source": [
    "# Setup\n",
    "\n",
    "You will need a Vectara account to use Vectara with LangChain. To get started, use the following steps:\n",
    "\n",
    "1. [Sign up](https://www.vectara.com/integrations/langchain) for a Vectara account if you don't already have one. Once you have completed your sign up you will have a Vectara customer ID. You can find your customer ID by clicking on your name, on the top-right of the Vectara console window.\n",
    "\n",
    "2. Within your account you can create one or more corpora. Each corpus represents an area that stores text data upon ingest from input documents. To create a corpus, use the **\"Create Corpus\"** button. You then provide a name to your corpus as well as a description. Optionally you can define filtering attributes and apply some advanced options. If you click on your created corpus, you can see its name and corpus ID right on the top.\n",
    "\n",
    "3. Next you'll need to create API keys to access the corpus. Click on the **\"Authorization\"** tab in the corpus view and then the **\"Create API Key\"** button. Give your key a name, and choose whether you want query only or query+index for your key. Click \"Create\" and you now have an active API key. Keep this key confidential. \n",
    "\n",
    "To use LangChain with Vectara, you'll need to have these three values: customer ID, corpus ID and api_key.\n",
    "You can provide those to LangChain in two ways:\n",
    "\n",
    "1. Include in your environment these three variables: `VECTARA_CUSTOMER_ID`, `VECTARA_CORPUS_ID` and `VECTARA_API_KEY`.\n",
    "\n",
    "> For example, you can set these variables using os.environ and getpass as follows:\n",
    "\n",
    "```python\n",
    "import os\n",
    "import getpass\n",
    "\n",
    "os.environ[\"VECTARA_CUSTOMER_ID\"] = getpass.getpass(\"Vectara Customer ID:\")\n",
    "os.environ[\"VECTARA_CORPUS_ID\"] = getpass.getpass(\"Vectara Corpus ID:\")\n",
    "os.environ[\"VECTARA_API_KEY\"] = getpass.getpass(\"Vectara API Key:\")\n",
    "```\n",
    "\n",
    "2. Add them to the Vectara vectorstore constructor:\n",
    "\n",
    "```python\n",
    "vectorstore = Vectara(\n",
    "                vectara_customer_id=vectara_customer_id,\n",
    "                vectara_corpus_id=vectara_corpus_id,\n",
    "                vectara_api_key=vectara_api_key\n",
    "            )\n",
    "```"
   ]
  },
  {
   "cell_type": "code",
   "execution_count": 1,
   "id": "aac7a9a6",
   "metadata": {},
   "outputs": [],
   "source": [
    "from langchain.prompts import ChatPromptTemplate\n",
<<<<<<< HEAD
    "from langchain.schema.output_parser import StrOutputParser\n",
    "from langchain.schema.runnable import RunnableLambda, RunnablePassthrough\n",
    "from langchain.vectorstores import Vectara\n",
    "from langchain_community.embeddings import FakeEmbeddings"
=======
    "from langchain.vectorstores import Vectara\n",
    "from langchain_core.output_parsers import StrOutputParser\n",
    "from langchain_core.runnables import RunnableLambda, RunnablePassthrough"
>>>>>>> 8e0d5813
   ]
  },
  {
   "cell_type": "markdown",
   "id": "875ffb7e",
   "metadata": {},
   "source": [
    "First we load the state-of-the-union text into Vectara. Note that we use the `from_files` interface which does not require any local processing or chunking - Vectara receives the file content and performs all the necessary pre-processing, chunking and embedding of the file into its knowledge store."
   ]
  },
  {
   "cell_type": "code",
   "execution_count": 2,
   "id": "be0a4973",
   "metadata": {},
   "outputs": [],
   "source": [
    "vectara = Vectara.from_files([\"state_of_the_union.txt\"])"
   ]
  },
  {
   "cell_type": "markdown",
   "id": "22a6b953",
   "metadata": {},
   "source": [
    "We now create a Vectara retriever and specify that:\n",
    "* It should return only the 3 top Document matches\n",
    "* For summary, it should use the top 5 results and respond in English"
   ]
  },
  {
   "cell_type": "code",
   "execution_count": 3,
   "id": "19cd2f86",
   "metadata": {},
   "outputs": [],
   "source": [
    "summary_config = {\"is_enabled\": True, \"max_results\": 5, \"response_lang\": \"eng\"}\n",
    "retriever = vectara.as_retriever(\n",
    "    search_kwargs={\"k\": 3, \"summary_config\": summary_config}\n",
    ")"
   ]
  },
  {
   "cell_type": "markdown",
   "id": "c49284ed",
   "metadata": {},
   "source": [
    "When using summarization with Vectara, the retriever responds with a list of `Document` objects:\n",
    "1. The first `k` documents are the ones that match the query (as we are used to with a standard vector store)\n",
    "2. With summary enabled, an additional `Document` object is apended, which includes the summary text. This Document has the metadata field `summary` set as True.\n",
    "\n",
    "Let's define two utility functions to split those out:"
   ]
  },
  {
   "cell_type": "code",
   "execution_count": 4,
   "id": "e5100654",
   "metadata": {},
   "outputs": [],
   "source": [
    "def get_sources(documents):\n",
    "    return documents[:-1]\n",
    "\n",
    "\n",
    "def get_summary(documents):\n",
    "    return documents[-1].page_content\n",
    "\n",
    "\n",
    "query_str = \"what did Biden say?\""
   ]
  },
  {
   "cell_type": "markdown",
   "id": "f2a74368",
   "metadata": {},
   "source": [
    "Now we can try a summary response for the query:"
   ]
  },
  {
   "cell_type": "code",
   "execution_count": 5,
   "id": "ee4759c4",
   "metadata": {
    "scrolled": false
   },
   "outputs": [
    {
     "data": {
      "text/plain": [
       "'The returned results did not contain sufficient information to be summarized into a useful answer for your query. Please try a different search or restate your query differently.'"
      ]
     },
     "execution_count": 5,
     "metadata": {},
     "output_type": "execute_result"
    }
   ],
   "source": [
    "(retriever | get_summary).invoke(query_str)"
   ]
  },
  {
   "cell_type": "markdown",
   "id": "dd7c4593",
   "metadata": {},
   "source": [
    "And if we would like to see the sources retrieved from Vectara that were used in this summary (the citations):"
   ]
  },
  {
   "cell_type": "code",
   "execution_count": 6,
   "id": "0eb66034",
   "metadata": {},
   "outputs": [
    {
     "data": {
      "text/plain": [
       "[Document(page_content='When they came home, many of the world’s fittest and best trained warriors were never the same. Dizziness. \\n\\nA cancer that would put them in a flag-draped coffin. I know. \\n\\nOne of those soldiers was my son Major Beau Biden. We don’t know for sure if a burn pit was the cause of his brain cancer, or the diseases of so many of our troops. But I’m committed to finding out everything we can.', metadata={'lang': 'eng', 'section': '1', 'offset': '34652', 'len': '60', 'X-TIKA:Parsed-By': 'org.apache.tika.parser.csv.TextAndCSVParser', 'Content-Encoding': 'UTF-8', 'Content-Type': 'text/plain; charset=UTF-8', 'source': 'vectara'}),\n",
       " Document(page_content='The U.S. Department of Justice is assembling a dedicated task force to go after the crimes of Russian oligarchs. We are joining with our European allies to find and seize your yachts your luxury apartments your private jets. We are coming for your ill-begotten gains. And tonight I am announcing that we will join our allies in closing off American air space to all Russian flights – further isolating Russia – and adding an additional squeeze –on their economy. The Ruble has lost 30% of its value.', metadata={'lang': 'eng', 'section': '1', 'offset': '3807', 'len': '42', 'X-TIKA:Parsed-By': 'org.apache.tika.parser.csv.TextAndCSVParser', 'Content-Encoding': 'UTF-8', 'Content-Type': 'text/plain; charset=UTF-8', 'source': 'vectara'}),\n",
       " Document(page_content='He rejected repeated efforts at diplomacy. He thought the West and NATO wouldn’t respond. And he thought he could divide us at home. We were ready.  Here is what we did. We prepared extensively and carefully.', metadata={'lang': 'eng', 'section': '1', 'offset': '2100', 'len': '42', 'X-TIKA:Parsed-By': 'org.apache.tika.parser.csv.TextAndCSVParser', 'Content-Encoding': 'UTF-8', 'Content-Type': 'text/plain; charset=UTF-8', 'source': 'vectara'})]"
      ]
     },
     "execution_count": 6,
     "metadata": {},
     "output_type": "execute_result"
    }
   ],
   "source": [
    "(retriever | get_sources).invoke(query_str)"
   ]
  },
  {
   "cell_type": "markdown",
   "id": "8f16bf8d",
   "metadata": {},
   "source": [
    "Vectara's \"RAG as a service\" does a lot of the heavy lifting in creating question answering or chatbot chains. The integration with LangChain provides the option to use additional capabilities such as query pre-processing  like `SelfQueryRetriever` or `MultiQueryRetriever`. Let's look at an example of using the [MultiQueryRetriever](https://python.langchain.com/docs/modules/data_connection/retrievers/MultiQueryRetriever).\n",
    "\n",
    "Since MQR uses an LLM we have to set that up - here we choose `ChatOpenAI`:"
   ]
  },
  {
   "cell_type": "code",
   "execution_count": 7,
   "id": "e14325b9",
   "metadata": {},
   "outputs": [
    {
     "data": {
      "text/plain": [
       "\"President Biden has made several notable quotes and comments. He expressed a commitment to investigate the potential impact of burn pits on soldiers' health, referencing his son's brain cancer [1]. He emphasized the importance of unity among Americans, urging us to see each other as fellow citizens rather than enemies [2]. Biden also highlighted the need for schools to use funds from the American Rescue Plan to hire teachers and address learning loss, while encouraging community involvement in supporting education [3].\""
      ]
     },
     "execution_count": 7,
     "metadata": {},
     "output_type": "execute_result"
    }
   ],
   "source": [
    "from langchain.retrievers.multi_query import MultiQueryRetriever\n",
    "from langchain_community.chat_models import ChatOpenAI\n",
    "\n",
    "llm = ChatOpenAI(temperature=0)\n",
    "mqr = MultiQueryRetriever.from_llm(retriever=retriever, llm=llm)\n",
    "\n",
    "(mqr | get_summary).invoke(query_str)"
   ]
  },
  {
   "cell_type": "code",
   "execution_count": 8,
   "id": "fa14f923",
   "metadata": {},
   "outputs": [
    {
     "data": {
      "text/plain": [
       "[Document(page_content='When they came home, many of the world’s fittest and best trained warriors were never the same. Dizziness. \\n\\nA cancer that would put them in a flag-draped coffin. I know. \\n\\nOne of those soldiers was my son Major Beau Biden. We don’t know for sure if a burn pit was the cause of his brain cancer, or the diseases of so many of our troops. But I’m committed to finding out everything we can.', metadata={'lang': 'eng', 'section': '1', 'offset': '34652', 'len': '60', 'X-TIKA:Parsed-By': 'org.apache.tika.parser.csv.TextAndCSVParser', 'Content-Encoding': 'UTF-8', 'Content-Type': 'text/plain; charset=UTF-8', 'source': 'vectara'}),\n",
       " Document(page_content='The U.S. Department of Justice is assembling a dedicated task force to go after the crimes of Russian oligarchs. We are joining with our European allies to find and seize your yachts your luxury apartments your private jets. We are coming for your ill-begotten gains. And tonight I am announcing that we will join our allies in closing off American air space to all Russian flights – further isolating Russia – and adding an additional squeeze –on their economy. The Ruble has lost 30% of its value.', metadata={'lang': 'eng', 'section': '1', 'offset': '3807', 'len': '42', 'X-TIKA:Parsed-By': 'org.apache.tika.parser.csv.TextAndCSVParser', 'Content-Encoding': 'UTF-8', 'Content-Type': 'text/plain; charset=UTF-8', 'source': 'vectara'}),\n",
       " Document(page_content='And, if Congress provides the funds we need, we’ll have new stockpiles of tests, masks, and pills ready if needed. I cannot promise a new variant won’t come. But I can promise you we’ll do everything within our power to be ready if it does. Third – we can end the shutdown of schools and businesses. We have the tools we need.', metadata={'lang': 'eng', 'section': '1', 'offset': '24753', 'len': '82', 'X-TIKA:Parsed-By': 'org.apache.tika.parser.csv.TextAndCSVParser', 'Content-Encoding': 'UTF-8', 'Content-Type': 'text/plain; charset=UTF-8', 'source': 'vectara'}),\n",
       " Document(page_content='The returned results did not contain sufficient information to be summarized into a useful answer for your query. Please try a different search or restate your query differently.', metadata={'summary': True}),\n",
       " Document(page_content='Danielle says Heath was a fighter to the very end. He didn’t know how to stop fighting, and neither did she. Through her pain she found purpose to demand we do better. Tonight, Danielle—we are. The VA is pioneering new ways of linking toxic exposures to diseases, already helping more veterans get benefits.', metadata={'lang': 'eng', 'section': '1', 'offset': '35502', 'len': '58', 'X-TIKA:Parsed-By': 'org.apache.tika.parser.csv.TextAndCSVParser', 'Content-Encoding': 'UTF-8', 'Content-Type': 'text/plain; charset=UTF-8', 'source': 'vectara'}),\n",
       " Document(page_content='Let’s stop seeing each other as enemies, and start seeing each other for who we really are: Fellow Americans. We can’t change how divided we’ve been. But we can change how we move forward—on COVID-19 and other issues we must face together. I recently visited the New York City Police Department days after the funerals of Officer Wilbert Mora and his partner, Officer Jason Rivera. They were responding to a 9-1-1 call when a man shot and killed them with a stolen gun.', metadata={'lang': 'eng', 'section': '1', 'offset': '26312', 'len': '89', 'X-TIKA:Parsed-By': 'org.apache.tika.parser.csv.TextAndCSVParser', 'Content-Encoding': 'UTF-8', 'Content-Type': 'text/plain; charset=UTF-8', 'source': 'vectara'}),\n",
       " Document(page_content='The American Rescue Plan gave schools money to hire teachers and help students make up for lost learning. I urge every parent to make sure your school does just that. And we can all play a part—sign up to be a tutor or a mentor. Children were also struggling before the pandemic. Bullying, violence, trauma, and the harms of social media.', metadata={'lang': 'eng', 'section': '1', 'offset': '33227', 'len': '61', 'X-TIKA:Parsed-By': 'org.apache.tika.parser.csv.TextAndCSVParser', 'Content-Encoding': 'UTF-8', 'Content-Type': 'text/plain; charset=UTF-8', 'source': 'vectara'})]"
      ]
     },
     "execution_count": 8,
     "metadata": {},
     "output_type": "execute_result"
    }
   ],
   "source": [
    "(mqr | get_sources).invoke(query_str)"
   ]
  },
  {
   "cell_type": "code",
   "execution_count": null,
   "id": "16853820",
   "metadata": {},
   "outputs": [],
   "source": []
  }
 ],
 "metadata": {
  "kernelspec": {
   "display_name": "Python 3 (ipykernel)",
   "language": "python",
   "name": "python3"
  },
  "language_info": {
   "codemirror_mode": {
    "name": "ipython",
    "version": 3
   },
   "file_extension": ".py",
   "mimetype": "text/x-python",
   "name": "python",
   "nbconvert_exporter": "python",
   "pygments_lexer": "ipython3",
   "version": "3.10.9"
  }
 },
 "nbformat": 4,
 "nbformat_minor": 5
}<|MERGE_RESOLUTION|>--- conflicted
+++ resolved
@@ -75,16 +75,10 @@
    "outputs": [],
    "source": [
     "from langchain.prompts import ChatPromptTemplate\n",
-<<<<<<< HEAD
-    "from langchain.schema.output_parser import StrOutputParser\n",
-    "from langchain.schema.runnable import RunnableLambda, RunnablePassthrough\n",
     "from langchain.vectorstores import Vectara\n",
-    "from langchain_community.embeddings import FakeEmbeddings"
-=======
-    "from langchain.vectorstores import Vectara\n",
+    "from langchain_community.embeddings import FakeEmbeddings\n",
     "from langchain_core.output_parsers import StrOutputParser\n",
     "from langchain_core.runnables import RunnableLambda, RunnablePassthrough"
->>>>>>> 8e0d5813
    ]
   },
   {
