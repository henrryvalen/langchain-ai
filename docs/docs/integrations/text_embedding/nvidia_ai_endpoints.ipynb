{
 "cells": [
  {
   "cell_type": "markdown",
   "metadata": {
    "id": "GDDVue_1cq6d"
   },
   "source": [
    "# NVIDIA NIMs \n",
    "\n",
<<<<<<< HEAD
    "> [NVIDIA AI Foundation Endpoints](https://www.nvidia.com/en-us/ai-data-science/foundation-models/) give users easy access to NVIDIA hosted API endpoints for NVIDIA AI Foundation Models like Mixtral 8x7B, Llama 2, Stable Diffusion, etc. These models, hosted on the [NVIDIA API catalog](https://build.nvidia.com/), are optimized, tested, and hosted on the NVIDIA AI platform, making them fast and easy to evaluate, further customize, and seamlessly run at peak performance on any accelerated stack.\n",
    "> \n",
    "> With [NVIDIA AI Foundation Endpoints](https://www.nvidia.com/en-us/ai-data-science/foundation-models/), you can get quick results from a fully accelerated stack running on [NVIDIA DGX Cloud](https://www.nvidia.com/en-us/data-center/dgx-cloud/). Once customized, these models can be deployed anywhere with enterprise-grade security, stability, and support using [NVIDIA AI Enterprise](https://www.nvidia.com/en-us/data-center/products/ai-enterprise/).\n",
    "> \n",
    "> These models can be easily accessed via the [`langchain-nvidia-ai-endpoints`](https://pypi.org/project/langchain-nvidia-ai-endpoints/) package, as shown below.\n",
    "\n",
    "This example goes over how to use LangChain to interact with the supported [NVIDIA Retrieval QA Embedding Model](https://build.nvidia.com/nvidia/embed-qa-4) for [retrieval-augmented generation](https://developer.nvidia.com/blog/build-enterprise-retrieval-augmented-generation-apps-with-nvidia-retrieval-qa-embedding-model/) via the `NVIDIAEmbeddings` class.\n",
    "\n",
    "For more information on accessing the chat models through this api, check out the [ChatNVIDIA](https://python.langchain.com/docs/integrations/chat/nvidia_ai_endpoints/) documentation."
=======
    "The `langchain-nvidia-ai-endpoints` package contains LangChain integrations building applications with models on \n",
    "NVIDIA NIM inference microservice. NIM supports models across domains like chat, embedding, and re-ranking models \n",
    "from the community as well as NVIDIA. These models are optimized by NVIDIA to deliver the best performance on NVIDIA \n",
    "accelerated infrastructure and deployed as a NIM, an easy-to-use, prebuilt containers that deploy anywhere using a single \n",
    "command on NVIDIA accelerated infrastructure.\n",
    "\n",
    "NVIDIA hosted deployments of NIMs are available to test on the [NVIDIA API catalog](https://build.nvidia.com/). After testing, \n",
    "NIMs can be exported from NVIDIA’s API catalog using the NVIDIA AI Enterprise license and run on-premises or in the cloud, \n",
    "giving enterprises ownership and full control of their IP and AI application.\n",
    "\n",
    "NIMs are packaged as container images on a per model basis and are distributed as NGC container images through the NVIDIA NGC Catalog. \n",
    "At their core, NIMs provide easy, consistent, and familiar APIs for running inference on an AI model.\n",
    "\n",
    "This example goes over how to use LangChain to interact with the supported [NVIDIA Retrieval QA Embedding Model](https://build.nvidia.com/nvidia/embed-qa-4) for [retrieval-augmented generation](https://developer.nvidia.com/blog/build-enterprise-retrieval-augmented-generation-apps-with-nvidia-retrieval-qa-embedding-model/) via the `NVIDIAEmbeddings` class.\n",
    "\n",
    "For more information on accessing the chat models through this API, check out the [ChatNVIDIA](https://python.langchain.com/docs/integrations/chat/nvidia_ai_endpoints/) documentation."
>>>>>>> 29aa9d67
   ]
  },
  {
   "cell_type": "markdown",
   "metadata": {},
   "source": [
    "## Installation"
   ]
  },
  {
   "cell_type": "code",
   "execution_count": null,
   "metadata": {},
   "outputs": [],
   "source": [
    "%pip install --upgrade --quiet  langchain-nvidia-ai-endpoints"
   ]
  },
  {
   "cell_type": "markdown",
   "metadata": {
    "id": "qKcxQMFTcwWi"
   },
   "source": [
    "## Setup\n",
    "\n",
    "**To get started:**\n",
    "\n",
<<<<<<< HEAD
    "1. Create a free account with [NVIDIA](https://build.nvidia.com/), which hosts NVIDIA AI Foundation models\n",
    "\n",
    "2. Select the `Retrieval` tab, then select your model of choice\n",
=======
    "1. Create a free account with [NVIDIA](https://build.nvidia.com/), which hosts NVIDIA AI Foundation models.\n",
    "\n",
    "2. Select the `Retrieval` tab, then select your model of choice.\n",
>>>>>>> 29aa9d67
    "\n",
    "3. Under `Input` select the `Python` tab, and click `Get API Key`. Then click `Generate Key`.\n",
    "\n",
    "4. Copy and save the generated key as `NVIDIA_API_KEY`. From there, you should have access to the endpoints."
   ]
  },
  {
   "cell_type": "code",
   "execution_count": null,
   "metadata": {
    "colab": {
     "base_uri": "https://localhost:8080/"
    },
    "id": "hoF41-tNczS3",
    "outputId": "7f2833dc-191c-4d73-b823-7b2745a93a2f"
   },
   "outputs": [],
   "source": [
    "import getpass\n",
    "import os\n",
    "\n",
    "# del os.environ['NVIDIA_API_KEY']  ## delete key and reset\n",
    "if os.environ.get(\"NVIDIA_API_KEY\", \"\").startswith(\"nvapi-\"):\n",
    "    print(\"Valid NVIDIA_API_KEY already in environment. Delete to reset\")\n",
    "else:\n",
    "    nvapi_key = getpass.getpass(\"NVAPI Key (starts with nvapi-): \")\n",
    "    assert nvapi_key.startswith(\"nvapi-\"), f\"{nvapi_key[:5]}... is not a valid key\"\n",
    "    os.environ[\"NVIDIA_API_KEY\"] = nvapi_key"
   ]
  },
  {
   "cell_type": "markdown",
   "metadata": {
    "id": "l185et2kc8pS"
   },
   "source": [
    "We should be able to see an embedding model among that list which can be used in conjunction with an LLM for effective RAG solutions. We can interface with this model as well as other embedding models supported by NIM through the `NVIDIAEmbeddings` class."
   ]
  },
  {
   "cell_type": "markdown",
   "metadata": {},
   "source": [
    "## Working with NIMs on the NVIDIA API Catalog\n",
    "\n",
<<<<<<< HEAD
    "When initializing an embedding model you can select a model by passing it, e.g. `ai-embed-qa-4` below, or use the default by not passing any arguments."
=======
    "When initializing an embedding model you can select a model by passing it, e.g. `NV-Embed-QA` below, or use the default by not passing any arguments."
>>>>>>> 29aa9d67
   ]
  },
  {
   "cell_type": "code",
   "execution_count": null,
   "metadata": {
    "id": "hbXmJssPdIPX"
   },
   "outputs": [],
   "source": [
    "from langchain_nvidia_ai_endpoints import NVIDIAEmbeddings\n",
    "\n",
<<<<<<< HEAD
    "embedder = NVIDIAEmbeddings(model=\"ai-embed-qa-4\")"
=======
    "embedder = NVIDIAEmbeddings(model=\"NV-Embed-QA\")"
>>>>>>> 29aa9d67
   ]
  },
  {
   "cell_type": "markdown",
   "metadata": {
    "id": "SvQijbCwdLXB"
   },
   "source": [
    "This model is a fine-tuned E5-large model which supports the expected `Embeddings` methods including:\n",
    "\n",
    "- `embed_query`: Generate query embedding for a query sample.\n",
    "\n",
    "- `embed_documents`: Generate passage embeddings for a list of documents which you would like to search over.\n",
    "\n",
    "- `aembed_query`/`aembed_documents`: Asynchronous versions of the above."
   ]
  },
  {
   "cell_type": "markdown",
   "metadata": {},
   "source": [
    "## Working with self-hosted NVIDIA NIMs\n",
    "When ready to deploy, you can self-host models with NVIDIA NIM—which is included with the NVIDIA AI Enterprise software license—and run them anywhere, giving you ownership of your customizations and full control of your intellectual property (IP) and AI applications.\n",
    "\n",
    "[Learn more about NIMs](https://developer.nvidia.com/blog/nvidia-nim-offers-optimized-inference-microservices-for-deploying-ai-models-at-scale/)\n"
   ]
  },
  {
   "cell_type": "code",
   "execution_count": null,
   "metadata": {},
   "outputs": [],
   "source": [
    "from langchain_nvidia_ai_endpoints import NVIDIAEmbeddings\n",
    "\n",
    "# connect to an embedding NIM running at localhost:8080\n",
    "embedder = NVIDIAEmbeddings(base_url=\"http://localhost:8080/v1\")"
   ]
  },
  {
   "cell_type": "markdown",
   "metadata": {
    "id": "pcDu3v4CbmWk"
   },
   "source": [
    "### **Similarity**\n",
    "\n",
    "The following is a quick test of the similarity for these data points:\n",
    "\n",
    "**Queries:**\n",
    "\n",
    "- What's the weather like in Komchatka?\n",
    "\n",
    "- What kinds of food is Italy known for?\n",
    "\n",
    "- What's my name? I bet you don't remember...\n",
    "\n",
    "- What's the point of life anyways?\n",
    "\n",
    "- The point of life is to have fun :D\n",
    "\n",
    "**Documents:**\n",
    "\n",
    "- Komchatka's weather is cold, with long, severe winters.\n",
    "\n",
    "- Italy is famous for pasta, pizza, gelato, and espresso.\n",
    "\n",
    "- I can't recall personal names, only provide information.\n",
    "\n",
    "- Life's purpose varies, often seen as personal fulfillment.\n",
    "\n",
    "- Enjoying life's moments is indeed a wonderful approach."
   ]
  },
  {
   "cell_type": "markdown",
   "metadata": {
    "id": "xrmtRzgXdhMF"
   },
   "source": [
    "### Embedding Runtimes"
   ]
  },
  {
   "cell_type": "code",
   "execution_count": null,
   "metadata": {
    "colab": {
     "base_uri": "https://localhost:8080/"
    },
    "id": "bUQM6OoObM_C",
    "outputId": "afbb1ea0-4f14-46b0-da42-25c5ae8eab2e"
   },
   "outputs": [],
   "source": [
    "print(\"\\nSequential Embedding: \")\n",
    "q_embeddings = [\n",
    "    embedder.embed_query(\"What's the weather like in Komchatka?\"),\n",
    "    embedder.embed_query(\"What kinds of food is Italy known for?\"),\n",
    "    embedder.embed_query(\"What's my name? I bet you don't remember...\"),\n",
    "    embedder.embed_query(\"What's the point of life anyways?\"),\n",
    "    embedder.embed_query(\"The point of life is to have fun :D\"),\n",
    "]\n",
    "print(\"Shape:\", (len(q_embeddings), len(q_embeddings[0])))"
   ]
  },
  {
   "cell_type": "markdown",
   "metadata": {
    "id": "SfX00xRdbKDw"
   },
   "source": [
    "### Document Embedding"
   ]
  },
  {
   "cell_type": "code",
   "execution_count": null,
   "metadata": {
    "colab": {
     "base_uri": "https://localhost:8080/"
    },
    "id": "o1vKyTx-O_vZ",
    "outputId": "a8d864a8-01e8-4431-ee8a-b466d8348bef"
   },
   "outputs": [],
   "source": [
    "print(\"\\nBatch Document Embedding: \")\n",
    "d_embeddings = embedder.embed_documents(\n",
    "    [\n",
    "        \"Komchatka's weather is cold, with long, severe winters.\",\n",
    "        \"Italy is famous for pasta, pizza, gelato, and espresso.\",\n",
    "        \"I can't recall personal names, only provide information.\",\n",
    "        \"Life's purpose varies, often seen as personal fulfillment.\",\n",
    "        \"Enjoying life's moments is indeed a wonderful approach.\",\n",
    "    ]\n",
    ")\n",
    "print(\"Shape:\", (len(q_embeddings), len(q_embeddings[0])))"
   ]
  },
  {
   "cell_type": "markdown",
   "metadata": {
    "id": "E6AilXxjdm1I"
   },
   "source": [
    "Now that we've generated our embeddings, we can do a simple similarity check on the results to see which documents would have triggered as reasonable answers in a retrieval task:"
   ]
  },
  {
   "cell_type": "code",
   "execution_count": null,
   "metadata": {},
   "outputs": [],
   "source": [
    "%pip install --upgrade --quiet  matplotlib scikit-learn"
   ]
  },
  {
   "cell_type": "code",
   "execution_count": null,
   "metadata": {
    "colab": {
     "base_uri": "https://localhost:8080/",
     "height": 564
    },
    "id": "7szaiBBYCHQ-",
    "outputId": "86b6d2c4-6bee-4324-f7b1-3fcf2b940763"
   },
   "outputs": [],
   "source": [
    "import matplotlib.pyplot as plt\n",
    "import numpy as np\n",
    "from sklearn.metrics.pairwise import cosine_similarity\n",
    "\n",
    "# Compute the similarity matrix between q_embeddings and d_embeddings\n",
    "cross_similarity_matrix = cosine_similarity(\n",
    "    np.array(q_embeddings),\n",
    "    np.array(d_embeddings),\n",
    ")\n",
    "\n",
    "# Plotting the cross-similarity matrix\n",
    "plt.figure(figsize=(8, 6))\n",
    "plt.imshow(cross_similarity_matrix, cmap=\"Greens\", interpolation=\"nearest\")\n",
    "plt.colorbar()\n",
    "plt.title(\"Cross-Similarity Matrix\")\n",
    "plt.xlabel(\"Query Embeddings\")\n",
    "plt.ylabel(\"Document Embeddings\")\n",
    "plt.grid(True)\n",
    "plt.show()"
   ]
  },
  {
   "cell_type": "markdown",
   "metadata": {
    "id": "K5sLkHWZcRF2"
   },
   "source": [
    "As a reminder, the queries and documents sent to our system were:\n",
    "\n",
    "**Queries:**\n",
    "\n",
    "- What's the weather like in Komchatka?\n",
    "\n",
    "- What kinds of food is Italy known for?\n",
    "\n",
    "- What's my name? I bet you don't remember...\n",
    "\n",
    "- What's the point of life anyways?\n",
    "\n",
    "- The point of life is to have fun :D\n",
    "\n",
    "**Documents:**\n",
    "\n",
    "- Komchatka's weather is cold, with long, severe winters.\n",
    "\n",
    "- Italy is famous for pasta, pizza, gelato, and espresso.\n",
    "\n",
    "- I can't recall personal names, only provide information.\n",
    "\n",
    "- Life's purpose varies, often seen as personal fulfillment.\n",
    "\n",
    "- Enjoying life's moments is indeed a wonderful approach."
   ]
  },
  {
   "cell_type": "markdown",
   "metadata": {},
   "source": [
    "## Truncation\n",
    "\n",
    "Embedding models typically have a fixed context window that determines the maximum number of input tokens that can be embedded. This limit could be a hard limit, equal to the model's maximum input token length, or an effective limit, beyond which the accuracy of the embedding decreases.\n",
    "\n",
    "Since models operate on tokens and applications usually work with text, it can be challenging for an application to ensure that its input stays within the model's token limits. By default, an exception is thrown if the input is too large.\n",
    "\n",
    "To assist with this, NVIDIA's NIMs (API Catalog or local) provide a `truncate` parameter that truncates the input on the server side if it's too large.\n",
    "\n",
    "The `truncate` parameter has three options:\n",
    " - \"NONE\": The default option. An exception is thrown if the input is too large.\n",
    " - \"START\": The server truncates the input from the start (left), discarding tokens as necessary.\n",
    " - \"END\": The server truncates the input from the end (right), discarding tokens as necessary."
   ]
  },
  {
   "cell_type": "code",
   "execution_count": null,
   "metadata": {},
   "outputs": [],
   "source": [
    "long_text = \"AI is amazing, amazing is \" * 100"
   ]
  },
  {
   "cell_type": "code",
   "execution_count": null,
   "metadata": {},
   "outputs": [],
   "source": [
    "strict_embedder = NVIDIAEmbeddings()\n",
    "try:\n",
    "    strict_embedder.embed_query(long_text)\n",
    "except Exception as e:\n",
    "    print(\"Error:\", e)"
   ]
  },
  {
   "cell_type": "code",
   "execution_count": null,
   "metadata": {},
   "outputs": [],
   "source": [
    "truncating_embedder = NVIDIAEmbeddings(truncate=\"END\")\n",
    "truncating_embedder.embed_query(long_text)[:5]"
   ]
  },
  {
   "cell_type": "markdown",
   "metadata": {
    "id": "RNIeY4N96v3B"
   },
   "source": [
    "## RAG Retrieval:\n",
    "\n",
    "The following is a repurposing of the initial example of the [LangChain Expression Language Retrieval Cookbook entry](\n",
    "https://python.langchain.com/docs/expression_language/cookbook/retrieval), but executed with the AI Foundation Models' [Mixtral 8x7B Instruct](https://catalog.ngc.nvidia.com/orgs/nvidia/teams/ai-foundation/models/mixtral-8x7b) and [NVIDIA Retrieval QA Embedding](https://catalog.ngc.nvidia.com/orgs/nvidia/teams/ai-foundation/models/nvolve-40k) models available in their playground environments. The subsequent examples in the cookbook also run as expected, and we encourage you to explore with these options.\n",
    "\n",
    "**TIP:** We would recommend using Mixtral for internal reasoning (i.e. instruction following for data extraction, tool selection, etc.) and Llama-Chat for a single final \"wrap-up by making a simple response that works for this user based on the history and context\" response."
   ]
  },
  {
   "cell_type": "code",
   "execution_count": null,
   "metadata": {
    "id": "zn_zeRGP64DJ"
   },
   "outputs": [],
   "source": [
    "%pip install --upgrade --quiet  langchain faiss-cpu tiktoken langchain_community\n",
    "\n",
    "from operator import itemgetter\n",
    "\n",
    "from langchain_community.vectorstores import FAISS\n",
    "from langchain_core.output_parsers import StrOutputParser\n",
    "from langchain_core.prompts import ChatPromptTemplate\n",
    "from langchain_core.runnables import RunnablePassthrough\n",
    "from langchain_nvidia_ai_endpoints import ChatNVIDIA"
   ]
  },
  {
   "cell_type": "code",
   "execution_count": null,
   "metadata": {
    "colab": {
     "base_uri": "https://localhost:8080/",
     "height": 36
    },
    "id": "zIXyr9Vd7CED",
    "outputId": "a8d36812-c3e0-4fd4-804a-4b5ba43948e5"
   },
   "outputs": [],
   "source": [
    "vectorstore = FAISS.from_texts(\n",
    "    [\"harrison worked at kensho\"],\n",
<<<<<<< HEAD
    "    embedding=NVIDIAEmbeddings(model=\"ai-embed-qa-4\"),\n",
=======
    "    embedding=NVIDIAEmbeddings(model=\"NV-Embed-QA\"),\n",
>>>>>>> 29aa9d67
    ")\n",
    "retriever = vectorstore.as_retriever()\n",
    "\n",
    "prompt = ChatPromptTemplate.from_messages(\n",
    "    [\n",
    "        (\n",
    "            \"system\",\n",
    "            \"Answer solely based on the following context:\\n<Documents>\\n{context}\\n</Documents>\",\n",
    "        ),\n",
    "        (\"user\", \"{question}\"),\n",
    "    ]\n",
    ")\n",
    "\n",
    "model = ChatNVIDIA(model=\"ai-mixtral-8x7b-instruct\")\n",
    "\n",
    "chain = (\n",
    "    {\"context\": retriever, \"question\": RunnablePassthrough()}\n",
    "    | prompt\n",
    "    | model\n",
    "    | StrOutputParser()\n",
    ")\n",
    "\n",
    "chain.invoke(\"where did harrison work?\")"
   ]
  },
  {
   "cell_type": "code",
   "execution_count": null,
   "metadata": {
    "colab": {
     "base_uri": "https://localhost:8080/",
     "height": 36
    },
    "id": "OuY62kJ28oNK",
    "outputId": "672ff6df-64d8-442b-9143-f69dbc09f763"
   },
   "outputs": [],
   "source": [
    "prompt = ChatPromptTemplate.from_messages(\n",
    "    [\n",
    "        (\n",
    "            \"system\",\n",
    "            \"Answer using information solely based on the following context:\\n<Documents>\\n{context}\\n</Documents>\"\n",
    "            \"\\nSpeak only in the following language: {language}\",\n",
    "        ),\n",
    "        (\"user\", \"{question}\"),\n",
    "    ]\n",
    ")\n",
    "\n",
    "chain = (\n",
    "    {\n",
    "        \"context\": itemgetter(\"question\") | retriever,\n",
    "        \"question\": itemgetter(\"question\"),\n",
    "        \"language\": itemgetter(\"language\"),\n",
    "    }\n",
    "    | prompt\n",
    "    | model\n",
    "    | StrOutputParser()\n",
    ")\n",
    "\n",
    "chain.invoke({\"question\": \"where did harrison work\", \"language\": \"italian\"})"
   ]
  }
 ],
 "metadata": {
  "colab": {
   "provenance": []
  },
  "kernelspec": {
   "display_name": "Python (venvoss)",
   "language": "python",
   "name": "venvoss"
  },
  "language_info": {
   "codemirror_mode": {
    "name": "ipython",
    "version": 3
   },
   "file_extension": ".py",
   "mimetype": "text/x-python",
   "name": "python",
   "nbconvert_exporter": "python",
   "pygments_lexer": "ipython3",
<<<<<<< HEAD
   "version": "3.12.3"
=======
   "version": "3.10.13"
>>>>>>> 29aa9d67
  }
 },
 "nbformat": 4,
 "nbformat_minor": 4
}<|MERGE_RESOLUTION|>--- conflicted
+++ resolved
@@ -1,563 +1,529 @@
 {
- "cells": [
-  {
-   "cell_type": "markdown",
-   "metadata": {
-    "id": "GDDVue_1cq6d"
-   },
-   "source": [
-    "# NVIDIA NIMs \n",
-    "\n",
-<<<<<<< HEAD
-    "> [NVIDIA AI Foundation Endpoints](https://www.nvidia.com/en-us/ai-data-science/foundation-models/) give users easy access to NVIDIA hosted API endpoints for NVIDIA AI Foundation Models like Mixtral 8x7B, Llama 2, Stable Diffusion, etc. These models, hosted on the [NVIDIA API catalog](https://build.nvidia.com/), are optimized, tested, and hosted on the NVIDIA AI platform, making them fast and easy to evaluate, further customize, and seamlessly run at peak performance on any accelerated stack.\n",
-    "> \n",
-    "> With [NVIDIA AI Foundation Endpoints](https://www.nvidia.com/en-us/ai-data-science/foundation-models/), you can get quick results from a fully accelerated stack running on [NVIDIA DGX Cloud](https://www.nvidia.com/en-us/data-center/dgx-cloud/). Once customized, these models can be deployed anywhere with enterprise-grade security, stability, and support using [NVIDIA AI Enterprise](https://www.nvidia.com/en-us/data-center/products/ai-enterprise/).\n",
-    "> \n",
-    "> These models can be easily accessed via the [`langchain-nvidia-ai-endpoints`](https://pypi.org/project/langchain-nvidia-ai-endpoints/) package, as shown below.\n",
-    "\n",
-    "This example goes over how to use LangChain to interact with the supported [NVIDIA Retrieval QA Embedding Model](https://build.nvidia.com/nvidia/embed-qa-4) for [retrieval-augmented generation](https://developer.nvidia.com/blog/build-enterprise-retrieval-augmented-generation-apps-with-nvidia-retrieval-qa-embedding-model/) via the `NVIDIAEmbeddings` class.\n",
-    "\n",
-    "For more information on accessing the chat models through this api, check out the [ChatNVIDIA](https://python.langchain.com/docs/integrations/chat/nvidia_ai_endpoints/) documentation."
-=======
-    "The `langchain-nvidia-ai-endpoints` package contains LangChain integrations building applications with models on \n",
-    "NVIDIA NIM inference microservice. NIM supports models across domains like chat, embedding, and re-ranking models \n",
-    "from the community as well as NVIDIA. These models are optimized by NVIDIA to deliver the best performance on NVIDIA \n",
-    "accelerated infrastructure and deployed as a NIM, an easy-to-use, prebuilt containers that deploy anywhere using a single \n",
-    "command on NVIDIA accelerated infrastructure.\n",
-    "\n",
-    "NVIDIA hosted deployments of NIMs are available to test on the [NVIDIA API catalog](https://build.nvidia.com/). After testing, \n",
-    "NIMs can be exported from NVIDIA’s API catalog using the NVIDIA AI Enterprise license and run on-premises or in the cloud, \n",
-    "giving enterprises ownership and full control of their IP and AI application.\n",
-    "\n",
-    "NIMs are packaged as container images on a per model basis and are distributed as NGC container images through the NVIDIA NGC Catalog. \n",
-    "At their core, NIMs provide easy, consistent, and familiar APIs for running inference on an AI model.\n",
-    "\n",
-    "This example goes over how to use LangChain to interact with the supported [NVIDIA Retrieval QA Embedding Model](https://build.nvidia.com/nvidia/embed-qa-4) for [retrieval-augmented generation](https://developer.nvidia.com/blog/build-enterprise-retrieval-augmented-generation-apps-with-nvidia-retrieval-qa-embedding-model/) via the `NVIDIAEmbeddings` class.\n",
-    "\n",
-    "For more information on accessing the chat models through this API, check out the [ChatNVIDIA](https://python.langchain.com/docs/integrations/chat/nvidia_ai_endpoints/) documentation."
->>>>>>> 29aa9d67
-   ]
-  },
-  {
-   "cell_type": "markdown",
-   "metadata": {},
-   "source": [
-    "## Installation"
-   ]
-  },
-  {
-   "cell_type": "code",
-   "execution_count": null,
-   "metadata": {},
-   "outputs": [],
-   "source": [
-    "%pip install --upgrade --quiet  langchain-nvidia-ai-endpoints"
-   ]
-  },
-  {
-   "cell_type": "markdown",
-   "metadata": {
-    "id": "qKcxQMFTcwWi"
-   },
-   "source": [
-    "## Setup\n",
-    "\n",
-    "**To get started:**\n",
-    "\n",
-<<<<<<< HEAD
-    "1. Create a free account with [NVIDIA](https://build.nvidia.com/), which hosts NVIDIA AI Foundation models\n",
-    "\n",
-    "2. Select the `Retrieval` tab, then select your model of choice\n",
-=======
-    "1. Create a free account with [NVIDIA](https://build.nvidia.com/), which hosts NVIDIA AI Foundation models.\n",
-    "\n",
-    "2. Select the `Retrieval` tab, then select your model of choice.\n",
->>>>>>> 29aa9d67
-    "\n",
-    "3. Under `Input` select the `Python` tab, and click `Get API Key`. Then click `Generate Key`.\n",
-    "\n",
-    "4. Copy and save the generated key as `NVIDIA_API_KEY`. From there, you should have access to the endpoints."
-   ]
-  },
-  {
-   "cell_type": "code",
-   "execution_count": null,
-   "metadata": {
-    "colab": {
-     "base_uri": "https://localhost:8080/"
+    "cells": [
+        {
+            "cell_type": "markdown",
+            "metadata": {
+                "id": "GDDVue_1cq6d"
+            },
+            "source": [
+                "# NVIDIA NIMs \n",
+                "\n",
+                "The `langchain-nvidia-ai-endpoints` package contains LangChain integrations building applications with models on \n",
+                "NVIDIA NIM inference microservice. NIM supports models across domains like chat, embedding, and re-ranking models \n",
+                "from the community as well as NVIDIA. These models are optimized by NVIDIA to deliver the best performance on NVIDIA \n",
+                "accelerated infrastructure and deployed as a NIM, an easy-to-use, prebuilt containers that deploy anywhere using a single \n",
+                "command on NVIDIA accelerated infrastructure.\n",
+                "\n",
+                "NVIDIA hosted deployments of NIMs are available to test on the [NVIDIA API catalog](https://build.nvidia.com/). After testing, \n",
+                "NIMs can be exported from NVIDIA’s API catalog using the NVIDIA AI Enterprise license and run on-premises or in the cloud, \n",
+                "giving enterprises ownership and full control of their IP and AI application.\n",
+                "\n",
+                "NIMs are packaged as container images on a per model basis and are distributed as NGC container images through the NVIDIA NGC Catalog. \n",
+                "At their core, NIMs provide easy, consistent, and familiar APIs for running inference on an AI model.\n",
+                "\n",
+                "This example goes over how to use LangChain to interact with the supported [NVIDIA Retrieval QA Embedding Model](https://build.nvidia.com/nvidia/embed-qa-4) for [retrieval-augmented generation](https://developer.nvidia.com/blog/build-enterprise-retrieval-augmented-generation-apps-with-nvidia-retrieval-qa-embedding-model/) via the `NVIDIAEmbeddings` class.\n",
+                "\n",
+                "For more information on accessing the chat models through this API, check out the [ChatNVIDIA](https://python.langchain.com/docs/integrations/chat/nvidia_ai_endpoints/) documentation."
+            ]
+        },
+        {
+            "cell_type": "markdown",
+            "metadata": {},
+            "source": [
+                "## Installation"
+            ]
+        },
+        {
+            "cell_type": "code",
+            "execution_count": null,
+            "metadata": {},
+            "outputs": [],
+            "source": [
+                "%pip install --upgrade --quiet  langchain-nvidia-ai-endpoints"
+            ]
+        },
+        {
+            "cell_type": "markdown",
+            "metadata": {
+                "id": "qKcxQMFTcwWi"
+            },
+            "source": [
+                "## Setup\n",
+                "\n",
+                "**To get started:**\n",
+                "\n",
+                "1. Create a free account with [NVIDIA](https://build.nvidia.com/), which hosts NVIDIA AI Foundation models.\n",
+                "\n",
+                "2. Select the `Retrieval` tab, then select your model of choice.\n",
+                "\n",
+                "3. Under `Input` select the `Python` tab, and click `Get API Key`. Then click `Generate Key`.\n",
+                "\n",
+                "4. Copy and save the generated key as `NVIDIA_API_KEY`. From there, you should have access to the endpoints."
+            ]
+        },
+        {
+            "cell_type": "code",
+            "execution_count": null,
+            "metadata": {
+                "colab": {
+                    "base_uri": "https://localhost:8080/"
+                },
+                "id": "hoF41-tNczS3",
+                "outputId": "7f2833dc-191c-4d73-b823-7b2745a93a2f"
+            },
+            "outputs": [],
+            "source": [
+                "import getpass\n",
+                "import os\n",
+                "\n",
+                "# del os.environ['NVIDIA_API_KEY']  ## delete key and reset\n",
+                "if os.environ.get(\"NVIDIA_API_KEY\", \"\").startswith(\"nvapi-\"):\n",
+                "    print(\"Valid NVIDIA_API_KEY already in environment. Delete to reset\")\n",
+                "else:\n",
+                "    nvapi_key = getpass.getpass(\"NVAPI Key (starts with nvapi-): \")\n",
+                "    assert nvapi_key.startswith(\"nvapi-\"), f\"{nvapi_key[:5]}... is not a valid key\"\n",
+                "    os.environ[\"NVIDIA_API_KEY\"] = nvapi_key"
+            ]
+        },
+        {
+            "cell_type": "markdown",
+            "metadata": {
+                "id": "l185et2kc8pS"
+            },
+            "source": [
+                "We should be able to see an embedding model among that list which can be used in conjunction with an LLM for effective RAG solutions. We can interface with this model as well as other embedding models supported by NIM through the `NVIDIAEmbeddings` class."
+            ]
+        },
+        {
+            "cell_type": "markdown",
+            "metadata": {},
+            "source": [
+                "## Working with NIMs on the NVIDIA API Catalog\n",
+                "\n",
+                "When initializing an embedding model you can select a model by passing it, e.g. `NV-Embed-QA` below, or use the default by not passing any arguments."
+            ]
+        },
+        {
+            "cell_type": "code",
+            "execution_count": null,
+            "metadata": {
+                "id": "hbXmJssPdIPX"
+            },
+            "outputs": [],
+            "source": [
+                "from langchain_nvidia_ai_endpoints import NVIDIAEmbeddings\n",
+                "\n",
+                "embedder = NVIDIAEmbeddings(model=\"NV-Embed-QA\")"
+            ]
+        },
+        {
+            "cell_type": "markdown",
+            "metadata": {
+                "id": "SvQijbCwdLXB"
+            },
+            "source": [
+                "This model is a fine-tuned E5-large model which supports the expected `Embeddings` methods including:\n",
+                "\n",
+                "- `embed_query`: Generate query embedding for a query sample.\n",
+                "\n",
+                "- `embed_documents`: Generate passage embeddings for a list of documents which you would like to search over.\n",
+                "\n",
+                "- `aembed_query`/`aembed_documents`: Asynchronous versions of the above."
+            ]
+        },
+        {
+            "cell_type": "markdown",
+            "metadata": {},
+            "source": [
+                "## Working with self-hosted NVIDIA NIMs\n",
+                "When ready to deploy, you can self-host models with NVIDIA NIM—which is included with the NVIDIA AI Enterprise software license—and run them anywhere, giving you ownership of your customizations and full control of your intellectual property (IP) and AI applications.\n",
+                "\n",
+                "[Learn more about NIMs](https://developer.nvidia.com/blog/nvidia-nim-offers-optimized-inference-microservices-for-deploying-ai-models-at-scale/)\n"
+            ]
+        },
+        {
+            "cell_type": "code",
+            "execution_count": null,
+            "metadata": {},
+            "outputs": [],
+            "source": [
+                "from langchain_nvidia_ai_endpoints import NVIDIAEmbeddings\n",
+                "\n",
+                "# connect to an embedding NIM running at localhost:8080\n",
+                "embedder = NVIDIAEmbeddings(base_url=\"http://localhost:8080/v1\")"
+            ]
+        },
+        {
+            "cell_type": "markdown",
+            "metadata": {
+                "id": "pcDu3v4CbmWk"
+            },
+            "source": [
+                "### **Similarity**\n",
+                "\n",
+                "The following is a quick test of the similarity for these data points:\n",
+                "\n",
+                "**Queries:**\n",
+                "\n",
+                "- What's the weather like in Komchatka?\n",
+                "\n",
+                "- What kinds of food is Italy known for?\n",
+                "\n",
+                "- What's my name? I bet you don't remember...\n",
+                "\n",
+                "- What's the point of life anyways?\n",
+                "\n",
+                "- The point of life is to have fun :D\n",
+                "\n",
+                "**Documents:**\n",
+                "\n",
+                "- Komchatka's weather is cold, with long, severe winters.\n",
+                "\n",
+                "- Italy is famous for pasta, pizza, gelato, and espresso.\n",
+                "\n",
+                "- I can't recall personal names, only provide information.\n",
+                "\n",
+                "- Life's purpose varies, often seen as personal fulfillment.\n",
+                "\n",
+                "- Enjoying life's moments is indeed a wonderful approach."
+            ]
+        },
+        {
+            "cell_type": "markdown",
+            "metadata": {
+                "id": "xrmtRzgXdhMF"
+            },
+            "source": [
+                "### Embedding Runtimes"
+            ]
+        },
+        {
+            "cell_type": "code",
+            "execution_count": null,
+            "metadata": {
+                "colab": {
+                    "base_uri": "https://localhost:8080/"
+                },
+                "id": "bUQM6OoObM_C",
+                "outputId": "afbb1ea0-4f14-46b0-da42-25c5ae8eab2e"
+            },
+            "outputs": [],
+            "source": [
+                "print(\"\\nSequential Embedding: \")\n",
+                "q_embeddings = [\n",
+                "    embedder.embed_query(\"What's the weather like in Komchatka?\"),\n",
+                "    embedder.embed_query(\"What kinds of food is Italy known for?\"),\n",
+                "    embedder.embed_query(\"What's my name? I bet you don't remember...\"),\n",
+                "    embedder.embed_query(\"What's the point of life anyways?\"),\n",
+                "    embedder.embed_query(\"The point of life is to have fun :D\"),\n",
+                "]\n",
+                "print(\"Shape:\", (len(q_embeddings), len(q_embeddings[0])))"
+            ]
+        },
+        {
+            "cell_type": "markdown",
+            "metadata": {
+                "id": "SfX00xRdbKDw"
+            },
+            "source": [
+                "### Document Embedding"
+            ]
+        },
+        {
+            "cell_type": "code",
+            "execution_count": null,
+            "metadata": {
+                "colab": {
+                    "base_uri": "https://localhost:8080/"
+                },
+                "id": "o1vKyTx-O_vZ",
+                "outputId": "a8d864a8-01e8-4431-ee8a-b466d8348bef"
+            },
+            "outputs": [],
+            "source": [
+                "print(\"\\nBatch Document Embedding: \")\n",
+                "d_embeddings = embedder.embed_documents(\n",
+                "    [\n",
+                "        \"Komchatka's weather is cold, with long, severe winters.\",\n",
+                "        \"Italy is famous for pasta, pizza, gelato, and espresso.\",\n",
+                "        \"I can't recall personal names, only provide information.\",\n",
+                "        \"Life's purpose varies, often seen as personal fulfillment.\",\n",
+                "        \"Enjoying life's moments is indeed a wonderful approach.\",\n",
+                "    ]\n",
+                ")\n",
+                "print(\"Shape:\", (len(q_embeddings), len(q_embeddings[0])))"
+            ]
+        },
+        {
+            "cell_type": "markdown",
+            "metadata": {
+                "id": "E6AilXxjdm1I"
+            },
+            "source": [
+                "Now that we've generated our embeddings, we can do a simple similarity check on the results to see which documents would have triggered as reasonable answers in a retrieval task:"
+            ]
+        },
+        {
+            "cell_type": "code",
+            "execution_count": null,
+            "metadata": {},
+            "outputs": [],
+            "source": [
+                "%pip install --upgrade --quiet  matplotlib scikit-learn"
+            ]
+        },
+        {
+            "cell_type": "code",
+            "execution_count": null,
+            "metadata": {
+                "colab": {
+                    "base_uri": "https://localhost:8080/",
+                    "height": 564
+                },
+                "id": "7szaiBBYCHQ-",
+                "outputId": "86b6d2c4-6bee-4324-f7b1-3fcf2b940763"
+            },
+            "outputs": [],
+            "source": [
+                "import matplotlib.pyplot as plt\n",
+                "import numpy as np\n",
+                "from sklearn.metrics.pairwise import cosine_similarity\n",
+                "\n",
+                "# Compute the similarity matrix between q_embeddings and d_embeddings\n",
+                "cross_similarity_matrix = cosine_similarity(\n",
+                "    np.array(q_embeddings),\n",
+                "    np.array(d_embeddings),\n",
+                ")\n",
+                "\n",
+                "# Plotting the cross-similarity matrix\n",
+                "plt.figure(figsize=(8, 6))\n",
+                "plt.imshow(cross_similarity_matrix, cmap=\"Greens\", interpolation=\"nearest\")\n",
+                "plt.colorbar()\n",
+                "plt.title(\"Cross-Similarity Matrix\")\n",
+                "plt.xlabel(\"Query Embeddings\")\n",
+                "plt.ylabel(\"Document Embeddings\")\n",
+                "plt.grid(True)\n",
+                "plt.show()"
+            ]
+        },
+        {
+            "cell_type": "markdown",
+            "metadata": {
+                "id": "K5sLkHWZcRF2"
+            },
+            "source": [
+                "As a reminder, the queries and documents sent to our system were:\n",
+                "\n",
+                "**Queries:**\n",
+                "\n",
+                "- What's the weather like in Komchatka?\n",
+                "\n",
+                "- What kinds of food is Italy known for?\n",
+                "\n",
+                "- What's my name? I bet you don't remember...\n",
+                "\n",
+                "- What's the point of life anyways?\n",
+                "\n",
+                "- The point of life is to have fun :D\n",
+                "\n",
+                "**Documents:**\n",
+                "\n",
+                "- Komchatka's weather is cold, with long, severe winters.\n",
+                "\n",
+                "- Italy is famous for pasta, pizza, gelato, and espresso.\n",
+                "\n",
+                "- I can't recall personal names, only provide information.\n",
+                "\n",
+                "- Life's purpose varies, often seen as personal fulfillment.\n",
+                "\n",
+                "- Enjoying life's moments is indeed a wonderful approach."
+            ]
+        },
+        {
+            "cell_type": "markdown",
+            "metadata": {},
+            "source": [
+                "## Truncation\n",
+                "\n",
+                "Embedding models typically have a fixed context window that determines the maximum number of input tokens that can be embedded. This limit could be a hard limit, equal to the model's maximum input token length, or an effective limit, beyond which the accuracy of the embedding decreases.\n",
+                "\n",
+                "Since models operate on tokens and applications usually work with text, it can be challenging for an application to ensure that its input stays within the model's token limits. By default, an exception is thrown if the input is too large.\n",
+                "\n",
+                "To assist with this, NVIDIA's NIMs (API Catalog or local) provide a `truncate` parameter that truncates the input on the server side if it's too large.\n",
+                "\n",
+                "The `truncate` parameter has three options:\n",
+                " - \"NONE\": The default option. An exception is thrown if the input is too large.\n",
+                " - \"START\": The server truncates the input from the start (left), discarding tokens as necessary.\n",
+                " - \"END\": The server truncates the input from the end (right), discarding tokens as necessary."
+            ]
+        },
+        {
+            "cell_type": "code",
+            "execution_count": null,
+            "metadata": {},
+            "outputs": [],
+            "source": [
+                "long_text = \"AI is amazing, amazing is \" * 100"
+            ]
+        },
+        {
+            "cell_type": "code",
+            "execution_count": null,
+            "metadata": {},
+            "outputs": [],
+            "source": [
+                "strict_embedder = NVIDIAEmbeddings()\n",
+                "try:\n",
+                "    strict_embedder.embed_query(long_text)\n",
+                "except Exception as e:\n",
+                "    print(\"Error:\", e)"
+            ]
+        },
+        {
+            "cell_type": "code",
+            "execution_count": null,
+            "metadata": {},
+            "outputs": [],
+            "source": [
+                "truncating_embedder = NVIDIAEmbeddings(truncate=\"END\")\n",
+                "truncating_embedder.embed_query(long_text)[:5]"
+            ]
+        },
+        {
+            "cell_type": "markdown",
+            "metadata": {
+                "id": "RNIeY4N96v3B"
+            },
+            "source": [
+                "## RAG Retrieval:\n",
+                "\n",
+                "The following is a repurposing of the initial example of the [LangChain Expression Language Retrieval Cookbook entry](\n",
+                "https://python.langchain.com/docs/expression_language/cookbook/retrieval), but executed with the AI Foundation Models' [Mixtral 8x7B Instruct](https://catalog.ngc.nvidia.com/orgs/nvidia/teams/ai-foundation/models/mixtral-8x7b) and [NVIDIA Retrieval QA Embedding](https://catalog.ngc.nvidia.com/orgs/nvidia/teams/ai-foundation/models/nvolve-40k) models available in their playground environments. The subsequent examples in the cookbook also run as expected, and we encourage you to explore with these options.\n",
+                "\n",
+                "**TIP:** We would recommend using Mixtral for internal reasoning (i.e. instruction following for data extraction, tool selection, etc.) and Llama-Chat for a single final \"wrap-up by making a simple response that works for this user based on the history and context\" response."
+            ]
+        },
+        {
+            "cell_type": "code",
+            "execution_count": null,
+            "metadata": {
+                "id": "zn_zeRGP64DJ"
+            },
+            "outputs": [],
+            "source": [
+                "%pip install --upgrade --quiet  langchain faiss-cpu tiktoken langchain_community\n",
+                "\n",
+                "from operator import itemgetter\n",
+                "\n",
+                "from langchain_community.vectorstores import FAISS\n",
+                "from langchain_core.output_parsers import StrOutputParser\n",
+                "from langchain_core.prompts import ChatPromptTemplate\n",
+                "from langchain_core.runnables import RunnablePassthrough\n",
+                "from langchain_nvidia_ai_endpoints import ChatNVIDIA"
+            ]
+        },
+        {
+            "cell_type": "code",
+            "execution_count": null,
+            "metadata": {
+                "colab": {
+                    "base_uri": "https://localhost:8080/",
+                    "height": 36
+                },
+                "id": "zIXyr9Vd7CED",
+                "outputId": "a8d36812-c3e0-4fd4-804a-4b5ba43948e5"
+            },
+            "outputs": [],
+            "source": [
+                "vectorstore = FAISS.from_texts(\n",
+                "    [\"harrison worked at kensho\"],\n",
+                "    embedding=NVIDIAEmbeddings(model=\"NV-Embed-QA\"),\n",
+                ")\n",
+                "retriever = vectorstore.as_retriever()\n",
+                "\n",
+                "prompt = ChatPromptTemplate.from_messages(\n",
+                "    [\n",
+                "        (\n",
+                "            \"system\",\n",
+                "            \"Answer solely based on the following context:\\n<Documents>\\n{context}\\n</Documents>\",\n",
+                "        ),\n",
+                "        (\"user\", \"{question}\"),\n",
+                "    ]\n",
+                ")\n",
+                "\n",
+                "model = ChatNVIDIA(model=\"ai-mixtral-8x7b-instruct\")\n",
+                "\n",
+                "chain = (\n",
+                "    {\"context\": retriever, \"question\": RunnablePassthrough()}\n",
+                "    | prompt\n",
+                "    | model\n",
+                "    | StrOutputParser()\n",
+                ")\n",
+                "\n",
+                "chain.invoke(\"where did harrison work?\")"
+            ]
+        },
+        {
+            "cell_type": "code",
+            "execution_count": null,
+            "metadata": {
+                "colab": {
+                    "base_uri": "https://localhost:8080/",
+                    "height": 36
+                },
+                "id": "OuY62kJ28oNK",
+                "outputId": "672ff6df-64d8-442b-9143-f69dbc09f763"
+            },
+            "outputs": [],
+            "source": [
+                "prompt = ChatPromptTemplate.from_messages(\n",
+                "    [\n",
+                "        (\n",
+                "            \"system\",\n",
+                "            \"Answer using information solely based on the following context:\\n<Documents>\\n{context}\\n</Documents>\"\n",
+                "            \"\\nSpeak only in the following language: {language}\",\n",
+                "        ),\n",
+                "        (\"user\", \"{question}\"),\n",
+                "    ]\n",
+                ")\n",
+                "\n",
+                "chain = (\n",
+                "    {\n",
+                "        \"context\": itemgetter(\"question\") | retriever,\n",
+                "        \"question\": itemgetter(\"question\"),\n",
+                "        \"language\": itemgetter(\"language\"),\n",
+                "    }\n",
+                "    | prompt\n",
+                "    | model\n",
+                "    | StrOutputParser()\n",
+                ")\n",
+                "\n",
+                "chain.invoke({\"question\": \"where did harrison work\", \"language\": \"italian\"})"
+            ]
+        }
+    ],
+    "metadata": {
+        "colab": {
+            "provenance": []
+        },
+        "kernelspec": {
+            "display_name": "Python (venvoss)",
+            "language": "python",
+            "name": "venvoss"
+        },
+        "language_info": {
+            "codemirror_mode": {
+                "name": "ipython",
+                "version": 3
+            },
+            "file_extension": ".py",
+            "mimetype": "text/x-python",
+            "name": "python",
+            "nbconvert_exporter": "python",
+            "pygments_lexer": "ipython3",
+            "version": "3.10.13"
+        }
     },
-    "id": "hoF41-tNczS3",
-    "outputId": "7f2833dc-191c-4d73-b823-7b2745a93a2f"
-   },
-   "outputs": [],
-   "source": [
-    "import getpass\n",
-    "import os\n",
-    "\n",
-    "# del os.environ['NVIDIA_API_KEY']  ## delete key and reset\n",
-    "if os.environ.get(\"NVIDIA_API_KEY\", \"\").startswith(\"nvapi-\"):\n",
-    "    print(\"Valid NVIDIA_API_KEY already in environment. Delete to reset\")\n",
-    "else:\n",
-    "    nvapi_key = getpass.getpass(\"NVAPI Key (starts with nvapi-): \")\n",
-    "    assert nvapi_key.startswith(\"nvapi-\"), f\"{nvapi_key[:5]}... is not a valid key\"\n",
-    "    os.environ[\"NVIDIA_API_KEY\"] = nvapi_key"
-   ]
-  },
-  {
-   "cell_type": "markdown",
-   "metadata": {
-    "id": "l185et2kc8pS"
-   },
-   "source": [
-    "We should be able to see an embedding model among that list which can be used in conjunction with an LLM for effective RAG solutions. We can interface with this model as well as other embedding models supported by NIM through the `NVIDIAEmbeddings` class."
-   ]
-  },
-  {
-   "cell_type": "markdown",
-   "metadata": {},
-   "source": [
-    "## Working with NIMs on the NVIDIA API Catalog\n",
-    "\n",
-<<<<<<< HEAD
-    "When initializing an embedding model you can select a model by passing it, e.g. `ai-embed-qa-4` below, or use the default by not passing any arguments."
-=======
-    "When initializing an embedding model you can select a model by passing it, e.g. `NV-Embed-QA` below, or use the default by not passing any arguments."
->>>>>>> 29aa9d67
-   ]
-  },
-  {
-   "cell_type": "code",
-   "execution_count": null,
-   "metadata": {
-    "id": "hbXmJssPdIPX"
-   },
-   "outputs": [],
-   "source": [
-    "from langchain_nvidia_ai_endpoints import NVIDIAEmbeddings\n",
-    "\n",
-<<<<<<< HEAD
-    "embedder = NVIDIAEmbeddings(model=\"ai-embed-qa-4\")"
-=======
-    "embedder = NVIDIAEmbeddings(model=\"NV-Embed-QA\")"
->>>>>>> 29aa9d67
-   ]
-  },
-  {
-   "cell_type": "markdown",
-   "metadata": {
-    "id": "SvQijbCwdLXB"
-   },
-   "source": [
-    "This model is a fine-tuned E5-large model which supports the expected `Embeddings` methods including:\n",
-    "\n",
-    "- `embed_query`: Generate query embedding for a query sample.\n",
-    "\n",
-    "- `embed_documents`: Generate passage embeddings for a list of documents which you would like to search over.\n",
-    "\n",
-    "- `aembed_query`/`aembed_documents`: Asynchronous versions of the above."
-   ]
-  },
-  {
-   "cell_type": "markdown",
-   "metadata": {},
-   "source": [
-    "## Working with self-hosted NVIDIA NIMs\n",
-    "When ready to deploy, you can self-host models with NVIDIA NIM—which is included with the NVIDIA AI Enterprise software license—and run them anywhere, giving you ownership of your customizations and full control of your intellectual property (IP) and AI applications.\n",
-    "\n",
-    "[Learn more about NIMs](https://developer.nvidia.com/blog/nvidia-nim-offers-optimized-inference-microservices-for-deploying-ai-models-at-scale/)\n"
-   ]
-  },
-  {
-   "cell_type": "code",
-   "execution_count": null,
-   "metadata": {},
-   "outputs": [],
-   "source": [
-    "from langchain_nvidia_ai_endpoints import NVIDIAEmbeddings\n",
-    "\n",
-    "# connect to an embedding NIM running at localhost:8080\n",
-    "embedder = NVIDIAEmbeddings(base_url=\"http://localhost:8080/v1\")"
-   ]
-  },
-  {
-   "cell_type": "markdown",
-   "metadata": {
-    "id": "pcDu3v4CbmWk"
-   },
-   "source": [
-    "### **Similarity**\n",
-    "\n",
-    "The following is a quick test of the similarity for these data points:\n",
-    "\n",
-    "**Queries:**\n",
-    "\n",
-    "- What's the weather like in Komchatka?\n",
-    "\n",
-    "- What kinds of food is Italy known for?\n",
-    "\n",
-    "- What's my name? I bet you don't remember...\n",
-    "\n",
-    "- What's the point of life anyways?\n",
-    "\n",
-    "- The point of life is to have fun :D\n",
-    "\n",
-    "**Documents:**\n",
-    "\n",
-    "- Komchatka's weather is cold, with long, severe winters.\n",
-    "\n",
-    "- Italy is famous for pasta, pizza, gelato, and espresso.\n",
-    "\n",
-    "- I can't recall personal names, only provide information.\n",
-    "\n",
-    "- Life's purpose varies, often seen as personal fulfillment.\n",
-    "\n",
-    "- Enjoying life's moments is indeed a wonderful approach."
-   ]
-  },
-  {
-   "cell_type": "markdown",
-   "metadata": {
-    "id": "xrmtRzgXdhMF"
-   },
-   "source": [
-    "### Embedding Runtimes"
-   ]
-  },
-  {
-   "cell_type": "code",
-   "execution_count": null,
-   "metadata": {
-    "colab": {
-     "base_uri": "https://localhost:8080/"
-    },
-    "id": "bUQM6OoObM_C",
-    "outputId": "afbb1ea0-4f14-46b0-da42-25c5ae8eab2e"
-   },
-   "outputs": [],
-   "source": [
-    "print(\"\\nSequential Embedding: \")\n",
-    "q_embeddings = [\n",
-    "    embedder.embed_query(\"What's the weather like in Komchatka?\"),\n",
-    "    embedder.embed_query(\"What kinds of food is Italy known for?\"),\n",
-    "    embedder.embed_query(\"What's my name? I bet you don't remember...\"),\n",
-    "    embedder.embed_query(\"What's the point of life anyways?\"),\n",
-    "    embedder.embed_query(\"The point of life is to have fun :D\"),\n",
-    "]\n",
-    "print(\"Shape:\", (len(q_embeddings), len(q_embeddings[0])))"
-   ]
-  },
-  {
-   "cell_type": "markdown",
-   "metadata": {
-    "id": "SfX00xRdbKDw"
-   },
-   "source": [
-    "### Document Embedding"
-   ]
-  },
-  {
-   "cell_type": "code",
-   "execution_count": null,
-   "metadata": {
-    "colab": {
-     "base_uri": "https://localhost:8080/"
-    },
-    "id": "o1vKyTx-O_vZ",
-    "outputId": "a8d864a8-01e8-4431-ee8a-b466d8348bef"
-   },
-   "outputs": [],
-   "source": [
-    "print(\"\\nBatch Document Embedding: \")\n",
-    "d_embeddings = embedder.embed_documents(\n",
-    "    [\n",
-    "        \"Komchatka's weather is cold, with long, severe winters.\",\n",
-    "        \"Italy is famous for pasta, pizza, gelato, and espresso.\",\n",
-    "        \"I can't recall personal names, only provide information.\",\n",
-    "        \"Life's purpose varies, often seen as personal fulfillment.\",\n",
-    "        \"Enjoying life's moments is indeed a wonderful approach.\",\n",
-    "    ]\n",
-    ")\n",
-    "print(\"Shape:\", (len(q_embeddings), len(q_embeddings[0])))"
-   ]
-  },
-  {
-   "cell_type": "markdown",
-   "metadata": {
-    "id": "E6AilXxjdm1I"
-   },
-   "source": [
-    "Now that we've generated our embeddings, we can do a simple similarity check on the results to see which documents would have triggered as reasonable answers in a retrieval task:"
-   ]
-  },
-  {
-   "cell_type": "code",
-   "execution_count": null,
-   "metadata": {},
-   "outputs": [],
-   "source": [
-    "%pip install --upgrade --quiet  matplotlib scikit-learn"
-   ]
-  },
-  {
-   "cell_type": "code",
-   "execution_count": null,
-   "metadata": {
-    "colab": {
-     "base_uri": "https://localhost:8080/",
-     "height": 564
-    },
-    "id": "7szaiBBYCHQ-",
-    "outputId": "86b6d2c4-6bee-4324-f7b1-3fcf2b940763"
-   },
-   "outputs": [],
-   "source": [
-    "import matplotlib.pyplot as plt\n",
-    "import numpy as np\n",
-    "from sklearn.metrics.pairwise import cosine_similarity\n",
-    "\n",
-    "# Compute the similarity matrix between q_embeddings and d_embeddings\n",
-    "cross_similarity_matrix = cosine_similarity(\n",
-    "    np.array(q_embeddings),\n",
-    "    np.array(d_embeddings),\n",
-    ")\n",
-    "\n",
-    "# Plotting the cross-similarity matrix\n",
-    "plt.figure(figsize=(8, 6))\n",
-    "plt.imshow(cross_similarity_matrix, cmap=\"Greens\", interpolation=\"nearest\")\n",
-    "plt.colorbar()\n",
-    "plt.title(\"Cross-Similarity Matrix\")\n",
-    "plt.xlabel(\"Query Embeddings\")\n",
-    "plt.ylabel(\"Document Embeddings\")\n",
-    "plt.grid(True)\n",
-    "plt.show()"
-   ]
-  },
-  {
-   "cell_type": "markdown",
-   "metadata": {
-    "id": "K5sLkHWZcRF2"
-   },
-   "source": [
-    "As a reminder, the queries and documents sent to our system were:\n",
-    "\n",
-    "**Queries:**\n",
-    "\n",
-    "- What's the weather like in Komchatka?\n",
-    "\n",
-    "- What kinds of food is Italy known for?\n",
-    "\n",
-    "- What's my name? I bet you don't remember...\n",
-    "\n",
-    "- What's the point of life anyways?\n",
-    "\n",
-    "- The point of life is to have fun :D\n",
-    "\n",
-    "**Documents:**\n",
-    "\n",
-    "- Komchatka's weather is cold, with long, severe winters.\n",
-    "\n",
-    "- Italy is famous for pasta, pizza, gelato, and espresso.\n",
-    "\n",
-    "- I can't recall personal names, only provide information.\n",
-    "\n",
-    "- Life's purpose varies, often seen as personal fulfillment.\n",
-    "\n",
-    "- Enjoying life's moments is indeed a wonderful approach."
-   ]
-  },
-  {
-   "cell_type": "markdown",
-   "metadata": {},
-   "source": [
-    "## Truncation\n",
-    "\n",
-    "Embedding models typically have a fixed context window that determines the maximum number of input tokens that can be embedded. This limit could be a hard limit, equal to the model's maximum input token length, or an effective limit, beyond which the accuracy of the embedding decreases.\n",
-    "\n",
-    "Since models operate on tokens and applications usually work with text, it can be challenging for an application to ensure that its input stays within the model's token limits. By default, an exception is thrown if the input is too large.\n",
-    "\n",
-    "To assist with this, NVIDIA's NIMs (API Catalog or local) provide a `truncate` parameter that truncates the input on the server side if it's too large.\n",
-    "\n",
-    "The `truncate` parameter has three options:\n",
-    " - \"NONE\": The default option. An exception is thrown if the input is too large.\n",
-    " - \"START\": The server truncates the input from the start (left), discarding tokens as necessary.\n",
-    " - \"END\": The server truncates the input from the end (right), discarding tokens as necessary."
-   ]
-  },
-  {
-   "cell_type": "code",
-   "execution_count": null,
-   "metadata": {},
-   "outputs": [],
-   "source": [
-    "long_text = \"AI is amazing, amazing is \" * 100"
-   ]
-  },
-  {
-   "cell_type": "code",
-   "execution_count": null,
-   "metadata": {},
-   "outputs": [],
-   "source": [
-    "strict_embedder = NVIDIAEmbeddings()\n",
-    "try:\n",
-    "    strict_embedder.embed_query(long_text)\n",
-    "except Exception as e:\n",
-    "    print(\"Error:\", e)"
-   ]
-  },
-  {
-   "cell_type": "code",
-   "execution_count": null,
-   "metadata": {},
-   "outputs": [],
-   "source": [
-    "truncating_embedder = NVIDIAEmbeddings(truncate=\"END\")\n",
-    "truncating_embedder.embed_query(long_text)[:5]"
-   ]
-  },
-  {
-   "cell_type": "markdown",
-   "metadata": {
-    "id": "RNIeY4N96v3B"
-   },
-   "source": [
-    "## RAG Retrieval:\n",
-    "\n",
-    "The following is a repurposing of the initial example of the [LangChain Expression Language Retrieval Cookbook entry](\n",
-    "https://python.langchain.com/docs/expression_language/cookbook/retrieval), but executed with the AI Foundation Models' [Mixtral 8x7B Instruct](https://catalog.ngc.nvidia.com/orgs/nvidia/teams/ai-foundation/models/mixtral-8x7b) and [NVIDIA Retrieval QA Embedding](https://catalog.ngc.nvidia.com/orgs/nvidia/teams/ai-foundation/models/nvolve-40k) models available in their playground environments. The subsequent examples in the cookbook also run as expected, and we encourage you to explore with these options.\n",
-    "\n",
-    "**TIP:** We would recommend using Mixtral for internal reasoning (i.e. instruction following for data extraction, tool selection, etc.) and Llama-Chat for a single final \"wrap-up by making a simple response that works for this user based on the history and context\" response."
-   ]
-  },
-  {
-   "cell_type": "code",
-   "execution_count": null,
-   "metadata": {
-    "id": "zn_zeRGP64DJ"
-   },
-   "outputs": [],
-   "source": [
-    "%pip install --upgrade --quiet  langchain faiss-cpu tiktoken langchain_community\n",
-    "\n",
-    "from operator import itemgetter\n",
-    "\n",
-    "from langchain_community.vectorstores import FAISS\n",
-    "from langchain_core.output_parsers import StrOutputParser\n",
-    "from langchain_core.prompts import ChatPromptTemplate\n",
-    "from langchain_core.runnables import RunnablePassthrough\n",
-    "from langchain_nvidia_ai_endpoints import ChatNVIDIA"
-   ]
-  },
-  {
-   "cell_type": "code",
-   "execution_count": null,
-   "metadata": {
-    "colab": {
-     "base_uri": "https://localhost:8080/",
-     "height": 36
-    },
-    "id": "zIXyr9Vd7CED",
-    "outputId": "a8d36812-c3e0-4fd4-804a-4b5ba43948e5"
-   },
-   "outputs": [],
-   "source": [
-    "vectorstore = FAISS.from_texts(\n",
-    "    [\"harrison worked at kensho\"],\n",
-<<<<<<< HEAD
-    "    embedding=NVIDIAEmbeddings(model=\"ai-embed-qa-4\"),\n",
-=======
-    "    embedding=NVIDIAEmbeddings(model=\"NV-Embed-QA\"),\n",
->>>>>>> 29aa9d67
-    ")\n",
-    "retriever = vectorstore.as_retriever()\n",
-    "\n",
-    "prompt = ChatPromptTemplate.from_messages(\n",
-    "    [\n",
-    "        (\n",
-    "            \"system\",\n",
-    "            \"Answer solely based on the following context:\\n<Documents>\\n{context}\\n</Documents>\",\n",
-    "        ),\n",
-    "        (\"user\", \"{question}\"),\n",
-    "    ]\n",
-    ")\n",
-    "\n",
-    "model = ChatNVIDIA(model=\"ai-mixtral-8x7b-instruct\")\n",
-    "\n",
-    "chain = (\n",
-    "    {\"context\": retriever, \"question\": RunnablePassthrough()}\n",
-    "    | prompt\n",
-    "    | model\n",
-    "    | StrOutputParser()\n",
-    ")\n",
-    "\n",
-    "chain.invoke(\"where did harrison work?\")"
-   ]
-  },
-  {
-   "cell_type": "code",
-   "execution_count": null,
-   "metadata": {
-    "colab": {
-     "base_uri": "https://localhost:8080/",
-     "height": 36
-    },
-    "id": "OuY62kJ28oNK",
-    "outputId": "672ff6df-64d8-442b-9143-f69dbc09f763"
-   },
-   "outputs": [],
-   "source": [
-    "prompt = ChatPromptTemplate.from_messages(\n",
-    "    [\n",
-    "        (\n",
-    "            \"system\",\n",
-    "            \"Answer using information solely based on the following context:\\n<Documents>\\n{context}\\n</Documents>\"\n",
-    "            \"\\nSpeak only in the following language: {language}\",\n",
-    "        ),\n",
-    "        (\"user\", \"{question}\"),\n",
-    "    ]\n",
-    ")\n",
-    "\n",
-    "chain = (\n",
-    "    {\n",
-    "        \"context\": itemgetter(\"question\") | retriever,\n",
-    "        \"question\": itemgetter(\"question\"),\n",
-    "        \"language\": itemgetter(\"language\"),\n",
-    "    }\n",
-    "    | prompt\n",
-    "    | model\n",
-    "    | StrOutputParser()\n",
-    ")\n",
-    "\n",
-    "chain.invoke({\"question\": \"where did harrison work\", \"language\": \"italian\"})"
-   ]
-  }
- ],
- "metadata": {
-  "colab": {
-   "provenance": []
-  },
-  "kernelspec": {
-   "display_name": "Python (venvoss)",
-   "language": "python",
-   "name": "venvoss"
-  },
-  "language_info": {
-   "codemirror_mode": {
-    "name": "ipython",
-    "version": 3
-   },
-   "file_extension": ".py",
-   "mimetype": "text/x-python",
-   "name": "python",
-   "nbconvert_exporter": "python",
-   "pygments_lexer": "ipython3",
-<<<<<<< HEAD
-   "version": "3.12.3"
-=======
-   "version": "3.10.13"
->>>>>>> 29aa9d67
-  }
- },
- "nbformat": 4,
- "nbformat_minor": 4
+    "nbformat": 4,
+    "nbformat_minor": 4
 }