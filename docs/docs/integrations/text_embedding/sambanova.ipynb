{
<<<<<<< HEAD
    "cells": [
        {
            "cell_type": "markdown",
            "metadata": {},
            "source": [
                "# SambaNova\n",
                "\n",
                "**[SambaNova](https://sambanova.ai/)'s** [Sambastudio](https://sambanova.ai/technology/full-stack-ai-platform) is a platform for running your own open-source models\n",
                "\n",
                "This example goes over how to use LangChain to interact with SambaNova embedding models"
            ]
        },
        {
            "cell_type": "markdown",
            "metadata": {},
            "source": [
                "## SambaStudio\n",
                "\n",
                "**SambaStudio** allows you to train, run batch inference jobs, and deploy online inference endpoints to run open source models that you fine tuned yourself."
            ]
        },
        {
            "cell_type": "markdown",
            "metadata": {},
            "source": [
                "A SambaStudio environment is required to deploy a model. Get more information at [sambanova.ai/products/enterprise-ai-platform-sambanova-suite](https://sambanova.ai/products/enterprise-ai-platform-sambanova-suite)"
            ]
        },
        {
            "cell_type": "markdown",
            "metadata": {},
            "source": [
                "Register your environment variables:"
            ]
        },
        {
            "cell_type": "code",
            "execution_count": null,
            "metadata": {},
            "outputs": [],
            "source": [
                "import os\n",
                "\n",
                "sambastudio_base_url = \"<Your SambaStudio environment URL>\"\n",
                "sambastudio_base_uri = \"<Your SambaStudio environment URI>\"\n",
                "sambastudio_project_id = \"<Your SambaStudio project id>\"\n",
                "sambastudio_endpoint_id = \"<Your SambaStudio endpoint id>\"\n",
                "sambastudio_api_key = \"<Your SambaStudio endpoint API key>\"\n",
                "\n",
                "# Set the environment variables\n",
                "os.environ[\"SAMBASTUDIO_EMBEDDINGS_BASE_URL\"] = sambastudio_base_url\n",
                "os.environ[\"SAMBASTUDIO_EMBEDDINGS_BASE_URI\"] = sambastudio_base_uri\n",
                "os.environ[\"SAMBASTUDIO_EMBEDDINGS_PROJECT_ID\"] = sambastudio_project_id\n",
                "os.environ[\"SAMBASTUDIO_EMBEDDINGS_ENDPOINT_ID\"] = sambastudio_endpoint_id\n",
                "os.environ[\"SAMBASTUDIO_EMBEDDINGS_API_KEY\"] = sambastudio_api_key"
            ]
        },
        {
            "cell_type": "markdown",
            "metadata": {},
            "source": [
                "Call SambaStudio hosted embeddings directly from LangChain!"
            ]
        },
        {
            "cell_type": "code",
            "execution_count": null,
            "metadata": {},
            "outputs": [],
            "source": [
                "from langchain_community.embeddings.sambanova import SambaStudioEmbeddings\n",
                "\n",
                "embeddings = SambaStudioEmbeddings()\n",
                "\n",
                "text = \"Hello, this is a test\"\n",
                "result = embeddings.embed_query(text)\n",
                "print(result)\n",
                "\n",
                "texts = [\"Hello, this is a test\", \"Hello, this is another test\"]\n",
                "results = embeddings.embed_documents(texts)\n",
                "print(results)"
            ]
        },
        {
            "cell_type": "markdown",
            "metadata": {},
            "source": [
                "You can manually pass the endpoint parameters and manually set the batch size you have in your SambaStudio embeddings endpoint"
            ]
        },
        {
            "cell_type": "code",
            "execution_count": null,
            "metadata": {},
            "outputs": [],
            "source": [
                "embeddings = SambaStudioEmbeddings(\n",
                "    sambastudio_embeddings_base_url=sambastudio_base_url,\n",
                "    sambastudio_embeddings_base_uri=sambastudio_base_uri,\n",
                "    sambastudio_embeddings_project_id=sambastudio_project_id,\n",
                "    sambastudio_embeddings_endpoint_id=sambastudio_endpoint_id,\n",
                "    sambastudio_embeddings_api_key=sambastudio_api_key,\n",
                "    batch_size=32,\n",
                ")"
            ]
        },
        {
            "cell_type": "markdown",
            "metadata": {},
            "source": [
                "Or You can use an embedding model expert included in your deployed CoE"
            ]
        },
        {
            "cell_type": "code",
            "execution_count": null,
            "metadata": {},
            "outputs": [],
            "source": [
                "embeddings = SambaStudioEmbeddings(\n",
                "    batch_size=1,\n",
                "    model_kwargs={\n",
                "        \"select_expert\": \"e5-mistral-7b-instruct\",\n",
                "    },\n",
                ")"
            ]
        }
    ],
    "metadata": {
        "language_info": {
            "name": "python"
        }
    },
    "nbformat": 4,
    "nbformat_minor": 2
=======
 "cells": [
  {
   "cell_type": "markdown",
   "metadata": {},
   "source": [
    "# SambaNova\n",
    "\n",
    "**[SambaNova](https://sambanova.ai/)'s** [Sambastudio](https://sambanova.ai/technology/full-stack-ai-platform) is a platform for running your own open-source models\n",
    "\n",
    "This example goes over how to use LangChain to interact with SambaNova embedding models"
   ]
  },
  {
   "cell_type": "markdown",
   "metadata": {},
   "source": [
    "## SambaStudio\n",
    "\n",
    "**SambaStudio** allows you to train, run batch inference jobs, and deploy online inference endpoints to run open source models that you fine tuned yourself."
   ]
  },
  {
   "cell_type": "markdown",
   "metadata": {},
   "source": [
    "A SambaStudio environment is required to deploy a model. Get more information at [sambanova.ai/products/enterprise-ai-platform-sambanova-suite](https://sambanova.ai/products/enterprise-ai-platform-sambanova-suite)"
   ]
  },
  {
   "cell_type": "markdown",
   "metadata": {},
   "source": [
    "Register your environment variables:"
   ]
  },
  {
   "cell_type": "code",
   "execution_count": null,
   "metadata": {},
   "outputs": [],
   "source": [
    "import os\n",
    "\n",
    "sambastudio_base_url = \"<Your SambaStudio environment URL>\"\n",
    "sambastudio_base_uri = \"<Your SambaStudio environment URI>\"\n",
    "sambastudio_project_id = \"<Your SambaStudio project id>\"\n",
    "sambastudio_endpoint_id = \"<Your SambaStudio endpoint id>\"\n",
    "sambastudio_api_key = \"<Your SambaStudio endpoint API key>\"\n",
    "\n",
    "# Set the environment variables\n",
    "os.environ[\"SAMBASTUDIO_EMBEDDINGS_BASE_URL\"] = sambastudio_base_url\n",
    "os.environ[\"SAMBASTUDIO_EMBEDDINGS_BASE_URI\"] = sambastudio_base_uri\n",
    "os.environ[\"SAMBASTUDIO_EMBEDDINGS_PROJECT_ID\"] = sambastudio_project_id\n",
    "os.environ[\"SAMBASTUDIO_EMBEDDINGS_ENDPOINT_ID\"] = sambastudio_endpoint_id\n",
    "os.environ[\"SAMBASTUDIO_EMBEDDINGS_API_KEY\"] = sambastudio_api_key"
   ]
  },
  {
   "cell_type": "markdown",
   "metadata": {},
   "source": [
    "Call SambaStudio hosted embeddings directly from LangChain!"
   ]
  },
  {
   "cell_type": "code",
   "execution_count": null,
   "metadata": {},
   "outputs": [],
   "source": [
    "from langchain_community.embeddings.sambanova import SambaStudioEmbeddings\n",
    "\n",
    "embeddings = SambaStudioEmbeddings()\n",
    "\n",
    "text = \"Hello, this is a test\"\n",
    "result = embeddings.embed_query(text)\n",
    "print(result)\n",
    "\n",
    "texts = [\"Hello, this is a test\", \"Hello, this is another test\"]\n",
    "results = embeddings.embed_documents(texts)\n",
    "print(results)"
   ]
  },
  {
   "cell_type": "markdown",
   "metadata": {},
   "source": [
    "You can manually pass the endpoint parameters and manually set the batch size you have in your SambaStudio embeddings endpoint"
   ]
  },
  {
   "cell_type": "code",
   "execution_count": null,
   "metadata": {},
   "outputs": [],
   "source": [
    "embeddings = SambaStudioEmbeddings(\n",
    "    sambastudio_embeddings_base_url=sambastudio_base_url,\n",
    "    sambastudio_embeddings_base_uri=sambastudio_base_uri,\n",
    "    sambastudio_embeddings_project_id=sambastudio_project_id,\n",
    "    sambastudio_embeddings_endpoint_id=sambastudio_endpoint_id,\n",
    "    sambastudio_embeddings_api_key=sambastudio_api_key,\n",
    "    batch_size=32,  # set depending on the deployed endpoint configuration\n",
    ")"
   ]
  },
  {
   "cell_type": "markdown",
   "metadata": {},
   "source": [
    "Or You can use an embedding model expert included in your deployed CoE"
   ]
  },
  {
   "cell_type": "code",
   "execution_count": null,
   "metadata": {},
   "outputs": [],
   "source": [
    "embeddings = SambaStudioEmbeddings(\n",
    "    batch_size=1,\n",
    "    model_kwargs={\n",
    "        \"select_expert\": \"e5-mistral-7b-instruct\",\n",
    "    },\n",
    ")"
   ]
  }
 ],
 "metadata": {
  "language_info": {
   "name": "python"
  }
 },
 "nbformat": 4,
 "nbformat_minor": 2
>>>>>>> 99eb31ec
}<|MERGE_RESOLUTION|>--- conflicted
+++ resolved
@@ -1,5 +1,4 @@
 {
-<<<<<<< HEAD
     "cells": [
         {
             "cell_type": "markdown",
@@ -102,7 +101,7 @@
                 "    sambastudio_embeddings_project_id=sambastudio_project_id,\n",
                 "    sambastudio_embeddings_endpoint_id=sambastudio_endpoint_id,\n",
                 "    sambastudio_embeddings_api_key=sambastudio_api_key,\n",
-                "    batch_size=32,\n",
+                "    batch_size=32,  # set depending on the deployed endpoint configuration\n",
                 ")"
             ]
         },
@@ -135,141 +134,4 @@
     },
     "nbformat": 4,
     "nbformat_minor": 2
-=======
- "cells": [
-  {
-   "cell_type": "markdown",
-   "metadata": {},
-   "source": [
-    "# SambaNova\n",
-    "\n",
-    "**[SambaNova](https://sambanova.ai/)'s** [Sambastudio](https://sambanova.ai/technology/full-stack-ai-platform) is a platform for running your own open-source models\n",
-    "\n",
-    "This example goes over how to use LangChain to interact with SambaNova embedding models"
-   ]
-  },
-  {
-   "cell_type": "markdown",
-   "metadata": {},
-   "source": [
-    "## SambaStudio\n",
-    "\n",
-    "**SambaStudio** allows you to train, run batch inference jobs, and deploy online inference endpoints to run open source models that you fine tuned yourself."
-   ]
-  },
-  {
-   "cell_type": "markdown",
-   "metadata": {},
-   "source": [
-    "A SambaStudio environment is required to deploy a model. Get more information at [sambanova.ai/products/enterprise-ai-platform-sambanova-suite](https://sambanova.ai/products/enterprise-ai-platform-sambanova-suite)"
-   ]
-  },
-  {
-   "cell_type": "markdown",
-   "metadata": {},
-   "source": [
-    "Register your environment variables:"
-   ]
-  },
-  {
-   "cell_type": "code",
-   "execution_count": null,
-   "metadata": {},
-   "outputs": [],
-   "source": [
-    "import os\n",
-    "\n",
-    "sambastudio_base_url = \"<Your SambaStudio environment URL>\"\n",
-    "sambastudio_base_uri = \"<Your SambaStudio environment URI>\"\n",
-    "sambastudio_project_id = \"<Your SambaStudio project id>\"\n",
-    "sambastudio_endpoint_id = \"<Your SambaStudio endpoint id>\"\n",
-    "sambastudio_api_key = \"<Your SambaStudio endpoint API key>\"\n",
-    "\n",
-    "# Set the environment variables\n",
-    "os.environ[\"SAMBASTUDIO_EMBEDDINGS_BASE_URL\"] = sambastudio_base_url\n",
-    "os.environ[\"SAMBASTUDIO_EMBEDDINGS_BASE_URI\"] = sambastudio_base_uri\n",
-    "os.environ[\"SAMBASTUDIO_EMBEDDINGS_PROJECT_ID\"] = sambastudio_project_id\n",
-    "os.environ[\"SAMBASTUDIO_EMBEDDINGS_ENDPOINT_ID\"] = sambastudio_endpoint_id\n",
-    "os.environ[\"SAMBASTUDIO_EMBEDDINGS_API_KEY\"] = sambastudio_api_key"
-   ]
-  },
-  {
-   "cell_type": "markdown",
-   "metadata": {},
-   "source": [
-    "Call SambaStudio hosted embeddings directly from LangChain!"
-   ]
-  },
-  {
-   "cell_type": "code",
-   "execution_count": null,
-   "metadata": {},
-   "outputs": [],
-   "source": [
-    "from langchain_community.embeddings.sambanova import SambaStudioEmbeddings\n",
-    "\n",
-    "embeddings = SambaStudioEmbeddings()\n",
-    "\n",
-    "text = \"Hello, this is a test\"\n",
-    "result = embeddings.embed_query(text)\n",
-    "print(result)\n",
-    "\n",
-    "texts = [\"Hello, this is a test\", \"Hello, this is another test\"]\n",
-    "results = embeddings.embed_documents(texts)\n",
-    "print(results)"
-   ]
-  },
-  {
-   "cell_type": "markdown",
-   "metadata": {},
-   "source": [
-    "You can manually pass the endpoint parameters and manually set the batch size you have in your SambaStudio embeddings endpoint"
-   ]
-  },
-  {
-   "cell_type": "code",
-   "execution_count": null,
-   "metadata": {},
-   "outputs": [],
-   "source": [
-    "embeddings = SambaStudioEmbeddings(\n",
-    "    sambastudio_embeddings_base_url=sambastudio_base_url,\n",
-    "    sambastudio_embeddings_base_uri=sambastudio_base_uri,\n",
-    "    sambastudio_embeddings_project_id=sambastudio_project_id,\n",
-    "    sambastudio_embeddings_endpoint_id=sambastudio_endpoint_id,\n",
-    "    sambastudio_embeddings_api_key=sambastudio_api_key,\n",
-    "    batch_size=32,  # set depending on the deployed endpoint configuration\n",
-    ")"
-   ]
-  },
-  {
-   "cell_type": "markdown",
-   "metadata": {},
-   "source": [
-    "Or You can use an embedding model expert included in your deployed CoE"
-   ]
-  },
-  {
-   "cell_type": "code",
-   "execution_count": null,
-   "metadata": {},
-   "outputs": [],
-   "source": [
-    "embeddings = SambaStudioEmbeddings(\n",
-    "    batch_size=1,\n",
-    "    model_kwargs={\n",
-    "        \"select_expert\": \"e5-mistral-7b-instruct\",\n",
-    "    },\n",
-    ")"
-   ]
-  }
- ],
- "metadata": {
-  "language_info": {
-   "name": "python"
-  }
- },
- "nbformat": 4,
- "nbformat_minor": 2
->>>>>>> 99eb31ec
 }