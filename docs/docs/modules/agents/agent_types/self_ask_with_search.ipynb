{
 "cells": [
  {
   "cell_type": "markdown",
   "id": "0c3f1df8",
   "metadata": {},
   "source": [
    "# Self ask with search\n",
    "\n",
    "Поиск ответа в интернете с промежуточными вопросами"
   ]
  },
  {
   "cell_type": "code",
<<<<<<< HEAD
   "execution_count": 28,
   "id": "7e3b513e",
=======
   "execution_count": 1,
   "id": "2018da2d",
   "metadata": {},
   "outputs": [],
   "source": [
    "from langchain.agents import AgentType, Tool, initialize_agent\n",
    "from langchain.llms import OpenAI\n",
    "from langchain.utilities import SerpAPIWrapper\n",
    "\n",
    "llm = OpenAI(temperature=0)\n",
    "search = SerpAPIWrapper()\n",
    "tools = [\n",
    "    Tool(\n",
    "        name=\"Intermediate Answer\",\n",
    "        func=search.run,\n",
    "        description=\"useful for when you need to ask with search\",\n",
    "    )\n",
    "]"
   ]
  },
  {
   "cell_type": "markdown",
   "id": "769c5940",
   "metadata": {},
   "source": [
    "## Using LangChain Expression Language\n",
    "\n",
    "First we will show how to construct this agent from components using LangChain Expression Language"
   ]
  },
  {
   "cell_type": "code",
   "execution_count": 2,
   "id": "6be0e94d",
   "metadata": {},
   "outputs": [],
   "source": [
    "from langchain import hub\n",
    "from langchain.agents.format_scratchpad import format_log_to_str\n",
    "from langchain.agents.output_parsers import SelfAskOutputParser"
   ]
  },
  {
   "cell_type": "code",
   "execution_count": 16,
   "id": "933ca47b",
   "metadata": {},
   "outputs": [],
   "source": [
    "prompt = hub.pull(\"hwchase17/self-ask-with-search\")"
   ]
  },
  {
   "cell_type": "code",
   "execution_count": 12,
   "id": "d1437a27",
   "metadata": {},
   "outputs": [],
   "source": [
    "llm_with_stop = llm.bind(stop=[\"\\nIntermediate answer:\"])"
   ]
  },
  {
   "cell_type": "code",
   "execution_count": 13,
   "id": "d793401e",
   "metadata": {},
   "outputs": [],
   "source": [
    "agent = (\n",
    "    {\n",
    "        \"input\": lambda x: x[\"input\"],\n",
    "        # Use some custom observation_prefix/llm_prefix for formatting\n",
    "        \"agent_scratchpad\": lambda x: format_log_to_str(\n",
    "            x[\"intermediate_steps\"],\n",
    "            observation_prefix=\"\\nIntermediate answer: \",\n",
    "            llm_prefix=\"\",\n",
    "        ),\n",
    "    }\n",
    "    | prompt\n",
    "    | llm_with_stop\n",
    "    | SelfAskOutputParser()\n",
    ")"
   ]
  },
  {
   "cell_type": "code",
   "execution_count": null,
   "id": "643c3bfa",
   "metadata": {},
   "outputs": [],
   "source": [
    "from langchain.agents import AgentExecutor"
   ]
  },
  {
   "cell_type": "code",
   "execution_count": 14,
   "id": "a1bb513c",
   "metadata": {},
   "outputs": [],
   "source": [
    "agent_executor = AgentExecutor(agent=agent, tools=tools, verbose=True)"
   ]
  },
  {
   "cell_type": "code",
   "execution_count": 15,
   "id": "5181f35f",
>>>>>>> fe7b40cb
   "metadata": {},
   "outputs": [
    {
     "name": "stdout",
     "output_type": "stream",
     "text": [
      "\n",
      "\n",
      "\u001b[1m> Entering new AgentExecutor chain...\u001b[0m\n",
      "\u001b[32;1m\u001b[1;3mДа.\n",
      "Дополнительный вопрос: Кто придумал психотипы?\u001b[0m\n",
      "Промежуточный ответ: \u001b[36;1m\u001b[1;3mПсихотип. Психологический тип –это теория личности, созданная швейцарским психиатром Карлом Густавом Юнгом для объяснения нормальных различий здоровых людей ...\u001b[0m\n",
      "\u001b[32;1m\u001b[1;3mДополнительный вопрос: Как звали жену Карла Густава Юнга?\u001b[0m\n",
      "Промежуточный ответ: \u001b[36;1m\u001b[1;3mEmma Jung\u001b[0m\n",
      "\u001b[32;1m\u001b[1;3mИтак, окончательный ответ: Emma Jung\u001b[0m\n",
      "\n",
      "\u001b[1m> Finished chain.\u001b[0m\n"
     ]
    },
    {
     "data": {
      "text/plain": [
       "'Emma Jung'"
      ]
     },
     "execution_count": 28,
     "metadata": {},
     "output_type": "execute_result"
    }
   ],
   "source": [
    "from langchain.llms import OpenAI\n",
    "from langchain.utilities import SerpAPIWrapper\n",
    "from langchain.agents import initialize_agent, Tool\n",
    "from langchain.agents import AgentType\n",
    "from langchain.chat_models import GigaChat, ChatOpenAI\n",
    "\n",
    "# llm = GigaChat(credentials=..., verbose=True)\n",
    "llm = ChatOpenAI(model=\"gpt-4\", openai_api_key=<sk-...>)\n",
    "search = SerpAPIWrapper()\n",
    "tools = [\n",
    "    Tool(\n",
    "        name=\"Промежуточный ответ\",\n",
    "        func=search.run,\n",
    "        description=\"Используется, когда нужно вопспользоваться поиском\",\n",
    "    )\n",
    "]\n",
    "\n",
    "self_ask_with_search = initialize_agent(\n",
    "    tools, llm, agent=AgentType.SELF_ASK_WITH_SEARCH, verbose=True\n",
    ")\n",
    "self_ask_with_search.run(\n",
    "    \"Как звали жену человека, который придумал психотипы\"\n",
    ")"
   ]
  },
  {
   "cell_type": "code",
   "execution_count": 36,
   "id": "b2e4d6bc",
   "metadata": {},
   "outputs": [
    {
     "name": "stdout",
     "output_type": "stream",
     "text": [
      "\n",
      "\n",
      "\u001b[1m> Entering new AgentExecutor chain...\u001b[0m\n",
      "\u001b[32;1m\u001b[1;3mДа.\n",
      "Дополнительный вопрос: Какова стоимость 1 биткоина?\u001b[0m\n",
      "Промежуточный ответ: \u001b[36;1m\u001b[1;3mЛоготип. Bitcoin. 25823.7$. Стоимость. 221 302 000$. Объём 24ч. Логотип. Ethereum. 1629.13$. Стоимость. 104 832 000$. Объём 24ч. Логотип.\u001b[0m\n",
      "\u001b[32;1m\u001b[1;3mДополнительный вопрос: Сколько стоит самый дешевый автомобиль?\u001b[0m\n",
      "Промежуточный ответ: \u001b[36;1m\u001b[1;3mBajaj Qute – самый дешевый автомобиль в мире. У себя на родине, в Индии, он стоит 3 400 долларов. В пересчете на рубли это 193 тысяч. Компания, ...\u001b[0m\n",
      "\u001b[32;1m\u001b[1;3mИтак, окончательный ответ: Примерно 7 автомобилей.\u001b[0m\n",
      "\n",
      "\u001b[1m> Finished chain.\u001b[0m\n"
     ]
    },
    {
     "data": {
      "text/plain": [
       "'Примерно 7 автомобилей.'"
      ]
     },
     "execution_count": 36,
     "metadata": {},
     "output_type": "execute_result"
    }
   ],
   "source": [
    "self_ask_with_search = initialize_agent(\n",
    "    tools, llm, agent=AgentType.SELF_ASK_WITH_SEARCH, verbose=True\n",
    ")\n",
    "self_ask_with_search.run(\"Сколько можно купить самых дешевых автомобилей за 1 биткоин?\")"
   ]
  }
 ],
 "metadata": {
  "kernelspec": {
   "display_name": "Python 3 (ipykernel)",
   "language": "python",
   "name": "python3"
  },
  "language_info": {
   "codemirror_mode": {
    "name": "ipython",
    "version": 3
   },
   "file_extension": ".py",
   "mimetype": "text/x-python",
   "name": "python",
   "nbconvert_exporter": "python",
   "pygments_lexer": "ipython3",
   "version": "3.10.9"
  },
  "vscode": {
   "interpreter": {
    "hash": "b1677b440931f40d89ef8be7bf03acb108ce003de0ac9b18e8d43753ea2e7103"
   }
  }
 },
 "nbformat": 4,
 "nbformat_minor": 5
}<|MERGE_RESOLUTION|>--- conflicted
+++ resolved
@@ -12,120 +12,8 @@
   },
   {
    "cell_type": "code",
-<<<<<<< HEAD
    "execution_count": 28,
    "id": "7e3b513e",
-=======
-   "execution_count": 1,
-   "id": "2018da2d",
-   "metadata": {},
-   "outputs": [],
-   "source": [
-    "from langchain.agents import AgentType, Tool, initialize_agent\n",
-    "from langchain.llms import OpenAI\n",
-    "from langchain.utilities import SerpAPIWrapper\n",
-    "\n",
-    "llm = OpenAI(temperature=0)\n",
-    "search = SerpAPIWrapper()\n",
-    "tools = [\n",
-    "    Tool(\n",
-    "        name=\"Intermediate Answer\",\n",
-    "        func=search.run,\n",
-    "        description=\"useful for when you need to ask with search\",\n",
-    "    )\n",
-    "]"
-   ]
-  },
-  {
-   "cell_type": "markdown",
-   "id": "769c5940",
-   "metadata": {},
-   "source": [
-    "## Using LangChain Expression Language\n",
-    "\n",
-    "First we will show how to construct this agent from components using LangChain Expression Language"
-   ]
-  },
-  {
-   "cell_type": "code",
-   "execution_count": 2,
-   "id": "6be0e94d",
-   "metadata": {},
-   "outputs": [],
-   "source": [
-    "from langchain import hub\n",
-    "from langchain.agents.format_scratchpad import format_log_to_str\n",
-    "from langchain.agents.output_parsers import SelfAskOutputParser"
-   ]
-  },
-  {
-   "cell_type": "code",
-   "execution_count": 16,
-   "id": "933ca47b",
-   "metadata": {},
-   "outputs": [],
-   "source": [
-    "prompt = hub.pull(\"hwchase17/self-ask-with-search\")"
-   ]
-  },
-  {
-   "cell_type": "code",
-   "execution_count": 12,
-   "id": "d1437a27",
-   "metadata": {},
-   "outputs": [],
-   "source": [
-    "llm_with_stop = llm.bind(stop=[\"\\nIntermediate answer:\"])"
-   ]
-  },
-  {
-   "cell_type": "code",
-   "execution_count": 13,
-   "id": "d793401e",
-   "metadata": {},
-   "outputs": [],
-   "source": [
-    "agent = (\n",
-    "    {\n",
-    "        \"input\": lambda x: x[\"input\"],\n",
-    "        # Use some custom observation_prefix/llm_prefix for formatting\n",
-    "        \"agent_scratchpad\": lambda x: format_log_to_str(\n",
-    "            x[\"intermediate_steps\"],\n",
-    "            observation_prefix=\"\\nIntermediate answer: \",\n",
-    "            llm_prefix=\"\",\n",
-    "        ),\n",
-    "    }\n",
-    "    | prompt\n",
-    "    | llm_with_stop\n",
-    "    | SelfAskOutputParser()\n",
-    ")"
-   ]
-  },
-  {
-   "cell_type": "code",
-   "execution_count": null,
-   "id": "643c3bfa",
-   "metadata": {},
-   "outputs": [],
-   "source": [
-    "from langchain.agents import AgentExecutor"
-   ]
-  },
-  {
-   "cell_type": "code",
-   "execution_count": 14,
-   "id": "a1bb513c",
-   "metadata": {},
-   "outputs": [],
-   "source": [
-    "agent_executor = AgentExecutor(agent=agent, tools=tools, verbose=True)"
-   ]
-  },
-  {
-   "cell_type": "code",
-   "execution_count": 15,
-   "id": "5181f35f",
->>>>>>> fe7b40cb
    "metadata": {},
    "outputs": [
     {
@@ -134,15 +22,15 @@
      "text": [
       "\n",
       "\n",
-      "\u001b[1m> Entering new AgentExecutor chain...\u001b[0m\n",
-      "\u001b[32;1m\u001b[1;3mДа.\n",
-      "Дополнительный вопрос: Кто придумал психотипы?\u001b[0m\n",
-      "Промежуточный ответ: \u001b[36;1m\u001b[1;3mПсихотип. Психологический тип –это теория личности, созданная швейцарским психиатром Карлом Густавом Юнгом для объяснения нормальных различий здоровых людей ...\u001b[0m\n",
-      "\u001b[32;1m\u001b[1;3mДополнительный вопрос: Как звали жену Карла Густава Юнга?\u001b[0m\n",
-      "Промежуточный ответ: \u001b[36;1m\u001b[1;3mEmma Jung\u001b[0m\n",
-      "\u001b[32;1m\u001b[1;3mИтак, окончательный ответ: Emma Jung\u001b[0m\n",
+      "\u001B[1m> Entering new AgentExecutor chain...\u001B[0m\n",
+      "\u001B[32;1m\u001B[1;3mДа.\n",
+      "Дополнительный вопрос: Кто придумал психотипы?\u001B[0m\n",
+      "Промежуточный ответ: \u001B[36;1m\u001B[1;3mПсихотип. Психологический тип –это теория личности, созданная швейцарским психиатром Карлом Густавом Юнгом для объяснения нормальных различий здоровых людей ...\u001B[0m\n",
+      "\u001B[32;1m\u001B[1;3mДополнительный вопрос: Как звали жену Карла Густава Юнга?\u001B[0m\n",
+      "Промежуточный ответ: \u001B[36;1m\u001B[1;3mEmma Jung\u001B[0m\n",
+      "\u001B[32;1m\u001B[1;3mИтак, окончательный ответ: Emma Jung\u001B[0m\n",
       "\n",
-      "\u001b[1m> Finished chain.\u001b[0m\n"
+      "\u001B[1m> Finished chain.\u001B[0m\n"
      ]
     },
     {
@@ -183,6 +71,15 @@
    ]
   },
   {
+   "cell_type": "markdown",
+   "source": [
+    "## Используем внутренний агент"
+   ],
+   "metadata": {
+    "collapsed": false
+   }
+  },
+  {
    "cell_type": "code",
    "execution_count": 36,
    "id": "b2e4d6bc",
@@ -194,15 +91,15 @@
      "text": [
       "\n",
       "\n",
-      "\u001b[1m> Entering new AgentExecutor chain...\u001b[0m\n",
-      "\u001b[32;1m\u001b[1;3mДа.\n",
-      "Дополнительный вопрос: Какова стоимость 1 биткоина?\u001b[0m\n",
-      "Промежуточный ответ: \u001b[36;1m\u001b[1;3mЛоготип. Bitcoin. 25823.7$. Стоимость. 221 302 000$. Объём 24ч. Логотип. Ethereum. 1629.13$. Стоимость. 104 832 000$. Объём 24ч. Логотип.\u001b[0m\n",
-      "\u001b[32;1m\u001b[1;3mДополнительный вопрос: Сколько стоит самый дешевый автомобиль?\u001b[0m\n",
-      "Промежуточный ответ: \u001b[36;1m\u001b[1;3mBajaj Qute – самый дешевый автомобиль в мире. У себя на родине, в Индии, он стоит 3 400 долларов. В пересчете на рубли это 193 тысяч. Компания, ...\u001b[0m\n",
-      "\u001b[32;1m\u001b[1;3mИтак, окончательный ответ: Примерно 7 автомобилей.\u001b[0m\n",
+      "\u001B[1m> Entering new AgentExecutor chain...\u001B[0m\n",
+      "\u001B[32;1m\u001B[1;3mДа.\n",
+      "Дополнительный вопрос: Какова стоимость 1 биткоина?\u001B[0m\n",
+      "Промежуточный ответ: \u001B[36;1m\u001B[1;3mЛоготип. Bitcoin. 25823.7$. Стоимость. 221 302 000$. Объём 24ч. Логотип. Ethereum. 1629.13$. Стоимость. 104 832 000$. Объём 24ч. Логотип.\u001B[0m\n",
+      "\u001B[32;1m\u001B[1;3mДополнительный вопрос: Сколько стоит самый дешевый автомобиль?\u001B[0m\n",
+      "Промежуточный ответ: \u001B[36;1m\u001B[1;3mBajaj Qute – самый дешевый автомобиль в мире. У себя на родине, в Индии, он стоит 3 400 долларов. В пересчете на рубли это 193 тысяч. Компания, ...\u001B[0m\n",
+      "\u001B[32;1m\u001B[1;3mИтак, окончательный ответ: Примерно 7 автомобилей.\u001B[0m\n",
       "\n",
-      "\u001b[1m> Finished chain.\u001b[0m\n"
+      "\u001B[1m> Finished chain.\u001B[0m\n"
      ]
     },
     {
