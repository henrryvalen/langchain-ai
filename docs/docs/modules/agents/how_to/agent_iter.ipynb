--- conflicted
+++ resolved
@@ -25,10 +25,7 @@
     "from langchain.agents import AgentType, initialize_agent\n",
     "from langchain.chains import LLMMathChain\n",
     "from langchain.chat_models import ChatOpenAI\n",
-<<<<<<< HEAD
-=======
     "from langchain_core.tools import Tool\n",
->>>>>>> 158dda44
     "from pydantic.v1 import BaseModel, Field"
    ]
   },
