{
 "cells": [
  {
   "cell_type": "markdown",
   "id": "86fc5bb2-017f-434e-8cd6-53ab214a5604",
   "metadata": {},
   "source": [
    "# Добавление истории сообщений\n",
    "\n",
<<<<<<< HEAD
    "Как правило пользователь хочет обмениваться сообщениями с вопросно-ответными приложениями.\n",
    "В таком случае приложению нужна «память» о предыдущих вопросах и ответах и логика для включения этих данных в текущие рассуждения.\n",
=======
    "In this guide we focus on **adding logic for incorporating historical messages.** Further details on chat history management is [covered here](/docs/expression_language/how_to/message_history).\n",
    "\n",
    "We'll work off of the Q&A app we built over the [LLM Powered Autonomous Agents](https://lilianweng.github.io/posts/2023-06-23-agent/) blog post by Lilian Weng in the [Quickstart](/docs/use_cases/question_answering/quickstart). We'll need to update two things about our existing app:\n",
    "\n",
    "1. **Prompt**: Update our prompt to support historical messages as an input.\n",
    "2. **Contextualizing questions**: Add a sub-chain that takes the latest user question and reformulates it in the context of the chat history. This is needed in case the latest question references some context from past messages. For example, if a user asks a follow-up question like \"Can you elaborate on the second point?\", this cannot be understood without the context of the previous message. Therefore we can't effectively perform retrieval with a question like this."
   ]
  },
  {
   "cell_type": "markdown",
   "id": "487d8d79-5ee9-4aa4-9fdf-cd5f4303e099",
   "metadata": {},
   "source": [
    "## Setup\n",
>>>>>>> cd4c5428
    "\n",
    "В этом разделе показано как добавить историю сообщений в приложение, разработанное в разделе [Быстрый старт](/docs/use_cases/question_answering/quickstart).\n",
    "\n",
    ":::note\n",
    "\n",
    "Подробнее об истории сообщений — в разделе [Работа с историей сообщений](/docs/expression_language/how_to/message_history).\n",
    "We'll use the following packages:"
   ]
  },
  {
   "cell_type": "code",
   "execution_count": 1,
   "id": "28d272cd-4e31-40aa-bbb4-0be0a1f49a14",
   "metadata": {},
   "outputs": [],
   "source": [
    "%pip install --upgrade --quiet  langchain langchain-community langchainhub langchain-openai langchain-chroma bs4"
   ]
  },
  {
   "cell_type": "markdown",
   "id": "51ef48de-70b6-4f43-8e0b-ab9b84c9c02a",
   "metadata": {},
   "source": [
    "We need to set environment variable `OPENAI_API_KEY`, which can be done directly or loaded from a `.env` file like so:"
   ]
  },
  {
   "cell_type": "markdown",
   "id": "143787ca-d8e6-4dc9-8281-4374f4d71720",
   "metadata": {},
   "source": [
    "import getpass\n",
    "import os\n",
    "\n",
    ":::\n",
    "\n",
    "Для добавления истории сообщений в приложение потребуется:\n",
    "\n",
    "1. Доработать промпт, чтобы он поддерживал историю сообщений на входе.\n",
    "2. Добавить цепочку, которая берет последний вопрос пользователя и переформулирует его в контексте истории чата. Это нужно, если последний вопрос ссылается на контекст предыдущих сообщений. Например, если пользователь задает уточняющий вопрос: «Расскажи подробнее о втором пункте?». На такой вопрос нельзя ответить без предыдущего контекста."
   ]
  },
  {
   "cell_type": "markdown",
   "id": "487d8d79-5ee9-4aa4-9fdf-cd5f4303e099",
   "metadata": {},
   "source": [
    "## Установка зависимостей\n",
    "\n",
    "Для разработки используются модели генерации и эмбеддингов GigaChat, а также векторное хранилище FAISS.\n",
    "Вы можете использовать любую [векторное хранилище](/docs/modules/data_connection/vectorstores/) или [ретривер](/docs/modules/data_connection/retrievers/)\n",
    "\n",
    "Установите пакеты с помощью команды:"
   ]
  },
  {
   "cell_type": "code",
<<<<<<< HEAD
   "execution_count": null,
   "id": "28d272cd-4e31-40aa-bbb4-0be0a1f49a14",
=======
   "execution_count": 2,
   "id": "07411adb-3722-4f65-ab7f-8f6f57663d11",
>>>>>>> cd4c5428
   "metadata": {},
   "outputs": [],
   "source": [
    "%pip install --upgrade --quiet  gigachain langchainhub chromadb bs4"
   ]
  },
  {
   "cell_type": "markdown",
   "id": "fa6ba684-26cf-4860-904e-a4d51380c134",
   "metadata": {},
   "source": [
    "## Пример цепочки без истории сообщений\n",
    "\n",
    "Пример цепочки без поддержки истории сообщений, разобранный в разделе [Быстрый старт](/docs/use_cases/question_answering/quickstart):"
   ]
  },
  {
   "cell_type": "code",
   "execution_count": 2,
   "id": "d8a913b1-0eea-442a-8a64-ec73333f104b",
   "metadata": {},
   "outputs": [
    {
     "name": "stderr",
     "output_type": "stream",
     "text": [
      "/Users/18673816/Library/Python/3.9/lib/python/site-packages/urllib3/__init__.py:34: NotOpenSSLWarning: urllib3 v2 only supports OpenSSL 1.1.1+, currently the 'ssl' module is compiled with 'LibreSSL 2.8.3'. See: https://github.com/urllib3/urllib3/issues/3020\n",
      "  warnings.warn(\n"
     ]
    }
   ],
   "source": [
    "import bs4\n",
    "from langchain import hub\n",
<<<<<<< HEAD
    "from langchain.chat_models.gigachat import GigaChat\n",
    "from langchain_chroma import Chroma\n",
    "from langchain_community.document_loaders import WebBaseLoader\n",
    "from langchain_community.embeddings.gigachat import GigaChatEmbeddings\n",
=======
    "from langchain_chroma import Chroma\n",
    "from langchain_community.document_loaders import WebBaseLoader\n",
>>>>>>> cd4c5428
    "from langchain_core.output_parsers import StrOutputParser\n",
    "from langchain_core.runnables import RunnablePassthrough\n",
    "from langchain_text_splitters import RecursiveCharacterTextSplitter"
   ]
  },
  {
   "cell_type": "code",
   "execution_count": 3,
   "id": "820244ae-74b4-4593-b392-822979dd91b8",
   "metadata": {},
   "outputs": [],
   "source": [
    "# Загрузка, разделение на части и индексация содержимого блога.\n",
    "loader = WebBaseLoader(\n",
    "    web_paths=(\"https://lilianweng.github.io/posts/2023-06-23-agent/\",),\n",
    "    bs_kwargs=dict(\n",
    "        parse_only=bs4.SoupStrainer(\n",
    "            class_=(\"post-content\", \"post-title\", \"post-header\")\n",
    "        )\n",
    "    ),\n",
    ")\n",
    "docs = loader.load()\n",
    "\n",
    "text_splitter = RecursiveCharacterTextSplitter(chunk_size=1000, chunk_overlap=200)\n",
    "splits = text_splitter.split_documents(docs)\n",
    "vectorstore = Chroma.from_documents(\n",
    "    documents=splits,\n",
    "    embedding=GigaChatEmbeddings(\n",
    "        credentials=\"<авторизационные_данные>\", verify_ssl_certs=False\n",
    "    ),\n",
    ")\n",
    "\n",
    "# Извлечение данных и генерация с помощью релевантных фрагментов блога.\n",
    "retriever = vectorstore.as_retriever()\n",
    "prompt = hub.pull(\"rlm/rag-prompt\")\n",
<<<<<<< HEAD
    "llm = GigaChat(credentials=\"<авторизационные_данные>\", verify_ssl_certs=False)\n",
=======
    "llm = ChatOpenAI(model=\"gpt-3.5-turbo\", temperature=0)\n",
>>>>>>> cd4c5428
    "\n",
    "\n",
    "def format_docs(docs):\n",
    "    return \"\\n\\n\".join(doc.page_content for doc in docs)\n",
    "\n",
    "\n",
    "rag_chain = (\n",
    "    {\"context\": retriever | format_docs, \"question\": RunnablePassthrough()}\n",
    "    | prompt\n",
    "    | llm\n",
    "    | StrOutputParser()\n",
    ")"
   ]
  },
  {
   "cell_type": "code",
   "execution_count": 4,
   "id": "22206dfd-d673-4fa4-887f-349d273cb3f2",
   "metadata": {},
   "outputs": [
    {
     "data": {
      "text/plain": [
<<<<<<< HEAD
       "'Task decomposition is the process of breaking down a complex task into smaller, simpler steps. This allows an agent to better understand and plan ahead for the task at hand. In the context provided, it is mentioned that the AI assistant can parse user input into several tasks, each with its own unique identifier and dependencies on previous tasks. This helps in breaking down complex tasks into manageable parts, making it easier for the agent to complete the task successfully.'"
=======
       "'Task Decomposition is a technique used to break down complex tasks into smaller and simpler steps. This approach helps agents to plan and execute tasks more efficiently by dividing them into manageable subgoals. Task decomposition can be achieved through various methods, including using prompting techniques, task-specific instructions, or human inputs.'"
>>>>>>> cd4c5428
      ]
     },
     "execution_count": 4,
     "metadata": {},
     "output_type": "execute_result"
    }
   ],
   "source": [
    "rag_chain.invoke(\"What is Task Decomposition?\")"
   ]
  },
  {
   "cell_type": "markdown",
   "id": "776ae958-cbdc-4471-8669-c6087436f0b5",
   "metadata": {},
   "source": [
    "## Добавление контекста к вопросу\n",
    "\n",
    "Сначала нужно определить цепочку, которая:\n",
    "\n",
    "* получает на вход историю сообщений и последний вопрос пользователя;\n",
    "* переформулирует вопрос, если он ссылается на данные, доступные в истории сообщений.\n",
    "\n",
    "Добавим промпт, который содержит переменную `MessagesPlaceholder` под названием `chat_history`.\n",
    "С помощью ключа `chat_history` в промпт можно передать историю сообщений, которая будет помещена после системного промпта и перед последним вопросом пользователя.\n",
    "\n",
<<<<<<< HEAD
    "Note that we leverage a helper function create_history_aware_retriever for this step, which manages the case where `chat_history` is empty, and otherwise applies `prompt | llm | StrOutputParser() | retriever` in sequence.\n",
    "\n",
    "Здесь используется вспомогательная функция [`create_history_aware_retriever`](https://api.python.langchain.com/en/latest/chains/langchain.chains.history_aware_retriever.create_history_aware_retriever.html), которая вызывает цепочку, если список `chat_history` пуст.\n",
    "Функция принимает на вход ключи и список `chat_history` и возвращает данные, схема которых аналогична схеме выходных данных ретривера."
=======
    "We'll use a prompt that includes a `MessagesPlaceholder` variable under the name \"chat_history\". This allows us to pass in a list of Messages to the prompt using the \"chat_history\" input key, and these messages will be inserted after the system message and before the human message containing the latest question.\n",
    "\n",
    "Note that we leverage a helper function [create_history_aware_retriever](https://api.python.langchain.com/en/latest/chains/langchain.chains.history_aware_retriever.create_history_aware_retriever.html) for this step, which manages the case where `chat_history` is empty, and otherwise applies `prompt | llm | StrOutputParser() | retriever` in sequence.\n",
    "\n",
    "`create_history_aware_retriever` constructs a chain that accepts keys `input` and `chat_history` as input, and has the same output schema as a retriever."
>>>>>>> cd4c5428
   ]
  },
  {
   "cell_type": "code",
   "execution_count": 5,
   "id": "2b685428-8b82-4af1-be4f-7232c5d55b73",
   "metadata": {},
   "outputs": [],
   "source": [
    "from langchain.chains import create_history_aware_retriever\n",
    "from langchain_core.prompts import ChatPromptTemplate, MessagesPlaceholder\n",
    "\n",
    "contextualize_q_system_prompt = \"\"\"Given a chat history and the latest user question \\\n",
    "which might reference context in the chat history, formulate a standalone question \\\n",
    "which can be understood without the chat history. Do NOT answer the question, \\\n",
    "just reformulate it if needed and otherwise return it as is.\"\"\"\n",
    "contextualize_q_prompt = ChatPromptTemplate.from_messages(\n",
    "    [\n",
    "        (\"system\", contextualize_q_system_prompt),\n",
    "        MessagesPlaceholder(\"chat_history\"),\n",
    "        (\"human\", \"{input}\"),\n",
    "    ]\n",
    ")\n",
    "history_aware_retriever = create_history_aware_retriever(\n",
    "    llm, retriever, contextualize_q_prompt\n",
    ")"
   ]
  },
  {
   "cell_type": "markdown",
   "id": "23cbd8d7-7162-4fb0-9e69-67ea4d4603a5",
   "metadata": {},
   "source": [
<<<<<<< HEAD
    "Полученная цепочка добавляет переформулировку входного запроса к ретриверу, и таким образом позволяет добавить контекст диалога."
=======
    "This chain prepends a rephrasing of the input query to our retriever, so that the retrieval incorporates the context of the conversation."
>>>>>>> cd4c5428
   ]
  },
  {
   "cell_type": "markdown",
   "id": "42a47168-4a1f-4e39-bd2d-d5b03609a243",
   "metadata": {},
   "source": [
    "## Цепочка с историей чата\n",
    "\n",
    "Теперь можно собрать итоговую вопросно-ответную логику.\n",
    "\n",
    "В ней цепочка `contextualize_q_chain` выполняет только при наличии истории сообщений.\n",
    "Это возможно благодаря тому, что если функция в LCEL-цепочке возвращает другую цепочку, она также будет вызвана.\n",
    "\n",
    "Для генерации цепочки `question_answer_chain` используется функция [`create_stuff_documents_chain`](https://api.python.langchain.com/en/latest/chains/langchain.chains.retrieval.create_retrieval_chain.html).\n",
    "Для генерации ответа цепочка принимает полученный контекст, наряду с историей чата и запросом пользователя.\n",
    "\n",
<<<<<<< HEAD
    "Итоговая цепочка `rag_chain` использует `create_retrieval_chain`, которая последовательно вызывает `history_aware_retriever` и `question_answer_chain`.\n",
    "Таким образом приложение сохраняет промежуточные результаты, например, извлеченный контекст.\n",
    "На вход функция примает данные с ключами `input` и `chat_history`, а ее выходные данные содержат ключи `input`, `chat_history`, `context` и `answer`."
=======
    "Here we use [create_stuff_documents_chain](https://api.python.langchain.com/en/latest/chains/langchain.chains.combine_documents.stuff.create_stuff_documents_chain.html) to generate a `question_answer_chain`, with input keys `context`, `chat_history`, and `input`-- it accepts the retrieved context alongside the conversation history and query to generate an answer.\n",
    "\n",
    "We build our final `rag_chain` with [create_retrieval_chain](https://api.python.langchain.com/en/latest/chains/langchain.chains.retrieval.create_retrieval_chain.html). This chain applies the `history_aware_retriever` and `question_answer_chain` in sequence, retaining intermediate outputs such as the retrieved context for convenience. It has input keys `input` and `chat_history`, and includes `input`, `chat_history`, `context`, and `answer` in its output."
>>>>>>> cd4c5428
   ]
  },
  {
   "cell_type": "code",
<<<<<<< HEAD
   "execution_count": 7,
=======
   "execution_count": 6,
>>>>>>> cd4c5428
   "id": "66f275f3-ddef-4678-b90d-ee64576878f9",
   "metadata": {},
   "outputs": [],
   "source": [
    "from langchain.chains import create_retrieval_chain\n",
    "from langchain.chains.combine_documents import create_stuff_documents_chain\n",
    "\n",
    "qa_system_prompt = \"\"\"You are an assistant for question-answering tasks. \\\n",
    "Use the following pieces of retrieved context to answer the question. \\\n",
    "If you don't know the answer, just say that you don't know. \\\n",
    "Use three sentences maximum and keep the answer concise.\\\n",
    "\n",
    "{context}\"\"\"\n",
    "qa_prompt = ChatPromptTemplate.from_messages(\n",
    "    [\n",
    "        (\"system\", qa_system_prompt),\n",
    "        MessagesPlaceholder(\"chat_history\"),\n",
    "        (\"human\", \"{input}\"),\n",
    "    ]\n",
    ")\n",
    "\n",
    "\n",
    "question_answer_chain = create_stuff_documents_chain(llm, qa_prompt)\n",
    "\n",
    "rag_chain = create_retrieval_chain(history_aware_retriever, question_answer_chain)"
   ]
  },
  {
   "cell_type": "code",
<<<<<<< HEAD
   "execution_count": 8,
   "id": "6611d24a",
=======
   "execution_count": 7,
   "id": "0005810b-1b95-4666-a795-08d80e478b83",
>>>>>>> cd4c5428
   "metadata": {},
   "outputs": [
    {
     "name": "stdout",
     "output_type": "stream",
     "text": [
<<<<<<< HEAD
      "Common ways of doing Task Decomposition include:\n",
      "\n",
      "1. Identifying the main goal of the task and breaking it down into smaller sub-goals.\n",
      "2. Analyzing the task's requirements and constraints to determine the necessary steps.\n",
      "3. Creating a sequence of actions that will lead to the completion of the task.\n",
      "4. Assigning each step to a specific agent or component, ensuring that they have the necessary skills and resources to perform their tasks effectively.\n"
=======
      "Task decomposition can be done in several common ways, including using Language Model (LLM) with simple prompting like \"Steps for XYZ\" or \"What are the subgoals for achieving XYZ?\", providing task-specific instructions tailored to the specific task at hand, or incorporating human inputs to guide the decomposition process. These methods help in breaking down complex tasks into smaller, more manageable subtasks for efficient execution.\n"
>>>>>>> cd4c5428
     ]
    }
   ],
   "source": [
    "from langchain_core.messages import HumanMessage\n",
    "\n",
    "chat_history = []\n",
    "\n",
    "question = \"What is Task Decomposition?\"\n",
    "ai_msg_1 = rag_chain.invoke({\"input\": question, \"chat_history\": chat_history})\n",
    "chat_history.extend([HumanMessage(content=question), ai_msg_1[\"answer\"]])\n",
    "\n",
    "second_question = \"What are common ways of doing it?\"\n",
    "ai_msg_2 = rag_chain.invoke({\"input\": second_question, \"chat_history\": chat_history})\n",
    "\n",
    "print(ai_msg_2[\"answer\"])"
   ]
  },
  {
   "cell_type": "markdown",
   "id": "c0e6c10c",
   "metadata": {},
   "source": [
<<<<<<< HEAD
    "### Возврат исходных документов\n",
=======
    ":::{.callout-tip}\n",
    "\n",
    "Check out the [LangSmith trace](https://smith.langchain.com/public/243301e4-4cc5-4e52-a6e7-8cfe9208398d/r) \n",
>>>>>>> cd4c5428
    "\n",
    "Вопросно-ответным приложениям зачастую важно показывать пользователям исходные данные, которые использовались при генерации.\n",
    "Для этого вы можете использовать встроенную функцию `create_retrieval_chain`, которая возвращает исходные документы в выходных данных, в поле `context`:"
   ]
  },
  {
   "cell_type": "code",
   "execution_count": 9,
   "id": "196d7825",
   "metadata": {},
   "outputs": [
    {
     "name": "stdout",
     "output_type": "stream",
     "text": [
      "page_content='The AI assistant can parse user input to several tasks: [{\"task\": task, \"id\", task_id, \"dep\": dependency_task_ids, \"args\": {\"text\": text, \"image\": URL, \"audio\": URL, \"video\": URL}}]. The \"dep\" field denotes the id of the previous task which generates a new resource that the current task relies on. A special tag \"-task_id\" refers to the generated text image, audio and video in the dependency task with id as task_id. The task MUST be selected from the following options: {{ Available Task List }}. There is a logical relationship between tasks, please note their order. If the user input can\\'t be parsed, you need to reply empty JSON. Here are several cases for your reference: {{ Demonstrations }}. The chat history is recorded as {{ Chat History }}. From this chat history, you can find the path of the user-mentioned resources for your task planning.' metadata={'source': 'https://lilianweng.github.io/posts/2023-06-23-agent/'}\n",
      "\n",
      "page_content='11. Delete file: \"delete_file\", args: \"file\": \"<file>\"\\n12. Search Files: \"search_files\", args: \"directory\": \"<directory>\"\\n13. Analyze Code: \"analyze_code\", args: \"code\": \"<full_code_string>\"\\n14. Get Improved Code: \"improve_code\", args: \"suggestions\": \"<list_of_suggestions>\", \"code\": \"<full_code_string>\"\\n15. Write Tests: \"write_tests\", args: \"code\": \"<full_code_string>\", \"focus\": \"<list_of_focus_areas>\"\\n16. Execute Python File: \"execute_python_file\", args: \"file\": \"<file>\"\\n17. Generate Image: \"generate_image\", args: \"prompt\": \"<prompt>\"\\n18. Send Tweet: \"send_tweet\", args: \"text\": \"<text>\"\\n19. Do Nothing: \"do_nothing\", args:\\n20. Task Complete (Shutdown): \"task_complete\", args: \"reason\": \"<reason>\"' metadata={'source': 'https://lilianweng.github.io/posts/2023-06-23-agent/'}\n",
      "\n",
      "page_content='[6] Google Blog. “Announcing ScaNN: Efficient Vector Similarity Search” July 28, 2020.\\n[7] https://chat.openai.com/share/46ff149e-a4c7-4dd7-a800-fc4a642ea389\\n[8] Shinn & Labash. “Reflexion: an autonomous agent with dynamic memory and self-reflection” arXiv preprint arXiv:2303.11366 (2023).\\n[9] Laskin et al. “In-context Reinforcement Learning with Algorithm Distillation” ICLR 2023.\\n[10] Karpas et al. “MRKL Systems A modular, neuro-symbolic architecture that combines large language models, external knowledge sources and discrete reasoning.” arXiv preprint arXiv:2205.00445 (2022).\\n[11] Weaviate Blog. Why is Vector Search so fast? Sep 13, 2022.\\n[12] Li et al. “API-Bank: A Benchmark for Tool-Augmented LLMs” arXiv preprint arXiv:2304.08244 (2023).\\n[13] Shen et al. “HuggingGPT: Solving AI Tasks with ChatGPT and its Friends in HuggingFace” arXiv preprint arXiv:2303.17580 (2023).' metadata={'source': 'https://lilianweng.github.io/posts/2023-06-23-agent/'}\n",
      "\n",
      "page_content='Resources:\\n1. Internet access for searches and information gathering.\\n2. Long Term memory management.\\n3. GPT-3.5 powered Agents for delegation of simple tasks.\\n4. File output.\\n\\nPerformance Evaluation:\\n1. Continuously review and analyze your actions to ensure you are performing to the best of your abilities.\\n2. Constructively self-criticize your big-picture behavior constantly.\\n3. Reflect on past decisions and strategies to refine your approach.\\n4. Every command has a cost, so be smart and efficient. Aim to complete tasks in the least number of steps.' metadata={'source': 'https://lilianweng.github.io/posts/2023-06-23-agent/'}\n",
      "\n"
     ]
    }
   ],
   "source": [
    "for document in ai_msg_2[\"context\"]:\n",
    "    print(document)\n",
    "    print()"
   ]
  },
  {
   "cell_type": "markdown",
   "id": "68ff9dd9-8492-418e-a889-c4d670c47d0b",
   "metadata": {},
   "source": [
<<<<<<< HEAD
    "## Готовое приложение\n",
    "\n",
    "![](../../../static/img/conversational_retrieval_chain.png)\n",
    "\n",
    "Настоящее вопросно-ответное приложение должно уметь сохранять историю сообщений, обновлять ее и использовать в контексте.\n",
    "\n",
    "Такую функциональность можно добавить с помощью классов:\n",
=======
    "### Returning sources"
   ]
  },
  {
   "cell_type": "markdown",
   "id": "eff75637-ac5c-41c7-955a-8f58f9d2a89e",
   "metadata": {},
   "source": [
    "Often in Q&A applications it's important to show users the sources that were used to generate the answer. LangChain's built-in `create_retrieval_chain` will propagate retrieved source documents through to the output in the `\"context\"` key:"
   ]
  },
  {
   "cell_type": "code",
   "execution_count": 8,
   "id": "dc0eeca7-883a-4d67-a9fc-b0fa746e3bb2",
   "metadata": {},
   "outputs": [
    {
     "name": "stdout",
     "output_type": "stream",
     "text": [
      "page_content='Tree of Thoughts (Yao et al. 2023) extends CoT by exploring multiple reasoning possibilities at each step. It first decomposes the problem into multiple thought steps and generates multiple thoughts per step, creating a tree structure. The search process can be BFS (breadth-first search) or DFS (depth-first search) with each state evaluated by a classifier (via a prompt) or majority vote.\\nTask decomposition can be done (1) by LLM with simple prompting like \"Steps for XYZ.\\\\n1.\", \"What are the subgoals for achieving XYZ?\", (2) by using task-specific instructions; e.g. \"Write a story outline.\" for writing a novel, or (3) with human inputs.' metadata={'source': 'https://lilianweng.github.io/posts/2023-06-23-agent/'}\n",
      "\n",
      "page_content='Fig. 1. Overview of a LLM-powered autonomous agent system.\\nComponent One: Planning#\\nA complicated task usually involves many steps. An agent needs to know what they are and plan ahead.\\nTask Decomposition#\\nChain of thought (CoT; Wei et al. 2022) has become a standard prompting technique for enhancing model performance on complex tasks. The model is instructed to “think step by step” to utilize more test-time computation to decompose hard tasks into smaller and simpler steps. CoT transforms big tasks into multiple manageable tasks and shed lights into an interpretation of the model’s thinking process.' metadata={'source': 'https://lilianweng.github.io/posts/2023-06-23-agent/'}\n",
      "\n",
      "page_content='Resources:\\n1. Internet access for searches and information gathering.\\n2. Long Term memory management.\\n3. GPT-3.5 powered Agents for delegation of simple tasks.\\n4. File output.\\n\\nPerformance Evaluation:\\n1. Continuously review and analyze your actions to ensure you are performing to the best of your abilities.\\n2. Constructively self-criticize your big-picture behavior constantly.\\n3. Reflect on past decisions and strategies to refine your approach.\\n4. Every command has a cost, so be smart and efficient. Aim to complete tasks in the least number of steps.' metadata={'source': 'https://lilianweng.github.io/posts/2023-06-23-agent/'}\n",
      "\n",
      "page_content='Fig. 11. Illustration of how HuggingGPT works. (Image source: Shen et al. 2023)\\nThe system comprises of 4 stages:\\n(1) Task planning: LLM works as the brain and parses the user requests into multiple tasks. There are four attributes associated with each task: task type, ID, dependencies, and arguments. They use few-shot examples to guide LLM to do task parsing and planning.\\nInstruction:' metadata={'source': 'https://lilianweng.github.io/posts/2023-06-23-agent/'}\n",
      "\n"
     ]
    }
   ],
   "source": [
    "for document in ai_msg_2[\"context\"]:\n",
    "    print(document)\n",
    "    print()"
   ]
  },
  {
   "cell_type": "markdown",
   "id": "0ab1ded4-76d9-453f-9b9b-db9a4560c737",
   "metadata": {},
   "source": [
    "## Tying it together"
   ]
  },
  {
   "cell_type": "markdown",
   "id": "8a08a5ea-df5b-4547-93c6-2a3940dd5c3e",
   "metadata": {},
   "source": [
    "\n",
    "![](../../../static/img/conversational_retrieval_chain.png)\n",
    "\n",
    "Here we've gone over how to add application logic for incorporating historical outputs, but we're still manually updating the chat history and inserting it into each input. In a real Q&A application we'll want some way of persisting chat history and some way of automatically inserting and updating it.\n",
>>>>>>> cd4c5428
    "\n",
    "* [BaseChatMessageHistory](/docs/modules/memory/chat_messages/) — хранение истории сообщений.\n",
    "* [RunnableWithMessageHistory](/docs/expression_language/how_to/message_history) — обертка для LCEL-цепочки и `BaseChatMessageHistory`, которая преобразует историю сообщений в вводные данные и обновляет ее после каждого вызова.\n",
    "\n",
    "Подробно о том как использовать эти классы для разработки разговорной цепочки — в разделе [Работа с историей сообщений](/docs/expression_language/how_to/message_history).\n",
    "\n",
<<<<<<< HEAD
    "В качестве более простого способа добавление с контекстом, историю сообщений можно хранить в словаре (`dict`).\n",
    "Полный код такого способа приведен ниже."
=======
    "For a detailed walkthrough of how to use these classes together to create a stateful conversational chain, head to the [How to add message history (memory)](/docs/expression_language/how_to/message_history) LCEL page.\n",
    "\n",
    "Below, we implement a simple example of the second option, in which chat histories are stored in a simple dict.\n",
    "\n",
    "For convenience, we tie together all of the necessary steps in a single code cell:"
>>>>>>> cd4c5428
   ]
  },
  {
   "cell_type": "code",
<<<<<<< HEAD
   "execution_count": 10,
   "id": "a4edc8ae",
=======
   "execution_count": 1,
   "id": "71c32048-1a41-465f-a9e2-c4affc332fd9",
>>>>>>> cd4c5428
   "metadata": {},
   "outputs": [],
   "source": [
    "import bs4\n",
<<<<<<< HEAD
    "from langchain import hub\n",
    "from langchain.chains import create_history_aware_retriever, create_retrieval_chain\n",
    "from langchain.chains.combine_documents import create_stuff_documents_chain\n",
    "from langchain.chat_models.gigachat import GigaChat\n",
    "from langchain_chroma import Chroma\n",
    "from langchain_community.chat_message_histories import ChatMessageHistory\n",
    "from langchain_community.document_loaders import WebBaseLoader\n",
    "from langchain_community.embeddings.gigachat import GigaChatEmbeddings\n",
    "from langchain_core.chat_history import BaseChatMessageHistory\n",
    "from langchain_core.output_parsers import StrOutputParser\n",
    "from langchain_core.prompts import ChatPromptTemplate, MessagesPlaceholder\n",
    "from langchain_core.runnables import RunnablePassthrough\n",
    "from langchain_core.runnables.history import RunnableWithMessageHistory\n",
    "from langchain_text_splitters import RecursiveCharacterTextSplitter\n",
    "\n",
    "llm = GigaChat(credentials=\"<авторизационные_данные>\", verify_ssl_certs=False)\n",
    "\n",
    "\n",
    "### Создание ретривера ###\n",
=======
    "from langchain.chains import create_history_aware_retriever, create_retrieval_chain\n",
    "from langchain.chains.combine_documents import create_stuff_documents_chain\n",
    "from langchain_chroma import Chroma\n",
    "from langchain_community.chat_message_histories import ChatMessageHistory\n",
    "from langchain_community.document_loaders import WebBaseLoader\n",
    "from langchain_core.chat_history import BaseChatMessageHistory\n",
    "from langchain_core.prompts import ChatPromptTemplate, MessagesPlaceholder\n",
    "from langchain_core.runnables.history import RunnableWithMessageHistory\n",
    "from langchain_openai import ChatOpenAI, OpenAIEmbeddings\n",
    "from langchain_text_splitters import RecursiveCharacterTextSplitter\n",
    "\n",
    "llm = ChatOpenAI(model=\"gpt-3.5-turbo\", temperature=0)\n",
    "\n",
    "\n",
    "### Construct retriever ###\n",
>>>>>>> cd4c5428
    "loader = WebBaseLoader(\n",
    "    web_paths=(\"https://lilianweng.github.io/posts/2023-06-23-agent/\",),\n",
    "    bs_kwargs=dict(\n",
    "        parse_only=bs4.SoupStrainer(\n",
    "            class_=(\"post-content\", \"post-title\", \"post-header\")\n",
    "        )\n",
    "    ),\n",
    ")\n",
    "docs = loader.load()\n",
    "\n",
    "text_splitter = RecursiveCharacterTextSplitter(chunk_size=1000, chunk_overlap=200)\n",
    "splits = text_splitter.split_documents(docs)\n",
<<<<<<< HEAD
    "vectorstore = Chroma.from_documents(\n",
    "    documents=splits,\n",
    "    embedding=GigaChatEmbeddings(\n",
    "        credentials=\"<авторизационные_данные>\", verify_ssl_certs=False\n",
    "    ),\n",
    ")\n",
    "retriever = vectorstore.as_retriever()\n",
    "\n",
    "\n",
    "### Переформулирование вопроса ###\n",
=======
    "vectorstore = Chroma.from_documents(documents=splits, embedding=OpenAIEmbeddings())\n",
    "retriever = vectorstore.as_retriever()\n",
    "\n",
    "\n",
    "### Contextualize question ###\n",
>>>>>>> cd4c5428
    "contextualize_q_system_prompt = \"\"\"Given a chat history and the latest user question \\\n",
    "which might reference context in the chat history, formulate a standalone question \\\n",
    "which can be understood without the chat history. Do NOT answer the question, \\\n",
    "just reformulate it if needed and otherwise return it as is.\"\"\"\n",
    "contextualize_q_prompt = ChatPromptTemplate.from_messages(\n",
    "    [\n",
    "        (\"system\", contextualize_q_system_prompt),\n",
    "        MessagesPlaceholder(\"chat_history\"),\n",
    "        (\"human\", \"{input}\"),\n",
    "    ]\n",
    ")\n",
    "history_aware_retriever = create_history_aware_retriever(\n",
    "    llm, retriever, contextualize_q_prompt\n",
    ")\n",
    "\n",
    "\n",
<<<<<<< HEAD
    "### Ответ на вопрос ###\n",
=======
    "### Answer question ###\n",
>>>>>>> cd4c5428
    "qa_system_prompt = \"\"\"You are an assistant for question-answering tasks. \\\n",
    "Use the following pieces of retrieved context to answer the question. \\\n",
    "If you don't know the answer, just say that you don't know. \\\n",
    "Use three sentences maximum and keep the answer concise.\\\n",
    "\n",
    "{context}\"\"\"\n",
    "qa_prompt = ChatPromptTemplate.from_messages(\n",
    "    [\n",
    "        (\"system\", qa_system_prompt),\n",
    "        MessagesPlaceholder(\"chat_history\"),\n",
    "        (\"human\", \"{input}\"),\n",
    "    ]\n",
    ")\n",
    "question_answer_chain = create_stuff_documents_chain(llm, qa_prompt)\n",
    "\n",
    "rag_chain = create_retrieval_chain(history_aware_retriever, question_answer_chain)\n",
    "\n",
    "\n",
<<<<<<< HEAD
    "### Состояние для работы с историей чата ###\n",
=======
    "### Statefully manage chat history ###\n",
>>>>>>> cd4c5428
    "store = {}\n",
    "\n",
    "\n",
    "def get_session_history(session_id: str) -> BaseChatMessageHistory:\n",
    "    if session_id not in store:\n",
    "        store[session_id] = ChatMessageHistory()\n",
    "    return store[session_id]\n",
    "\n",
    "\n",
    "conversational_rag_chain = RunnableWithMessageHistory(\n",
    "    rag_chain,\n",
    "    get_session_history,\n",
    "    input_messages_key=\"input\",\n",
    "    history_messages_key=\"chat_history\",\n",
    "    output_messages_key=\"answer\",\n",
    ")"
   ]
  },
  {
   "cell_type": "code",
<<<<<<< HEAD
   "execution_count": 11,
   "id": "725db09e",
=======
   "execution_count": 2,
   "id": "6d0a7a73-d151-47d9-9e99-b4f3291c0322",
>>>>>>> cd4c5428
   "metadata": {},
   "outputs": [
    {
     "data": {
      "text/plain": [
<<<<<<< HEAD
       "'Task Decomposition is a method where a complicated task is broken down into smaller and simpler steps. This helps an agent understand what those steps are and plan ahead for them.'"
      ]
     },
     "execution_count": 11,
=======
       "'Task decomposition is a technique used to break down complex tasks into smaller and simpler steps. This approach helps agents or models handle difficult tasks by dividing them into more manageable subtasks. It can be achieved through methods like Chain of Thought (CoT) or Tree of Thoughts, which guide the model in thinking step by step or exploring multiple reasoning possibilities at each step.'"
      ]
     },
     "execution_count": 2,
>>>>>>> cd4c5428
     "metadata": {},
     "output_type": "execute_result"
    }
   ],
   "source": [
    "conversational_rag_chain.invoke(\n",
    "    {\"input\": \"What is Task Decomposition?\"},\n",
    "    config={\n",
    "        \"configurable\": {\"session_id\": \"abc123\"}\n",
    "    },  # constructs a key \"abc123\" in `store`.\n",
    ")[\"answer\"]"
   ]
  },
  {
   "cell_type": "code",
<<<<<<< HEAD
   "execution_count": 12,
   "id": "22cbaf87",
=======
   "execution_count": 3,
   "id": "17021822-896a-4513-a17d-1d20b1c5381c",
>>>>>>> cd4c5428
   "metadata": {},
   "outputs": [
    {
     "data": {
      "text/plain": [
<<<<<<< HEAD
       "'Common ways of doing Task Decomposition include:\\n1. Identifying the main goal or objective of the task.\\n2. Breaking down the task into smaller sub-tasks.\\n3. Assigning each sub-task to a specific agent or system.\\n4. Planning the sequence of actions needed to complete each sub-task.\\n5. Monitoring the progress of each sub-task and adjusting the plan if necessary.'"
      ]
     },
     "execution_count": 12,
=======
       "'Task decomposition can be done in common ways such as using Language Model (LLM) with simple prompting, task-specific instructions, or human inputs. For example, LLM can be guided with prompts like \"Steps for XYZ\" to break down tasks, or specific instructions like \"Write a story outline\" can be given for task decomposition. Additionally, human inputs can also be utilized to decompose tasks into smaller, more manageable steps.'"
      ]
     },
     "execution_count": 3,
>>>>>>> cd4c5428
     "metadata": {},
     "output_type": "execute_result"
    }
   ],
   "source": [
    "conversational_rag_chain.invoke(\n",
    "    {\"input\": \"What are common ways of doing it?\"},\n",
    "    config={\"configurable\": {\"session_id\": \"abc123\"}},\n",
    ")[\"answer\"]"
   ]
  }
 ],
 "metadata": {
  "kernelspec": {
<<<<<<< HEAD
   "display_name": "Python 3",
=======
   "display_name": "Python 3 (ipykernel)",
>>>>>>> cd4c5428
   "language": "python",
   "name": "python3"
  },
  "language_info": {
   "codemirror_mode": {
    "name": "ipython",
    "version": 3
   },
   "file_extension": ".py",
   "mimetype": "text/x-python",
   "name": "python",
   "nbconvert_exporter": "python",
   "pygments_lexer": "ipython3",
<<<<<<< HEAD
   "version": "3.9.6"
=======
   "version": "3.11.0"
>>>>>>> cd4c5428
  }
 },
 "nbformat": 4,
 "nbformat_minor": 5
}<|MERGE_RESOLUTION|>--- conflicted
+++ resolved
@@ -7,25 +7,8 @@
    "source": [
     "# Добавление истории сообщений\n",
     "\n",
-<<<<<<< HEAD
     "Как правило пользователь хочет обмениваться сообщениями с вопросно-ответными приложениями.\n",
     "В таком случае приложению нужна «память» о предыдущих вопросах и ответах и логика для включения этих данных в текущие рассуждения.\n",
-=======
-    "In this guide we focus on **adding logic for incorporating historical messages.** Further details on chat history management is [covered here](/docs/expression_language/how_to/message_history).\n",
-    "\n",
-    "We'll work off of the Q&A app we built over the [LLM Powered Autonomous Agents](https://lilianweng.github.io/posts/2023-06-23-agent/) blog post by Lilian Weng in the [Quickstart](/docs/use_cases/question_answering/quickstart). We'll need to update two things about our existing app:\n",
-    "\n",
-    "1. **Prompt**: Update our prompt to support historical messages as an input.\n",
-    "2. **Contextualizing questions**: Add a sub-chain that takes the latest user question and reformulates it in the context of the chat history. This is needed in case the latest question references some context from past messages. For example, if a user asks a follow-up question like \"Can you elaborate on the second point?\", this cannot be understood without the context of the previous message. Therefore we can't effectively perform retrieval with a question like this."
-   ]
-  },
-  {
-   "cell_type": "markdown",
-   "id": "487d8d79-5ee9-4aa4-9fdf-cd5f4303e099",
-   "metadata": {},
-   "source": [
-    "## Setup\n",
->>>>>>> cd4c5428
     "\n",
     "В этом разделе показано как добавить историю сообщений в приложение, разработанное в разделе [Быстрый старт](/docs/use_cases/question_answering/quickstart).\n",
     "\n",
@@ -84,13 +67,8 @@
   },
   {
    "cell_type": "code",
-<<<<<<< HEAD
    "execution_count": null,
    "id": "28d272cd-4e31-40aa-bbb4-0be0a1f49a14",
-=======
-   "execution_count": 2,
-   "id": "07411adb-3722-4f65-ab7f-8f6f57663d11",
->>>>>>> cd4c5428
    "metadata": {},
    "outputs": [],
    "source": [
@@ -125,18 +103,13 @@
    "source": [
     "import bs4\n",
     "from langchain import hub\n",
-<<<<<<< HEAD
-    "from langchain.chat_models.gigachat import GigaChat\n",
     "from langchain_chroma import Chroma\n",
     "from langchain_community.document_loaders import WebBaseLoader\n",
-    "from langchain_community.embeddings.gigachat import GigaChatEmbeddings\n",
-=======
-    "from langchain_chroma import Chroma\n",
-    "from langchain_community.document_loaders import WebBaseLoader\n",
->>>>>>> cd4c5428
     "from langchain_core.output_parsers import StrOutputParser\n",
     "from langchain_core.runnables import RunnablePassthrough\n",
-    "from langchain_text_splitters import RecursiveCharacterTextSplitter"
+    "from langchain_text_splitters import RecursiveCharacterTextSplitter\n",
+    "from langchain_community.chat_models import GigaChat\n",
+    "from langchain_community.embeddings import GigaChatEmbeddings"
    ]
   },
   {
@@ -169,11 +142,7 @@
     "# Извлечение данных и генерация с помощью релевантных фрагментов блога.\n",
     "retriever = vectorstore.as_retriever()\n",
     "prompt = hub.pull(\"rlm/rag-prompt\")\n",
-<<<<<<< HEAD
     "llm = GigaChat(credentials=\"<авторизационные_данные>\", verify_ssl_certs=False)\n",
-=======
-    "llm = ChatOpenAI(model=\"gpt-3.5-turbo\", temperature=0)\n",
->>>>>>> cd4c5428
     "\n",
     "\n",
     "def format_docs(docs):\n",
@@ -197,11 +166,7 @@
     {
      "data": {
       "text/plain": [
-<<<<<<< HEAD
-       "'Task decomposition is the process of breaking down a complex task into smaller, simpler steps. This allows an agent to better understand and plan ahead for the task at hand. In the context provided, it is mentioned that the AI assistant can parse user input into several tasks, each with its own unique identifier and dependencies on previous tasks. This helps in breaking down complex tasks into manageable parts, making it easier for the agent to complete the task successfully.'"
-=======
        "'Task Decomposition is a technique used to break down complex tasks into smaller and simpler steps. This approach helps agents to plan and execute tasks more efficiently by dividing them into manageable subgoals. Task decomposition can be achieved through various methods, including using prompting techniques, task-specific instructions, or human inputs.'"
->>>>>>> cd4c5428
       ]
      },
      "execution_count": 4,
@@ -228,18 +193,10 @@
     "Добавим промпт, который содержит переменную `MessagesPlaceholder` под названием `chat_history`.\n",
     "С помощью ключа `chat_history` в промпт можно передать историю сообщений, которая будет помещена после системного промпта и перед последним вопросом пользователя.\n",
     "\n",
-<<<<<<< HEAD
     "Note that we leverage a helper function create_history_aware_retriever for this step, which manages the case where `chat_history` is empty, and otherwise applies `prompt | llm | StrOutputParser() | retriever` in sequence.\n",
     "\n",
     "Здесь используется вспомогательная функция [`create_history_aware_retriever`](https://api.python.langchain.com/en/latest/chains/langchain.chains.history_aware_retriever.create_history_aware_retriever.html), которая вызывает цепочку, если список `chat_history` пуст.\n",
     "Функция принимает на вход ключи и список `chat_history` и возвращает данные, схема которых аналогична схеме выходных данных ретривера."
-=======
-    "We'll use a prompt that includes a `MessagesPlaceholder` variable under the name \"chat_history\". This allows us to pass in a list of Messages to the prompt using the \"chat_history\" input key, and these messages will be inserted after the system message and before the human message containing the latest question.\n",
-    "\n",
-    "Note that we leverage a helper function [create_history_aware_retriever](https://api.python.langchain.com/en/latest/chains/langchain.chains.history_aware_retriever.create_history_aware_retriever.html) for this step, which manages the case where `chat_history` is empty, and otherwise applies `prompt | llm | StrOutputParser() | retriever` in sequence.\n",
-    "\n",
-    "`create_history_aware_retriever` constructs a chain that accepts keys `input` and `chat_history` as input, and has the same output schema as a retriever."
->>>>>>> cd4c5428
    ]
   },
   {
@@ -273,11 +230,7 @@
    "id": "23cbd8d7-7162-4fb0-9e69-67ea4d4603a5",
    "metadata": {},
    "source": [
-<<<<<<< HEAD
     "Полученная цепочка добавляет переформулировку входного запроса к ретриверу, и таким образом позволяет добавить контекст диалога."
-=======
-    "This chain prepends a rephrasing of the input query to our retriever, so that the retrieval incorporates the context of the conversation."
->>>>>>> cd4c5428
    ]
   },
   {
@@ -295,24 +248,14 @@
     "Для генерации цепочки `question_answer_chain` используется функция [`create_stuff_documents_chain`](https://api.python.langchain.com/en/latest/chains/langchain.chains.retrieval.create_retrieval_chain.html).\n",
     "Для генерации ответа цепочка принимает полученный контекст, наряду с историей чата и запросом пользователя.\n",
     "\n",
-<<<<<<< HEAD
     "Итоговая цепочка `rag_chain` использует `create_retrieval_chain`, которая последовательно вызывает `history_aware_retriever` и `question_answer_chain`.\n",
     "Таким образом приложение сохраняет промежуточные результаты, например, извлеченный контекст.\n",
     "На вход функция примает данные с ключами `input` и `chat_history`, а ее выходные данные содержат ключи `input`, `chat_history`, `context` и `answer`."
-=======
-    "Here we use [create_stuff_documents_chain](https://api.python.langchain.com/en/latest/chains/langchain.chains.combine_documents.stuff.create_stuff_documents_chain.html) to generate a `question_answer_chain`, with input keys `context`, `chat_history`, and `input`-- it accepts the retrieved context alongside the conversation history and query to generate an answer.\n",
-    "\n",
-    "We build our final `rag_chain` with [create_retrieval_chain](https://api.python.langchain.com/en/latest/chains/langchain.chains.retrieval.create_retrieval_chain.html). This chain applies the `history_aware_retriever` and `question_answer_chain` in sequence, retaining intermediate outputs such as the retrieved context for convenience. It has input keys `input` and `chat_history`, and includes `input`, `chat_history`, `context`, and `answer` in its output."
->>>>>>> cd4c5428
-   ]
-  },
-  {
-   "cell_type": "code",
-<<<<<<< HEAD
+   ]
+  },
+  {
+   "cell_type": "code",
    "execution_count": 7,
-=======
-   "execution_count": 6,
->>>>>>> cd4c5428
    "id": "66f275f3-ddef-4678-b90d-ee64576878f9",
    "metadata": {},
    "outputs": [],
@@ -342,29 +285,15 @@
   },
   {
    "cell_type": "code",
-<<<<<<< HEAD
    "execution_count": 8,
    "id": "6611d24a",
-=======
-   "execution_count": 7,
-   "id": "0005810b-1b95-4666-a795-08d80e478b83",
->>>>>>> cd4c5428
    "metadata": {},
    "outputs": [
     {
      "name": "stdout",
      "output_type": "stream",
      "text": [
-<<<<<<< HEAD
-      "Common ways of doing Task Decomposition include:\n",
-      "\n",
-      "1. Identifying the main goal of the task and breaking it down into smaller sub-goals.\n",
-      "2. Analyzing the task's requirements and constraints to determine the necessary steps.\n",
-      "3. Creating a sequence of actions that will lead to the completion of the task.\n",
-      "4. Assigning each step to a specific agent or component, ensuring that they have the necessary skills and resources to perform their tasks effectively.\n"
-=======
       "Task decomposition can be done in several common ways, including using Language Model (LLM) with simple prompting like \"Steps for XYZ\" or \"What are the subgoals for achieving XYZ?\", providing task-specific instructions tailored to the specific task at hand, or incorporating human inputs to guide the decomposition process. These methods help in breaking down complex tasks into smaller, more manageable subtasks for efficient execution.\n"
->>>>>>> cd4c5428
      ]
     }
    ],
@@ -388,13 +317,7 @@
    "id": "c0e6c10c",
    "metadata": {},
    "source": [
-<<<<<<< HEAD
     "### Возврат исходных документов\n",
-=======
-    ":::{.callout-tip}\n",
-    "\n",
-    "Check out the [LangSmith trace](https://smith.langchain.com/public/243301e4-4cc5-4e52-a6e7-8cfe9208398d/r) \n",
->>>>>>> cd4c5428
     "\n",
     "Вопросно-ответным приложениям зачастую важно показывать пользователям исходные данные, которые использовались при генерации.\n",
     "Для этого вы можете использовать встроенную функцию `create_retrieval_chain`, которая возвращает исходные документы в выходных данных, в поле `context`:"
@@ -432,7 +355,6 @@
    "id": "68ff9dd9-8492-418e-a889-c4d670c47d0b",
    "metadata": {},
    "source": [
-<<<<<<< HEAD
     "## Готовое приложение\n",
     "\n",
     "![](../../../static/img/conversational_retrieval_chain.png)\n",
@@ -440,95 +362,24 @@
     "Настоящее вопросно-ответное приложение должно уметь сохранять историю сообщений, обновлять ее и использовать в контексте.\n",
     "\n",
     "Такую функциональность можно добавить с помощью классов:\n",
-=======
-    "### Returning sources"
-   ]
-  },
-  {
-   "cell_type": "markdown",
-   "id": "eff75637-ac5c-41c7-955a-8f58f9d2a89e",
-   "metadata": {},
-   "source": [
-    "Often in Q&A applications it's important to show users the sources that were used to generate the answer. LangChain's built-in `create_retrieval_chain` will propagate retrieved source documents through to the output in the `\"context\"` key:"
-   ]
-  },
-  {
-   "cell_type": "code",
-   "execution_count": 8,
-   "id": "dc0eeca7-883a-4d67-a9fc-b0fa746e3bb2",
-   "metadata": {},
-   "outputs": [
-    {
-     "name": "stdout",
-     "output_type": "stream",
-     "text": [
-      "page_content='Tree of Thoughts (Yao et al. 2023) extends CoT by exploring multiple reasoning possibilities at each step. It first decomposes the problem into multiple thought steps and generates multiple thoughts per step, creating a tree structure. The search process can be BFS (breadth-first search) or DFS (depth-first search) with each state evaluated by a classifier (via a prompt) or majority vote.\\nTask decomposition can be done (1) by LLM with simple prompting like \"Steps for XYZ.\\\\n1.\", \"What are the subgoals for achieving XYZ?\", (2) by using task-specific instructions; e.g. \"Write a story outline.\" for writing a novel, or (3) with human inputs.' metadata={'source': 'https://lilianweng.github.io/posts/2023-06-23-agent/'}\n",
-      "\n",
-      "page_content='Fig. 1. Overview of a LLM-powered autonomous agent system.\\nComponent One: Planning#\\nA complicated task usually involves many steps. An agent needs to know what they are and plan ahead.\\nTask Decomposition#\\nChain of thought (CoT; Wei et al. 2022) has become a standard prompting technique for enhancing model performance on complex tasks. The model is instructed to “think step by step” to utilize more test-time computation to decompose hard tasks into smaller and simpler steps. CoT transforms big tasks into multiple manageable tasks and shed lights into an interpretation of the model’s thinking process.' metadata={'source': 'https://lilianweng.github.io/posts/2023-06-23-agent/'}\n",
-      "\n",
-      "page_content='Resources:\\n1. Internet access for searches and information gathering.\\n2. Long Term memory management.\\n3. GPT-3.5 powered Agents for delegation of simple tasks.\\n4. File output.\\n\\nPerformance Evaluation:\\n1. Continuously review and analyze your actions to ensure you are performing to the best of your abilities.\\n2. Constructively self-criticize your big-picture behavior constantly.\\n3. Reflect on past decisions and strategies to refine your approach.\\n4. Every command has a cost, so be smart and efficient. Aim to complete tasks in the least number of steps.' metadata={'source': 'https://lilianweng.github.io/posts/2023-06-23-agent/'}\n",
-      "\n",
-      "page_content='Fig. 11. Illustration of how HuggingGPT works. (Image source: Shen et al. 2023)\\nThe system comprises of 4 stages:\\n(1) Task planning: LLM works as the brain and parses the user requests into multiple tasks. There are four attributes associated with each task: task type, ID, dependencies, and arguments. They use few-shot examples to guide LLM to do task parsing and planning.\\nInstruction:' metadata={'source': 'https://lilianweng.github.io/posts/2023-06-23-agent/'}\n",
-      "\n"
-     ]
-    }
-   ],
-   "source": [
-    "for document in ai_msg_2[\"context\"]:\n",
-    "    print(document)\n",
-    "    print()"
-   ]
-  },
-  {
-   "cell_type": "markdown",
-   "id": "0ab1ded4-76d9-453f-9b9b-db9a4560c737",
-   "metadata": {},
-   "source": [
-    "## Tying it together"
-   ]
-  },
-  {
-   "cell_type": "markdown",
-   "id": "8a08a5ea-df5b-4547-93c6-2a3940dd5c3e",
-   "metadata": {},
-   "source": [
-    "\n",
-    "![](../../../static/img/conversational_retrieval_chain.png)\n",
-    "\n",
-    "Here we've gone over how to add application logic for incorporating historical outputs, but we're still manually updating the chat history and inserting it into each input. In a real Q&A application we'll want some way of persisting chat history and some way of automatically inserting and updating it.\n",
->>>>>>> cd4c5428
     "\n",
     "* [BaseChatMessageHistory](/docs/modules/memory/chat_messages/) — хранение истории сообщений.\n",
     "* [RunnableWithMessageHistory](/docs/expression_language/how_to/message_history) — обертка для LCEL-цепочки и `BaseChatMessageHistory`, которая преобразует историю сообщений в вводные данные и обновляет ее после каждого вызова.\n",
     "\n",
     "Подробно о том как использовать эти классы для разработки разговорной цепочки — в разделе [Работа с историей сообщений](/docs/expression_language/how_to/message_history).\n",
     "\n",
-<<<<<<< HEAD
     "В качестве более простого способа добавление с контекстом, историю сообщений можно хранить в словаре (`dict`).\n",
     "Полный код такого способа приведен ниже."
-=======
-    "For a detailed walkthrough of how to use these classes together to create a stateful conversational chain, head to the [How to add message history (memory)](/docs/expression_language/how_to/message_history) LCEL page.\n",
-    "\n",
-    "Below, we implement a simple example of the second option, in which chat histories are stored in a simple dict.\n",
-    "\n",
-    "For convenience, we tie together all of the necessary steps in a single code cell:"
->>>>>>> cd4c5428
-   ]
-  },
-  {
-   "cell_type": "code",
-<<<<<<< HEAD
+   ]
+  },
+  {
+   "cell_type": "code",
    "execution_count": 10,
    "id": "a4edc8ae",
-=======
-   "execution_count": 1,
-   "id": "71c32048-1a41-465f-a9e2-c4affc332fd9",
->>>>>>> cd4c5428
    "metadata": {},
    "outputs": [],
    "source": [
     "import bs4\n",
-<<<<<<< HEAD
     "from langchain import hub\n",
     "from langchain.chains import create_history_aware_retriever, create_retrieval_chain\n",
     "from langchain.chains.combine_documents import create_stuff_documents_chain\n",
@@ -548,23 +399,6 @@
     "\n",
     "\n",
     "### Создание ретривера ###\n",
-=======
-    "from langchain.chains import create_history_aware_retriever, create_retrieval_chain\n",
-    "from langchain.chains.combine_documents import create_stuff_documents_chain\n",
-    "from langchain_chroma import Chroma\n",
-    "from langchain_community.chat_message_histories import ChatMessageHistory\n",
-    "from langchain_community.document_loaders import WebBaseLoader\n",
-    "from langchain_core.chat_history import BaseChatMessageHistory\n",
-    "from langchain_core.prompts import ChatPromptTemplate, MessagesPlaceholder\n",
-    "from langchain_core.runnables.history import RunnableWithMessageHistory\n",
-    "from langchain_openai import ChatOpenAI, OpenAIEmbeddings\n",
-    "from langchain_text_splitters import RecursiveCharacterTextSplitter\n",
-    "\n",
-    "llm = ChatOpenAI(model=\"gpt-3.5-turbo\", temperature=0)\n",
-    "\n",
-    "\n",
-    "### Construct retriever ###\n",
->>>>>>> cd4c5428
     "loader = WebBaseLoader(\n",
     "    web_paths=(\"https://lilianweng.github.io/posts/2023-06-23-agent/\",),\n",
     "    bs_kwargs=dict(\n",
@@ -577,7 +411,6 @@
     "\n",
     "text_splitter = RecursiveCharacterTextSplitter(chunk_size=1000, chunk_overlap=200)\n",
     "splits = text_splitter.split_documents(docs)\n",
-<<<<<<< HEAD
     "vectorstore = Chroma.from_documents(\n",
     "    documents=splits,\n",
     "    embedding=GigaChatEmbeddings(\n",
@@ -588,13 +421,6 @@
     "\n",
     "\n",
     "### Переформулирование вопроса ###\n",
-=======
-    "vectorstore = Chroma.from_documents(documents=splits, embedding=OpenAIEmbeddings())\n",
-    "retriever = vectorstore.as_retriever()\n",
-    "\n",
-    "\n",
-    "### Contextualize question ###\n",
->>>>>>> cd4c5428
     "contextualize_q_system_prompt = \"\"\"Given a chat history and the latest user question \\\n",
     "which might reference context in the chat history, formulate a standalone question \\\n",
     "which can be understood without the chat history. Do NOT answer the question, \\\n",
@@ -611,11 +437,7 @@
     ")\n",
     "\n",
     "\n",
-<<<<<<< HEAD
     "### Ответ на вопрос ###\n",
-=======
-    "### Answer question ###\n",
->>>>>>> cd4c5428
     "qa_system_prompt = \"\"\"You are an assistant for question-answering tasks. \\\n",
     "Use the following pieces of retrieved context to answer the question. \\\n",
     "If you don't know the answer, just say that you don't know. \\\n",
@@ -634,11 +456,7 @@
     "rag_chain = create_retrieval_chain(history_aware_retriever, question_answer_chain)\n",
     "\n",
     "\n",
-<<<<<<< HEAD
     "### Состояние для работы с историей чата ###\n",
-=======
-    "### Statefully manage chat history ###\n",
->>>>>>> cd4c5428
     "store = {}\n",
     "\n",
     "\n",
@@ -659,29 +477,17 @@
   },
   {
    "cell_type": "code",
-<<<<<<< HEAD
    "execution_count": 11,
    "id": "725db09e",
-=======
-   "execution_count": 2,
-   "id": "6d0a7a73-d151-47d9-9e99-b4f3291c0322",
->>>>>>> cd4c5428
    "metadata": {},
    "outputs": [
     {
      "data": {
       "text/plain": [
-<<<<<<< HEAD
-       "'Task Decomposition is a method where a complicated task is broken down into smaller and simpler steps. This helps an agent understand what those steps are and plan ahead for them.'"
-      ]
-     },
-     "execution_count": 11,
-=======
        "'Task decomposition is a technique used to break down complex tasks into smaller and simpler steps. This approach helps agents or models handle difficult tasks by dividing them into more manageable subtasks. It can be achieved through methods like Chain of Thought (CoT) or Tree of Thoughts, which guide the model in thinking step by step or exploring multiple reasoning possibilities at each step.'"
       ]
      },
      "execution_count": 2,
->>>>>>> cd4c5428
      "metadata": {},
      "output_type": "execute_result"
     }
@@ -697,29 +503,17 @@
   },
   {
    "cell_type": "code",
-<<<<<<< HEAD
    "execution_count": 12,
    "id": "22cbaf87",
-=======
-   "execution_count": 3,
-   "id": "17021822-896a-4513-a17d-1d20b1c5381c",
->>>>>>> cd4c5428
    "metadata": {},
    "outputs": [
     {
      "data": {
       "text/plain": [
-<<<<<<< HEAD
-       "'Common ways of doing Task Decomposition include:\\n1. Identifying the main goal or objective of the task.\\n2. Breaking down the task into smaller sub-tasks.\\n3. Assigning each sub-task to a specific agent or system.\\n4. Planning the sequence of actions needed to complete each sub-task.\\n5. Monitoring the progress of each sub-task and adjusting the plan if necessary.'"
-      ]
-     },
-     "execution_count": 12,
-=======
        "'Task decomposition can be done in common ways such as using Language Model (LLM) with simple prompting, task-specific instructions, or human inputs. For example, LLM can be guided with prompts like \"Steps for XYZ\" to break down tasks, or specific instructions like \"Write a story outline\" can be given for task decomposition. Additionally, human inputs can also be utilized to decompose tasks into smaller, more manageable steps.'"
       ]
      },
      "execution_count": 3,
->>>>>>> cd4c5428
      "metadata": {},
      "output_type": "execute_result"
     }
@@ -734,11 +528,7 @@
  ],
  "metadata": {
   "kernelspec": {
-<<<<<<< HEAD
-   "display_name": "Python 3",
-=======
    "display_name": "Python 3 (ipykernel)",
->>>>>>> cd4c5428
    "language": "python",
    "name": "python3"
   },
@@ -752,11 +542,7 @@
    "name": "python",
    "nbconvert_exporter": "python",
    "pygments_lexer": "ipython3",
-<<<<<<< HEAD
-   "version": "3.9.6"
-=======
    "version": "3.11.0"
->>>>>>> cd4c5428
   }
  },
  "nbformat": 4,
