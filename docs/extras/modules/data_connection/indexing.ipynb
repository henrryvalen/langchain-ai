{
 "cells": [
  {
   "cell_type": "markdown",
   "id": "0fe57ac5-31c5-4dbb-b96c-78dead32e1bd",
   "metadata": {},
   "source": [
    "# Indexing\n",
    "\n",
    "Here, we will look at a basic indexing workflow using the LangChain indexing API. \n",
    "\n",
    "The indexing API lets you load and keep in sync documents from any source into a vector store. Specifically, it helps:\n",
    "\n",
    "* Avoid writing duplicated content into the vector store\n",
    "* Avoid re-writing unchanged content\n",
    "* Avoid re-computing embeddings over unchanged content\n",
    "\n",
    "All of which should save you time and money, as well as improve your vector search results.\n",
    "\n",
    "Crucially, the indexing API will work even with documents that have gone through several \n",
    "transformation steps (e.g., via text chunking) with respect to the original source documents.\n",
    "\n",
    "## How it works\n",
    "\n",
    "LangChain indexing makes use of a record manager (`RecordManager`) that keeps track of document writes into the vector store.\n",
    "\n",
    "When indexing content, hashes are computed for each document, and the following information is stored in the record manager: \n",
    "\n",
    "- the document hash (hash of both page content and metadata)\n",
    "- write time\n",
    "- the source id -- each document should include information in its metadata to allow us to determine the ultimate source of this document\n",
    "\n",
    "## Deletion modes\n",
    "\n",
    "When indexing documents into a vector store, it's possible that some existing documents in the vector store should be deleted. In certain situations you may want to remove any existing documents that are derived from the same sources as the new documents being indexed. In others you may want to delete all existing documents wholesale. The indexing API deletion modes let you pick the behavior you want:\n",
    "\n",
    "| Cleanup Mode | De-Duplicates Content | Parallelizable | Cleans Up Deleted Source Docs   | Cleans Up Mutations of Source Docs and/or Derived Docs | Clean Up Timing   |\n",
    "|-------------|-----------------------|---------------|----------------------------------|----------------------------------------------------|---------------------|\n",
    "| None        | ✅                    | ✅            | ❌                               | ❌                                                 | -                  |\n",
    "| Incremental | ✅                    | ✅            | ❌                               | ✅                                                 | Continuously       |\n",
    "| Full        | ✅                    | ❌            | ✅                               | ✅                                                 | At end of indexing |\n",
    "\n",
    "\n",
    "`None` does not do any automatic clean up, allowing the user to manually do clean up of old content. \n",
    "\n",
    "`incremental` and `full` offer the following automated clean up:\n",
    "\n",
<<<<<<< HEAD
    "* If the content of source documents or derived documents has **changed**, both `incremental` or `full` modes will clean up (delete) previous versions of the content.\n",
    "* If the source document has been **deleted** (meaning it is not included in the documents currently being indexed), the `full` delete mode will delete it from the vector store correctly, but the `incremental` mode will not.\n",
=======
    "* If the content of source document or derived documents has **changed**, both `incremental` or `full` modes will clean up (delete) previous versions of the content.\n",
    "* If the source document has been **deleted** (meaning it is not included in the documents currently being indexed), the `full` cleanup mode will delete it from the vector store correctly, but the `incremental` mode will not.\n",
>>>>>>> 7d8bb78e
    "\n",
    "When content is mutated (e.g., the source PDF file was revised) there will be a period of time during indexing when both the new and old versions may be returned to the user. This happens after the new content was written, but before the old version was deleted.\n",
    "\n",
    "* `incremental` indexing minimizes this period of time as it is able to do clean up continuously, as it writes.\n",
    "* `full` mode does the clean up after all batches have been written.\n",
    "\n",
    "## Requirements\n",
    "\n",
    "1. Do not use with a store that has been pre-populated with content independently of the indexing API, as the record manager will not know that records have been inserted previously.\n",
    "2. Only works with LangChain `vectorstore`'s that support:\n",
    "   * document addition by id (`add_documents` method with `ids` argument)\n",
    "   * delete by id (`delete` method with)\n",
    "  \n",
    "## Caution\n",
    "\n",
    "The record manager relies on a time-based mechanism to determine what content can be cleaned up (when using `full` or `incremental` cleanup modes).\n",
    "\n",
    "If two tasks run back-to-back, and the first task finishes before the the clock time changes, then the second task may not be able to clean up content.\n",
    "\n",
    "This is unlikely to be an issue in actual settings for the following reasons:\n",
    "\n",
    "1. The RecordManager uses higher resolution timestamps.\n",
    "2. The data would need to change between the first and the second tasks runs, which becomes unlikely if the time interval between the tasks is small.\n",
    "3. Indexing tasks typically take more than a few ms."
   ]
  },
  {
   "cell_type": "markdown",
   "id": "ec2109b4-cbcc-44eb-9dac-3f7345f971dc",
   "metadata": {},
   "source": [
    "## Quickstart"
   ]
  },
  {
   "cell_type": "code",
   "execution_count": 2,
   "id": "15f7263e-c82e-4914-874f-9699ea4de93e",
   "metadata": {},
   "outputs": [],
   "source": [
    "from langchain.embeddings import OpenAIEmbeddings\n",
    "from langchain.indexes import SQLRecordManager, index\n",
    "from langchain.schema import Document\n",
    "from langchain.vectorstores import ElasticsearchStore"
   ]
  },
  {
   "cell_type": "markdown",
   "id": "f81201ab-d997-433c-9f18-ceea70e61cbd",
   "metadata": {},
   "source": [
    "Initialize a vector store and set up the embeddings:"
   ]
  },
  {
   "cell_type": "code",
   "execution_count": 2,
   "id": "4ffc9659-91c0-41e0-ae4b-f7ff0d97292d",
   "metadata": {},
   "outputs": [],
   "source": [
    "collection_name = \"test_index\"\n",
    "\n",
    "embedding = OpenAIEmbeddings()\n",
    "\n",
    "vectorstore = ElasticsearchStore(\n",
    "    es_url=\"http://localhost:9200\", index_name=\"test_index\", embedding=embedding\n",
    ")"
   ]
  },
  {
   "cell_type": "markdown",
   "id": "b9b7564f-2334-428b-b513-13045a08b56c",
   "metadata": {},
   "source": [
    "Initialize a record manager with an appropriate namespace.\n",
    "\n",
    "**Suggestion:** Use a namespace that takes into account both the vector store and the collection name in the vector store; e.g., 'redis/my_docs', 'chromadb/my_docs' or 'postgres/my_docs'."
   ]
  },
  {
   "cell_type": "code",
   "execution_count": 3,
   "id": "498cc80e-c339-49ee-893b-b18d06346ef8",
   "metadata": {
    "tags": []
   },
   "outputs": [],
   "source": [
    "namespace = f\"elasticsearch/{collection_name}\"\n",
    "record_manager = SQLRecordManager(\n",
    "    namespace, db_url=\"sqlite:///record_manager_cache.sql\"\n",
    ")"
   ]
  },
  {
   "cell_type": "markdown",
   "id": "835c2c19-68ec-4086-9066-f7ba40877fd5",
   "metadata": {},
   "source": [
    "Create a schema before using the record manager."
   ]
  },
  {
   "cell_type": "code",
   "execution_count": 4,
   "id": "a4be2da3-3a5c-468a-a824-560157290f7f",
   "metadata": {},
   "outputs": [],
   "source": [
    "record_manager.create_schema()"
   ]
  },
  {
   "cell_type": "markdown",
   "id": "7f07c6bd-6ada-4b17-a8c5-fe5e4a5278fd",
   "metadata": {},
   "source": [
    "Let's index some test documents:"
   ]
  },
  {
   "cell_type": "code",
   "execution_count": 5,
   "id": "bbfdf314-14f9-4799-8fb6-d42de4d51287",
   "metadata": {},
   "outputs": [],
   "source": [
    "doc1 = Document(page_content=\"kitty\", metadata={\"source\": \"kitty.txt\"})\n",
    "doc2 = Document(page_content=\"doggy\", metadata={\"source\": \"doggy.txt\"})"
   ]
  },
  {
   "cell_type": "markdown",
   "id": "c7d572be-a913-4511-ab64-2864a252458a",
   "metadata": {},
   "source": [
    "Indexing into an empty vector store:"
   ]
  },
  {
   "cell_type": "code",
   "execution_count": 3,
   "id": "67d2a5c8-f2bd-489a-b58e-2c7ba7fefe6f",
   "metadata": {},
   "outputs": [],
   "source": [
    "def _clear():\n",
    "    \"\"\"Hacky helper method to clear content. See the `full` mode section to to understand why it works.\"\"\"\n",
    "    index([], record_manager, vectorstore, cleanup=\"full\", source_id_key=\"source\")"
   ]
  },
  {
   "cell_type": "markdown",
   "id": "e5e92e76-f23f-4a61-8a2d-f16baf288700",
   "metadata": {},
   "source": [
    "### ``None`` deletion mode\n",
    "\n",
    "This mode does not do automatic clean up of old versions of content; however, it still takes care of content de-duplication."
   ]
  },
  {
   "cell_type": "code",
   "execution_count": 7,
   "id": "e2288cee-1738-4054-af72-23b5c5be8840",
   "metadata": {},
   "outputs": [],
   "source": [
    "_clear()"
   ]
  },
  {
   "cell_type": "code",
   "execution_count": 8,
   "id": "b253483b-5be0-4151-b732-ca93db4457b1",
   "metadata": {},
   "outputs": [
    {
     "data": {
      "text/plain": [
       "{'num_added': 1, 'num_updated': 0, 'num_skipped': 0, 'num_deleted': 0}"
      ]
     },
     "execution_count": 8,
     "metadata": {},
     "output_type": "execute_result"
    }
   ],
   "source": [
    "index(\n",
    "    [doc1, doc1, doc1, doc1, doc1],\n",
    "    record_manager,\n",
    "    vectorstore,\n",
    "    cleanup=None,\n",
    "    source_id_key=\"source\",\n",
    ")"
   ]
  },
  {
   "cell_type": "code",
   "execution_count": 9,
   "id": "7abaf351-bf5a-4d9e-95cd-4e3ecbfc1a84",
   "metadata": {},
   "outputs": [],
   "source": [
    "_clear()"
   ]
  },
  {
   "cell_type": "code",
   "execution_count": 10,
   "id": "55b6873c-5907-4fa6-84ca-df6cdf1810f0",
   "metadata": {},
   "outputs": [
    {
     "data": {
      "text/plain": [
       "{'num_added': 2, 'num_updated': 0, 'num_skipped': 0, 'num_deleted': 0}"
      ]
     },
     "execution_count": 10,
     "metadata": {},
     "output_type": "execute_result"
    }
   ],
   "source": [
    "index(\n",
    "    [doc1, doc2], record_manager, vectorstore, cleanup=None, source_id_key=\"source\"\n",
    ")"
   ]
  },
  {
   "cell_type": "markdown",
   "id": "7be3e55a-5fe9-4f40-beff-577c2aa5e76a",
   "metadata": {},
   "source": [
    "Second time around all content will be skipped:"
   ]
  },
  {
   "cell_type": "code",
   "execution_count": 11,
   "id": "59d74ca1-2e3d-4b4c-ad88-a4907aa20081",
   "metadata": {},
   "outputs": [
    {
     "data": {
      "text/plain": [
       "{'num_added': 0, 'num_updated': 0, 'num_skipped': 2, 'num_deleted': 0}"
      ]
     },
     "execution_count": 11,
     "metadata": {},
     "output_type": "execute_result"
    }
   ],
   "source": [
    "index(\n",
    "    [doc1, doc2], record_manager, vectorstore, cleanup=None, source_id_key=\"source\"\n",
    ")"
   ]
  },
  {
   "cell_type": "markdown",
   "id": "237a809e-575d-4f02-870e-5906a3643f30",
   "metadata": {},
   "source": [
    "### ``\"incremental\"`` deletion mode"
   ]
  },
  {
   "cell_type": "code",
   "execution_count": 12,
   "id": "6bc91073-0ab4-465a-9302-e7f4bbd2285c",
   "metadata": {},
   "outputs": [],
   "source": [
    "_clear()"
   ]
  },
  {
   "cell_type": "code",
   "execution_count": 13,
   "id": "4a551091-6d46-4cdd-9af9-8672e5866a0a",
   "metadata": {},
   "outputs": [
    {
     "data": {
      "text/plain": [
       "{'num_added': 2, 'num_updated': 0, 'num_skipped': 0, 'num_deleted': 0}"
      ]
     },
     "execution_count": 13,
     "metadata": {},
     "output_type": "execute_result"
    }
   ],
   "source": [
    "index(\n",
    "    [doc1, doc2],\n",
    "    record_manager,\n",
    "    vectorstore,\n",
    "    cleanup=\"incremental\",\n",
    "    source_id_key=\"source\",\n",
    ")"
   ]
  },
  {
   "cell_type": "markdown",
   "id": "d0604ab8-318c-4706-959b-3907af438630",
   "metadata": {},
   "source": [
    "Indexing again should result in both documents getting **skipped** -- also skipping the embedding operation!"
   ]
  },
  {
   "cell_type": "code",
   "execution_count": 14,
   "id": "81785863-391b-4578-a6f6-63b3e5285488",
   "metadata": {},
   "outputs": [
    {
     "data": {
      "text/plain": [
       "{'num_added': 0, 'num_updated': 0, 'num_skipped': 2, 'num_deleted': 0}"
      ]
     },
     "execution_count": 14,
     "metadata": {},
     "output_type": "execute_result"
    }
   ],
   "source": [
    "index(\n",
    "    [doc1, doc2],\n",
    "    record_manager,\n",
    "    vectorstore,\n",
    "    cleanup=\"incremental\",\n",
    "    source_id_key=\"source\",\n",
    ")"
   ]
  },
  {
   "cell_type": "markdown",
   "id": "b205c1ba-f069-4a4e-af93-dc98afd5c9e6",
   "metadata": {},
   "source": [
    "If we provide no documents with incremental indexing mode, nothing will change."
   ]
  },
  {
   "cell_type": "code",
   "execution_count": 15,
   "id": "1f73ca85-7478-48ab-976c-17b00beec7bd",
   "metadata": {},
   "outputs": [
    {
     "data": {
      "text/plain": [
       "{'num_added': 0, 'num_updated': 0, 'num_skipped': 0, 'num_deleted': 0}"
      ]
     },
     "execution_count": 15,
     "metadata": {},
     "output_type": "execute_result"
    }
   ],
   "source": [
    "index(\n",
    "    [], record_manager, vectorstore, cleanup=\"incremental\", source_id_key=\"source\"\n",
    ")"
   ]
  },
  {
   "cell_type": "markdown",
   "id": "b8c4ac96-8d60-4ade-8a94-e76ccb536442",
   "metadata": {},
   "source": [
    "If we mutate a document, the new version will be written and all old versions sharing the same source will be deleted."
   ]
  },
  {
   "cell_type": "code",
   "execution_count": 16,
   "id": "27d05bcb-d96d-42eb-88a8-54b33d6cfcdc",
   "metadata": {},
   "outputs": [],
   "source": [
    "changed_doc_2 = Document(page_content=\"puppy\", metadata={\"source\": \"doggy.txt\"})"
   ]
  },
  {
   "cell_type": "code",
   "execution_count": 17,
   "id": "3809e379-5962-4267-add9-b10f43e24c66",
   "metadata": {},
   "outputs": [
    {
     "data": {
      "text/plain": [
       "{'num_added': 1, 'num_updated': 0, 'num_skipped': 0, 'num_deleted': 1}"
      ]
     },
     "execution_count": 17,
     "metadata": {},
     "output_type": "execute_result"
    }
   ],
   "source": [
    "index(\n",
    "    [changed_doc_2],\n",
    "    record_manager,\n",
    "    vectorstore,\n",
    "    cleanup=\"incremental\",\n",
    "    source_id_key=\"source\",\n",
    ")"
   ]
  },
  {
   "cell_type": "markdown",
   "id": "8bc75b9c-784a-4eb6-b5d6-688e3fbd4658",
   "metadata": {},
   "source": [
    "### ``\"full\"`` deletion mode\n",
    "\n",
    "In `full` mode the user should pass the `full` universe of content that should be indexed into the indexing function.\n",
    "\n",
    "Any documents that are not passed into the indexing function and are present in the vectorstore will be deleted!\n",
    "\n",
    "This behavior is useful to handle deletions of source documents."
   ]
  },
  {
   "cell_type": "code",
   "execution_count": 18,
   "id": "38a14a3d-11c7-43e2-b7f1-08e487961bb5",
   "metadata": {},
   "outputs": [],
   "source": [
    "_clear()"
   ]
  },
  {
   "cell_type": "code",
   "execution_count": 19,
   "id": "46b5d7b6-ce91-47d2-a9d0-f390e77d847f",
   "metadata": {},
   "outputs": [],
   "source": [
    "all_docs = [doc1, doc2]"
   ]
  },
  {
   "cell_type": "code",
   "execution_count": 20,
   "id": "06954765-6155-40a0-b95e-33ef87754c8d",
   "metadata": {},
   "outputs": [
    {
     "data": {
      "text/plain": [
       "{'num_added': 2, 'num_updated': 0, 'num_skipped': 0, 'num_deleted': 0}"
      ]
     },
     "execution_count": 20,
     "metadata": {},
     "output_type": "execute_result"
    }
   ],
   "source": [
    "index(all_docs, record_manager, vectorstore, cleanup=\"full\", source_id_key=\"source\")"
   ]
  },
  {
   "cell_type": "markdown",
   "id": "887c45c6-4363-4389-ac56-9cdad682b4c8",
   "metadata": {},
   "source": [
    "Say someone deleted the first doc:"
   ]
  },
  {
   "cell_type": "code",
   "execution_count": 21,
   "id": "35270e4e-9b03-4486-95de-e819ca5e469f",
   "metadata": {},
   "outputs": [],
   "source": [
    "del all_docs[0]"
   ]
  },
  {
   "cell_type": "code",
   "execution_count": 22,
   "id": "7d835a6a-f468-4d79-9a3d-47db187edbb8",
   "metadata": {},
   "outputs": [
    {
     "data": {
      "text/plain": [
       "[Document(page_content='doggy', metadata={'source': 'doggy.txt'})]"
      ]
     },
     "execution_count": 22,
     "metadata": {},
     "output_type": "execute_result"
    }
   ],
   "source": [
    "all_docs"
   ]
  },
  {
   "cell_type": "markdown",
   "id": "d940bcb4-cf6d-4c21-a565-e7f53f6dacf1",
   "metadata": {},
   "source": [
    "Using full mode will clean up the deleted content as well."
   ]
  },
  {
   "cell_type": "code",
   "execution_count": 23,
   "id": "1b660eae-3bed-434d-a6f5-2aec96e5f0d6",
   "metadata": {},
   "outputs": [
    {
     "data": {
      "text/plain": [
       "{'num_added': 0, 'num_updated': 0, 'num_skipped': 1, 'num_deleted': 1}"
      ]
     },
     "execution_count": 23,
     "metadata": {},
     "output_type": "execute_result"
    }
   ],
   "source": [
    "index(all_docs, record_manager, vectorstore, cleanup=\"full\", source_id_key=\"source\")"
   ]
  },
  {
   "cell_type": "markdown",
   "id": "1a7ecdc9-df3c-4601-b2f3-50fdffc6e5f9",
   "metadata": {},
   "source": [
    "## Source "
   ]
  },
  {
   "cell_type": "markdown",
   "id": "4002a4ac-02dd-4599-9b23-9b59f54237c8",
   "metadata": {},
   "source": [
    "The metadata attribute contains a filed called `source`. This source should be pointing at the *ultimate* provenance associated with the given document.\n",
    "\n",
    "For example, if these documents are representing chunks of some parent document, the `source` for both documents should be the same and reference the parent document.\n",
    "\n",
    "In general, `source` should always be specified. Only use a `None`, if you **never** intend to use `incremental` mode, and for some reason can't specify the `source` field correctly."
   ]
  },
  {
   "cell_type": "code",
   "execution_count": 24,
   "id": "184d3051-7fd1-4db2-a1d5-218ac0e1e641",
   "metadata": {},
   "outputs": [],
   "source": [
    "from langchain.text_splitter import CharacterTextSplitter"
   ]
  },
  {
   "cell_type": "code",
   "execution_count": 25,
   "id": "11318248-ad2a-4ef0-bd9b-9d4dab97caba",
   "metadata": {},
   "outputs": [],
   "source": [
    "doc1 = Document(\n",
    "    page_content=\"kitty kitty kitty kitty kitty\", metadata={\"source\": \"kitty.txt\"}\n",
    ")\n",
    "doc2 = Document(page_content=\"doggy doggy the doggy\", metadata={\"source\": \"doggy.txt\"})"
   ]
  },
  {
   "cell_type": "code",
   "execution_count": 26,
   "id": "2cbf0902-d17b-44c9-8983-e8d0e831f909",
   "metadata": {},
   "outputs": [
    {
     "data": {
      "text/plain": [
       "[Document(page_content='kitty kit', metadata={'source': 'kitty.txt'}),\n",
       " Document(page_content='tty kitty ki', metadata={'source': 'kitty.txt'}),\n",
       " Document(page_content='tty kitty', metadata={'source': 'kitty.txt'}),\n",
       " Document(page_content='doggy doggy', metadata={'source': 'doggy.txt'}),\n",
       " Document(page_content='the doggy', metadata={'source': 'doggy.txt'})]"
      ]
     },
     "execution_count": 26,
     "metadata": {},
     "output_type": "execute_result"
    }
   ],
   "source": [
    "new_docs = CharacterTextSplitter(\n",
    "    separator=\"t\", keep_separator=True, chunk_size=12, chunk_overlap=2\n",
    ").split_documents([doc1, doc2])\n",
    "new_docs"
   ]
  },
  {
   "cell_type": "code",
   "execution_count": 27,
   "id": "0f9d9bc2-ea85-48ab-b4a2-351c8708b1d4",
   "metadata": {},
   "outputs": [],
   "source": [
    "_clear()"
   ]
  },
  {
   "cell_type": "code",
   "execution_count": 28,
   "id": "58781d81-f273-4aeb-8df6-540236826d00",
   "metadata": {},
   "outputs": [
    {
     "data": {
      "text/plain": [
       "{'num_added': 5, 'num_updated': 0, 'num_skipped': 0, 'num_deleted': 0}"
      ]
     },
     "execution_count": 28,
     "metadata": {},
     "output_type": "execute_result"
    }
   ],
   "source": [
    "index(\n",
    "    new_docs,\n",
    "    record_manager,\n",
    "    vectorstore,\n",
    "    cleanup=\"incremental\",\n",
    "    source_id_key=\"source\",\n",
    ")"
   ]
  },
  {
   "cell_type": "code",
   "execution_count": 29,
   "id": "11b81cb6-5f04-499b-b125-1abb22d353bf",
   "metadata": {},
   "outputs": [],
   "source": [
    "changed_doggy_docs = [\n",
    "    Document(page_content=\"woof woof\", metadata={\"source\": \"doggy.txt\"}),\n",
    "    Document(page_content=\"woof woof woof\", metadata={\"source\": \"doggy.txt\"}),\n",
    "]"
   ]
  },
  {
   "cell_type": "markdown",
   "id": "ab1c0915-3f9e-42ac-bdb5-3017935c6e7f",
   "metadata": {},
   "source": [
    "This should delete the old versions of documents associated with `doggy.txt` source and replace them with the new versions."
   ]
  },
  {
   "cell_type": "code",
   "execution_count": 30,
   "id": "fec71cb5-6757-4b92-a306-62509f6e867d",
   "metadata": {},
   "outputs": [
    {
     "data": {
      "text/plain": [
       "{'num_added': 0, 'num_updated': 0, 'num_skipped': 2, 'num_deleted': 2}"
      ]
     },
     "execution_count": 30,
     "metadata": {},
     "output_type": "execute_result"
    }
   ],
   "source": [
    "index(\n",
    "    changed_doggy_docs,\n",
    "    record_manager,\n",
    "    vectorstore,\n",
    "    cleanup=\"incremental\",\n",
    "    source_id_key=\"source\",\n",
    ")"
   ]
  },
  {
   "cell_type": "code",
   "execution_count": 31,
   "id": "876f5ab6-4b25-423e-8cff-f5a7a014395b",
   "metadata": {},
   "outputs": [
    {
     "data": {
      "text/plain": [
       "[Document(page_content='tty kitty', metadata={'source': 'kitty.txt'}),\n",
       " Document(page_content='tty kitty ki', metadata={'source': 'kitty.txt'}),\n",
       " Document(page_content='kitty kit', metadata={'source': 'kitty.txt'})]"
      ]
     },
     "execution_count": 31,
     "metadata": {},
     "output_type": "execute_result"
    }
   ],
   "source": [
    "vectorstore.similarity_search(\"dog\", k=30)"
   ]
  },
  {
   "cell_type": "markdown",
   "id": "c0af4d24-d735-4e5d-ad9b-a2e8b281f9f1",
   "metadata": {},
   "source": [
    "## Using with loaders\n",
    "\n",
    "Indexing can accept either an iterable of documents or else any loader.\n",
    "\n",
    "**Attention:** The loader **must** set source keys correctly."
   ]
  },
  {
   "cell_type": "code",
   "execution_count": 32,
   "id": "08b68357-27c0-4f07-a51d-61c986aeb359",
   "metadata": {},
   "outputs": [],
   "source": [
    "from langchain.document_loaders.base import BaseLoader\n",
    "\n",
    "\n",
    "class MyCustomLoader(BaseLoader):\n",
    "    def lazy_load(self):\n",
    "        text_splitter = CharacterTextSplitter(\n",
    "            separator=\"t\", keep_separator=True, chunk_size=12, chunk_overlap=2\n",
    "        )\n",
    "        docs = [\n",
    "            Document(page_content=\"woof woof\", metadata={\"source\": \"doggy.txt\"}),\n",
    "            Document(page_content=\"woof woof woof\", metadata={\"source\": \"doggy.txt\"}),\n",
    "        ]\n",
    "        yield from text_splitter.split_documents(docs)\n",
    "\n",
    "    def load(self):\n",
    "        return list(self.lazy_load())"
   ]
  },
  {
   "cell_type": "code",
   "execution_count": 33,
   "id": "5dae8e11-c0d6-4fc6-aa0e-68f8d92b5087",
   "metadata": {},
   "outputs": [],
   "source": [
    "_clear()"
   ]
  },
  {
   "cell_type": "code",
   "execution_count": 34,
   "id": "d8d72f76-6d6e-4a7c-8fea-9bdec05af05b",
   "metadata": {},
   "outputs": [],
   "source": [
    "loader = MyCustomLoader()"
   ]
  },
  {
   "cell_type": "code",
   "execution_count": 35,
   "id": "945c45cc-5a8d-4bd7-9f36-4ebd4a50e08b",
   "metadata": {},
   "outputs": [
    {
     "data": {
      "text/plain": [
       "[Document(page_content='woof woof', metadata={'source': 'doggy.txt'}),\n",
       " Document(page_content='woof woof woof', metadata={'source': 'doggy.txt'})]"
      ]
     },
     "execution_count": 35,
     "metadata": {},
     "output_type": "execute_result"
    }
   ],
   "source": [
    "loader.load()"
   ]
  },
  {
   "cell_type": "code",
   "execution_count": 36,
   "id": "dcb1ba71-db49-4140-ab4a-c5d64fc2578a",
   "metadata": {},
   "outputs": [
    {
     "data": {
      "text/plain": [
       "{'num_added': 2, 'num_updated': 0, 'num_skipped': 0, 'num_deleted': 0}"
      ]
     },
     "execution_count": 36,
     "metadata": {},
     "output_type": "execute_result"
    }
   ],
   "source": [
    "index(loader, record_manager, vectorstore, cleanup=\"full\", source_id_key=\"source\")"
   ]
  },
  {
   "cell_type": "code",
   "execution_count": 37,
   "id": "441159c1-dd84-48d7-8599-37a65c9fb589",
   "metadata": {},
   "outputs": [
    {
     "data": {
      "text/plain": [
       "[Document(page_content='woof woof', metadata={'source': 'doggy.txt'}),\n",
       " Document(page_content='woof woof woof', metadata={'source': 'doggy.txt'})]"
      ]
     },
     "execution_count": 37,
     "metadata": {},
     "output_type": "execute_result"
    }
   ],
   "source": [
    "vectorstore.similarity_search(\"dog\", k=30)"
   ]
  }
 ],
 "metadata": {
  "kernelspec": {
   "display_name": "Python 3 (ipykernel)",
   "language": "python",
   "name": "python3"
  },
  "language_info": {
   "codemirror_mode": {
    "name": "ipython",
    "version": 3
   },
   "file_extension": ".py",
   "mimetype": "text/x-python",
   "name": "python",
   "nbconvert_exporter": "python",
   "pygments_lexer": "ipython3",
   "version": "3.9.1"
  }
 },
 "nbformat": 4,
 "nbformat_minor": 5
}<|MERGE_RESOLUTION|>--- conflicted
+++ resolved
@@ -45,13 +45,8 @@
     "\n",
     "`incremental` and `full` offer the following automated clean up:\n",
     "\n",
-<<<<<<< HEAD
-    "* If the content of source documents or derived documents has **changed**, both `incremental` or `full` modes will clean up (delete) previous versions of the content.\n",
-    "* If the source document has been **deleted** (meaning it is not included in the documents currently being indexed), the `full` delete mode will delete it from the vector store correctly, but the `incremental` mode will not.\n",
-=======
-    "* If the content of source document or derived documents has **changed**, both `incremental` or `full` modes will clean up (delete) previous versions of the content.\n",
+    "* If the content of the source document or derived documents has **changed**, both `incremental` or `full` modes will clean up (delete) previous versions of the content.\n",
     "* If the source document has been **deleted** (meaning it is not included in the documents currently being indexed), the `full` cleanup mode will delete it from the vector store correctly, but the `incremental` mode will not.\n",
->>>>>>> 7d8bb78e
     "\n",
     "When content is mutated (e.g., the source PDF file was revised) there will be a period of time during indexing when both the new and old versions may be returned to the user. This happens after the new content was written, but before the old version was deleted.\n",
     "\n",
