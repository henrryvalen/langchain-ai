--- conflicted
+++ resolved
@@ -164,7 +164,7 @@
    "metadata": {},
    "outputs": [],
    "source": [
-    "db_chain = SQLDatabaseChain(llm=llm, database=db, verbose=True, use_query_checker=True)"
+    "db_chain = SQLDatabaseChain.from_llm(llm, db, verbose=True, use_query_checker=True)"
    ]
   },
   {
@@ -302,11 +302,7 @@
    "metadata": {},
    "outputs": [],
    "source": [
-<<<<<<< HEAD
-    "db_chain = SQLDatabaseChain(llm=llm, database=db, prompt=PROMPT, verbose=True, use_query_checker=True, return_intermediate_steps=True)"
-=======
-    "db_chain = SQLDatabaseChain.from_llm(llm, db, prompt=PROMPT, verbose=True, return_intermediate_steps=True)"
->>>>>>> f7cb2af5
+    "db_chain = SQLDatabaseChain.from_llm(llm, db, prompt=PROMPT, verbose=True, use_query_checker=True, return_intermediate_steps=True)"
    ]
   },
   {
@@ -369,11 +365,7 @@
    "metadata": {},
    "outputs": [],
    "source": [
-<<<<<<< HEAD
-    "db_chain = SQLDatabaseChain(llm=llm, database=db, verbose=True, use_query_checker=True, top_k=3)"
-=======
-    "db_chain = SQLDatabaseChain.from_llm(llm, db, verbose=True, top_k=3)"
->>>>>>> f7cb2af5
+    "db_chain = SQLDatabaseChain.from_llm(llm, db, verbose=True, use_query_checker=True, top_k=3)"
    ]
   },
   {
@@ -488,11 +480,7 @@
    "metadata": {},
    "outputs": [],
    "source": [
-<<<<<<< HEAD
-    "db_chain = SQLDatabaseChain(llm=llm, database=db, use_query_checker=True, verbose=True)"
-=======
-    "db_chain = SQLDatabaseChain.from_llm(llm, db, verbose=True)"
->>>>>>> f7cb2af5
+    "db_chain = SQLDatabaseChain.from_llm(llm, db, use_query_checker=True, verbose=True)"
    ]
   },
   {
@@ -853,7 +841,7 @@
     "from langchain import SQLDatabase, SQLDatabaseChain\n",
     "\n",
     "db = SQLDatabase.from_uri(\"sqlite:///../../../../notebooks/Chinook.db\", include_tables=['Customer'])\n",
-    "local_chain = SQLDatabaseChain(llm=local_llm, database=db, verbose=True, return_intermediate_steps=True, use_query_checker=True)"
+    "local_chain = SQLDatabaseChain.from_llm(local_llm, db, verbose=True, return_intermediate_steps=True, use_query_checker=True)"
    ]
   },
   {
@@ -1322,7 +1310,7 @@
    "metadata": {},
    "outputs": [],
    "source": [
-    "local_chain = SQLDatabaseChain(llm=local_llm, database=db, prompt=few_shot_prompt, use_query_checker=True, verbose=True, return_intermediate_steps=True)"
+    "local_chain = SQLDatabaseChain.from_llm(local_llm, db, prompt=few_shot_prompt, use_query_checker=True, verbose=True, return_intermediate_steps=True)"
    ]
   },
   {
@@ -1421,11 +1409,7 @@
    "name": "python",
    "nbconvert_exporter": "python",
    "pygments_lexer": "ipython3",
-<<<<<<< HEAD
    "version": "3.9.2"
-=======
-   "version": "3.9.1"
->>>>>>> f7cb2af5
   }
  },
  "nbformat": 4,
