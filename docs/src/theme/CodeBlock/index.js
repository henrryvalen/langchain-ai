/* eslint-disable react/jsx-props-no-spreading */
import React from "react";
import CodeBlock from "@theme-original/CodeBlock";

function Imports({ imports }) {
  return (
    <div
      style={{
        paddingTop: "1.3rem",
        background: "var(--prism-background-color)",
        color: "var(--prism-color)",
        marginTop: "calc(-1 * var(--ifm-leading) - 5px)",
        marginBottom: "var(--ifm-leading)",
        boxShadow: "var(--ifm-global-shadow-lw)",
        borderBottomLeftRadius: "var(--ifm-code-border-radius)",
        borderBottomRightRadius: "var(--ifm-code-border-radius)",
      }}
    >
      <b style={{ paddingLeft: "0.65rem", marginBottom: "0.45rem", marginRight: "0.5rem" }}>
        API Reference:
<<<<<<< HEAD
      </h4>
      <ul style={{ paddingBottom: "1rem" }}>
        {imports.map(({ imported, source, docs }) => (
          <li>
            <a href={docs}>
              <span>{imported}</span>
            </a>{" "}
            from <code>{source}</code>
          </li>
=======
      </b>
        {imports.map(({ imported, source, docs }, index) => (
          <span key={imported}>
            <a href={docs}>{imported}</a>{index < imports.length - 1 ? ' | ' : ''}
          </span>
>>>>>>> 91fed3ac
        ))}
    </div>
  );
}

export default function CodeBlockWrapper({ children, ...props }) {
  if (typeof children === "string") {
    return <CodeBlock {...props}>{children}</CodeBlock>;
  }

  return (
    <>
      <CodeBlock {...props}>{children.content}</CodeBlock>
      <Imports imports={children.imports} />
    </>
  );
}<|MERGE_RESOLUTION|>--- conflicted
+++ resolved
@@ -18,23 +18,11 @@
     >
       <b style={{ paddingLeft: "0.65rem", marginBottom: "0.45rem", marginRight: "0.5rem" }}>
         API Reference:
-<<<<<<< HEAD
-      </h4>
-      <ul style={{ paddingBottom: "1rem" }}>
-        {imports.map(({ imported, source, docs }) => (
-          <li>
-            <a href={docs}>
-              <span>{imported}</span>
-            </a>{" "}
-            from <code>{source}</code>
-          </li>
-=======
       </b>
         {imports.map(({ imported, source, docs }, index) => (
           <span key={imported}>
             <a href={docs}>{imported}</a>{index < imports.length - 1 ? ' | ' : ''}
           </span>
->>>>>>> 91fed3ac
         ))}
     </div>
   );
