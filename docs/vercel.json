{
  "buildCommand": "yarn build",
  "outputDirectory": "build",
  "ignoreCommand": "bash ignore-step.sh",
  "trailingSlash": true,
  "rewrites": [
    {
      "source": "/v0.1",
      "destination": "https://langchain-v01.vercel.app/v0.1"
    },
    {
      "source": "/v0.1/:path(.*/?)*",
      "destination": "https://langchain-v01.vercel.app/v0.1/:path*"
    },
    {
      "source": "/robots.txt(/?)",
      "destination": "/v0.2/robots.txt/"
    },
    {
      "source": "/sitemap.xml(/?)",
      "destination": "/v0.2/sitemap.xml/"
    }
  ],
  "redirects": [
    {
      "source": "/v0.2/docs/versions/packages(/?)",
      "destination": "/v0.2/docs/versions/release_policy/"
    },
    {
      "source": "/v0.2/docs/integrations/llms/llm_caching(/?)",
      "destination": "/v0.2/docs/integrations/llm_caching/"
    },
    {
      "source": "/docs/how_to/tool_calls_multi_modal(/?)",
      "destination": "/docs/how_to/multimodal_inputs/"
    },
    {
      "source": "/v0.2/docs/langsmith(/?)",
      "destination": "https://docs.smith.langchain.com/"
    },
    {
      "source": "/v0.2/docs/langgraph(/?)",
      "destination": "https://langchain-ai.github.io/langgraph"
    },
    {
      "source": "/",
      "destination": "/v0.2/docs/introduction/"
    },
    {
      "source": "/docs(/?)",
      "destination": "/v0.2/docs/introduction/"
    },
    {
      "source": "/docs/get_started/introduction(/?)",
      "destination": "/v0.2/docs/introduction/"
    },
    {
      "source": "/docs/integrations/:path(.*/?)*",
      "destination": "/v0.2/docs/integrations/:path*"
    },
    {
      "source": "/docs/:path(.*/?)*",
      "destination": "/v0.1/docs/:path*"
    },
    {
      "source": "/cookbook(/?)",
      "destination": "/v0.1/docs/cookbook/"
    },
    {
      "source": "/v0.2/docs/how_to/migrate_chains(/?)",
      "destination": "/v0.2/docs/versions/migrating_chains"
    },
    {
      "source": "/v0.2/docs/integrations/tools/search_tools/",
      "destination": "/v0.2/docs/integrations/tools#search"
    },
    {
      "source": "/v0.2/docs/integrations/toolkits/airbyte_structured_qa/",
      "destination": "/v0.2/docs/integrations/document_loaders/airbyte/"
    },
    {
      "source": "/v0.2/docs/integrations/tools/connery_toolkit/",
      "destination": "/v0.2/docs/integrations/tools/connery/"
    },
    {
      "source": "/v0.2/docs/integrations/tools/polygon_toolkit/",
      "destination": "/v0.2/docs/integrations/tools/polygon/"
    },
    {
      "source": "/v0.2/docs/integrations/toolkits/document_comparison_toolkit(/?)",
      "destination": "/v0.2/docs/tutorials/rag/"
    },
    {
      "source": "/v0.2/docs/integrations/toolkits/:path(.*/?)*",
      "destination": "/v0.2/docs/integrations/tools/:path*"
    },
    {
      "source": "/v0.2/docs/integrations/toolkits/spark/",
      "destination": "/v0.2/docs/integrations/tools/spark_sql/"
    },
    {
      "source": "/v0.2/docs/integrations/toolkits/xorbits/",
      "destination": "/v0.2/docs/integrations/tools#search"
    },
    {
<<<<<<< HEAD
      "source": "/v0.2/docs/integrations/document_loaders/notiondb/",
      "destination": "/v0.2/docs/integrations/document_loaders/notion/"
=======
      "source": "/v0.2/docs/integrations/chat/ollama_functions/",
      "destination": "https://python.langchain.com/v0.1/docs/integrations/chat/ollama_functions/"
>>>>>>> 8e3e532e
    }
  ]
}<|MERGE_RESOLUTION|>--- conflicted
+++ resolved
@@ -103,13 +103,12 @@
       "destination": "/v0.2/docs/integrations/tools#search"
     },
     {
-<<<<<<< HEAD
       "source": "/v0.2/docs/integrations/document_loaders/notiondb/",
       "destination": "/v0.2/docs/integrations/document_loaders/notion/"
-=======
+    },
+    {
       "source": "/v0.2/docs/integrations/chat/ollama_functions/",
       "destination": "https://python.langchain.com/v0.1/docs/integrations/chat/ollama_functions/"
->>>>>>> 8e3e532e
     }
   ]
 }