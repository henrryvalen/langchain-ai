"""Main entrypoint into package."""

from pathlib import Path

with open(Path(__file__).absolute().parents[0] / "VERSION") as _f:
    __version__ = _f.read().strip()

from langchain.chains import (
    LLMChain,
    LLMMathChain,
    MRKLChain,
    PythonChain,
    ReActChain,
    SelfAskWithSearchChain,
    SerpAPIChain,
    SQLDatabaseChain,
)
from langchain.docstore import Wikipedia
<<<<<<< HEAD
from langchain.vectorstores import ElasticVectorSearch, FAISS
=======
>>>>>>> 61f12229
from langchain.llms import Cohere, HuggingFaceHub, OpenAI
from langchain.prompts import BasePrompt, DynamicPrompt, Prompt
from langchain.sql_database import SQLDatabase
from langchain.vectorstores import FAISS, ElasticVectorSearch

__all__ = [
    "LLMChain",
    "LLMMathChain",
    "PythonChain",
    "SelfAskWithSearchChain",
    "SerpAPIChain",
    "Cohere",
    "OpenAI",
    "BasePrompt",
    "DynamicPrompt",
    "Prompt",
    "ReActChain",
    "Wikipedia",
    "HuggingFaceHub",
    "SQLDatabase",
    "SQLDatabaseChain",
    "FAISS",
    "MRKLChain",
    "ElasticVectorSearch",
]<|MERGE_RESOLUTION|>--- conflicted
+++ resolved
@@ -16,10 +16,6 @@
     SQLDatabaseChain,
 )
 from langchain.docstore import Wikipedia
-<<<<<<< HEAD
-from langchain.vectorstores import ElasticVectorSearch, FAISS
-=======
->>>>>>> 61f12229
 from langchain.llms import Cohere, HuggingFaceHub, OpenAI
 from langchain.prompts import BasePrompt, DynamicPrompt, Prompt
 from langchain.sql_database import SQLDatabase
