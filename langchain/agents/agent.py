--- conflicted
+++ resolved
@@ -726,10 +726,13 @@
 
         Override this to take control of how the agent makes and acts on choices.
         """
-<<<<<<< HEAD
         try:
             # Call the LLM to see what to do.
-            output = self.agent.plan(intermediate_steps, **inputs)
+            output = self.agent.plan(
+                intermediate_steps,
+                callbacks=run_manager.get_child() if run_manager else None,
+                **inputs,
+            )
         except Exception as e:
             if not self.handle_parsing_errors:
                 raise e
@@ -737,21 +740,13 @@
             observation = "Invalid or incomplete response"
             output = AgentAction("_Exception", observation, text)
             tool_run_kwargs = self.agent.tool_run_logging_kwargs()
-            observation = InvalidTool().run(
+            observation = ExceptionTool().run(
                 output.tool,
                 verbose=self.verbose,
                 color=None,
                 **tool_run_kwargs,
             )
             return [(output, observation)]
-=======
-        # Call the LLM to see what to do.
-        output = self.agent.plan(
-            intermediate_steps,
-            callbacks=run_manager.get_child() if run_manager else None,
-            **inputs,
-        )
->>>>>>> fc3c2c44
         # If the tool chosen is the finishing tool, then we end and return.
         if isinstance(output, AgentFinish):
             return output
@@ -804,10 +799,13 @@
 
         Override this to take control of how the agent makes and acts on choices.
         """
-<<<<<<< HEAD
         try:
             # Call the LLM to see what to do.
-            output = await self.agent.aplan(intermediate_steps, **inputs)
+            output = await self.agent.aplan(
+                intermediate_steps,
+                callbacks=run_manager.get_child() if run_manager else None,
+                **inputs,
+            )
         except Exception as e:
             if not self.handle_parsing_errors:
                 raise e
@@ -815,21 +813,13 @@
             observation = "Invalid or incomplete response"
             output = AgentAction("_Exception", observation, text)
             tool_run_kwargs = self.agent.tool_run_logging_kwargs()
-            observation = await InvalidTool().arun(
+            observation = await ExceptionTool().arun(
                 output.tool,
                 verbose=self.verbose,
                 color=None,
                 **tool_run_kwargs,
             )
             return [(output, observation)]
-=======
-        # Call the LLM to see what to do.
-        output = await self.agent.aplan(
-            intermediate_steps,
-            callbacks=run_manager.get_child() if run_manager else None,
-            **inputs,
-        )
->>>>>>> fc3c2c44
         # If the tool chosen is the finishing tool, then we end and return.
         if isinstance(output, AgentFinish):
             return output
