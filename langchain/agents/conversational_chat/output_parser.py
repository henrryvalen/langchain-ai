from __future__ import annotations

import json
import re
from typing import Union

from langchain.agents import AgentOutputParser
from langchain.agents.conversational_chat.prompt import FORMAT_INSTRUCTIONS
from langchain.schema import AgentAction, AgentFinish, OutputParserException

FINAL_ANSWER_PREFIX = '''{
"action": "Final Answer",
"action_input": "'''


class ConvoOutputParser(AgentOutputParser):
    def get_format_instructions(self) -> str:
        return FORMAT_INSTRUCTIONS

    def parse(self, text: str) -> Union[AgentAction, AgentFinish]:
<<<<<<< HEAD
        cleaned_output = text.strip()
        cleaned_output = re.sub(r"\n+", "\n", cleaned_output)
        if "```json" in cleaned_output and "```" in cleaned_output:
            _, cleaned_output = cleaned_output.split("```json")
            cleaned_output, _ = cleaned_output.split("```")
        elif "```" in cleaned_output:
            _, cleaned_output, _ = cleaned_output.split("```")
        if cleaned_output.startswith("```json"):
            cleaned_output = cleaned_output[len("```json"):]
        if cleaned_output.startswith("```"):
            cleaned_output = cleaned_output[len("```"):]
        if cleaned_output.endswith("```"):
            cleaned_output = cleaned_output[: -len("```")]
        cleaned_output = cleaned_output.strip()
        try:
            response = json.loads(cleaned_output)
        except:  # Response isn't JSON!
            # Probably exhausted tokens, found prefix
            if cleaned_output.startswith(FINAL_ANSWER_PREFIX):
                cleaned_output = cleaned_output[len(FINAL_ANSWER_PREFIX):]
            # Assume output is final answer
            return AgentFinish({"output": cleaned_output}, text)

        action, action_input = response["action"], response["action_input"]
        if action == "Final Answer":
            return AgentFinish({"output": action_input}, text)
        else:
            return AgentAction(action, action_input, text)
=======
        try:
            cleaned_output = text.strip()
            if "```json" in cleaned_output:
                _, cleaned_output = cleaned_output.split("```json")
            if "```" in cleaned_output:
                cleaned_output, _ = cleaned_output.split("```")
            if cleaned_output.startswith("```json"):
                cleaned_output = cleaned_output[len("```json") :]
            if cleaned_output.startswith("```"):
                cleaned_output = cleaned_output[len("```") :]
            if cleaned_output.endswith("```"):
                cleaned_output = cleaned_output[: -len("```")]
            cleaned_output = cleaned_output.strip()
            response = json.loads(cleaned_output)
            action, action_input = response["action"], response["action_input"]
            if action == "Final Answer":
                return AgentFinish({"output": action_input}, text)
            else:
                return AgentAction(action, action_input, text)
        except Exception as e:
            raise OutputParserException(f"Could not parse LLM output: {text}") from e

    @property
    def _type(self) -> str:
        return "conversational_chat"
>>>>>>> 2ab0e1d5
<|MERGE_RESOLUTION|>--- conflicted
+++ resolved
@@ -8,60 +8,41 @@
 from langchain.agents.conversational_chat.prompt import FORMAT_INSTRUCTIONS
 from langchain.schema import AgentAction, AgentFinish, OutputParserException
 
-FINAL_ANSWER_PREFIX = '''{
-"action": "Final Answer",
-"action_input": "'''
-
+FINAL_ANSWER_PREFIX = '{\n"action": "Final Answer",\n"action_input": "'
 
 class ConvoOutputParser(AgentOutputParser):
     def get_format_instructions(self) -> str:
         return FORMAT_INSTRUCTIONS
 
     def parse(self, text: str) -> Union[AgentAction, AgentFinish]:
-<<<<<<< HEAD
-        cleaned_output = text.strip()
-        cleaned_output = re.sub(r"\n+", "\n", cleaned_output)
-        if "```json" in cleaned_output and "```" in cleaned_output:
-            _, cleaned_output = cleaned_output.split("```json")
-            cleaned_output, _ = cleaned_output.split("```")
-        elif "```" in cleaned_output:
-            _, cleaned_output, _ = cleaned_output.split("```")
-        if cleaned_output.startswith("```json"):
-            cleaned_output = cleaned_output[len("```json"):]
-        if cleaned_output.startswith("```"):
-            cleaned_output = cleaned_output[len("```"):]
-        if cleaned_output.endswith("```"):
-            cleaned_output = cleaned_output[: -len("```")]
-        cleaned_output = cleaned_output.strip()
-        try:
-            response = json.loads(cleaned_output)
-        except:  # Response isn't JSON!
-            # Probably exhausted tokens, found prefix
-            if cleaned_output.startswith(FINAL_ANSWER_PREFIX):
-                cleaned_output = cleaned_output[len(FINAL_ANSWER_PREFIX):]
-            # Assume output is final answer
-            return AgentFinish({"output": cleaned_output}, text)
-
-        action, action_input = response["action"], response["action_input"]
-        if action == "Final Answer":
-            return AgentFinish({"output": action_input}, text)
-        else:
-            return AgentAction(action, action_input, text)
-=======
         try:
             cleaned_output = text.strip()
-            if "```json" in cleaned_output:
+            cleaned_output = re.sub(r"\n+", "\n", cleaned_output)
+
+            # clean JSON
+            if "```json" in cleaned_output and cleaned_output.count("```") == 2:
                 _, cleaned_output = cleaned_output.split("```json")
-            if "```" in cleaned_output:
                 cleaned_output, _ = cleaned_output.split("```")
+            # markdown but not labeled as JSON
+            if cleaned_output.count("```") == 2: 
+                _, cleaned_output, _ = cleaned_output.split("```")
+            
             if cleaned_output.startswith("```json"):
-                cleaned_output = cleaned_output[len("```json") :]
+                cleaned_output = cleaned_output[len("```json"):]
             if cleaned_output.startswith("```"):
-                cleaned_output = cleaned_output[len("```") :]
+                cleaned_output = cleaned_output[len("```"):]
             if cleaned_output.endswith("```"):
                 cleaned_output = cleaned_output[: -len("```")]
             cleaned_output = cleaned_output.strip()
-            response = json.loads(cleaned_output)
+            try:
+                response = json.loads(cleaned_output)
+            except json.JSONDecodeError as e:
+                if "action" not in cleaned_output or FINAL_ANSWER_PREFIX in cleaned_output:
+                    if cleaned_output.startswith(FINAL_ANSWER_PREFIX): # Found prefix, probably exhausted tokens
+                        cleaned_output = cleaned_output[len(FINAL_ANSWER_PREFIX):]
+                    return AgentFinish({"output": cleaned_output}, text)
+                raise OutputParserException(f"Got invalid JSON object: {text}") from e
+
             action, action_input = response["action"], response["action_input"]
             if action == "Final Answer":
                 return AgentFinish({"output": action_input}, text)
@@ -72,5 +53,4 @@
 
     @property
     def _type(self) -> str:
-        return "conversational_chat"
->>>>>>> 2ab0e1d5
+        return "conversational_chat"