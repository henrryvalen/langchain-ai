"""Callback Handler that prints to std out."""
from typing import Any, Dict, List, Optional, Union

from langchain.callbacks.base import BaseCallbackHandler
from langchain.schema import AgentAction, AgentFinish, LLMResult

MODEL_COST_PER_1K_TOKENS = {
    # GPT-4 input
    "gpt-4": 0.03,
    "gpt-4-0314": 0.03,
    "gpt-4-0613": 0.03,
    "gpt-4-32k": 0.06,
    "gpt-4-32k-0314": 0.06,
    "gpt-4-32k-0613": 0.06,
    # GPT-4 output
    "gpt-4-completion": 0.06,
    "gpt-4-0314-completion": 0.06,
    "gpt-4-0613-completion": 0.06,
    "gpt-4-32k-completion": 0.12,
    "gpt-4-32k-0314-completion": 0.12,
<<<<<<< HEAD
    "gpt-3.5-turbo": 0.002,
    "gpt-3.5-turbo-0301": 0.002,
    "gpt-35-turbo": 0.002,
=======
    "gpt-4-32k-0613-completion": 0.12,
    # GPT-3.5 input
    "gpt-3.5-turbo": 0.0015,
    "gpt-3.5-turbo-0301": 0.0015,
    "gpt-3.5-turbo-0613": 0.0015,
    "gpt-3.5-turbo-16k": 0.003,
    "gpt-3.5-turbo-16k-0613": 0.003,
    # GPT-3.5 output
    "gpt-3.5-turbo-completion": 0.002,
    "gpt-3.5-turbo-0301-completion": 0.002,
    "gpt-3.5-turbo-0613-completion": 0.002,
    "gpt-3.5-turbo-16k-completion": 0.004,
    "gpt-3.5-turbo-16k-0613-completion": 0.004,
    # Others
>>>>>>> 50556f3b
    "text-ada-001": 0.0004,
    "ada": 0.0004,
    "text-babbage-001": 0.0005,
    "babbage": 0.0005,
    "text-curie-001": 0.002,
    "curie": 0.002,
    "text-davinci-003": 0.02,
    "text-davinci-002": 0.02,
    "code-davinci-002": 0.02,
    "ada-finetuned": 0.0016,
    "babbage-finetuned": 0.0024,
    "curie-finetuned": 0.012,
    "davinci-finetuned": 0.12,
}


def standardize_model_name(
    model_name: str,
    is_completion: bool = False,
) -> str:
    model_name = model_name.lower()
    if "ft-" in model_name:
        return model_name.split(":")[0] + "-finetuned"
    elif is_completion and (
        model_name.startswith("gpt-4") or model_name.startswith("gpt-3.5")
    ):
        return model_name + "-completion"
    else:
        return model_name


def get_openai_token_cost_for_model(
    model_name: str, num_tokens: int, is_completion: bool = False
) -> float:
    model_name = standardize_model_name(model_name, is_completion=is_completion)
    if model_name not in MODEL_COST_PER_1K_TOKENS:
        raise ValueError(
            f"Unknown model: {model_name}. Please provide a valid OpenAI model name."
            "Known models are: " + ", ".join(MODEL_COST_PER_1K_TOKENS.keys())
        )
    return MODEL_COST_PER_1K_TOKENS[model_name] * num_tokens / 1000


class OpenAICallbackHandler(BaseCallbackHandler):
    """Callback Handler that tracks OpenAI info."""

    total_tokens: int = 0
    prompt_tokens: int = 0
    completion_tokens: int = 0
    successful_requests: int = 0
    total_cost: float = 0.0

    def __repr__(self) -> str:
        return (
            f"Tokens Used: {self.total_tokens}\n"
            f"\tPrompt Tokens: {self.prompt_tokens}\n"
            f"\tCompletion Tokens: {self.completion_tokens}\n"
            f"Successful Requests: {self.successful_requests}\n"
            f"Total Cost (USD): ${self.total_cost}"
        )

    @property
    def always_verbose(self) -> bool:
        """Whether to call verbose callbacks even if verbose is False."""
        return True

    def on_llm_start(
        self, serialized: Dict[str, Any], prompts: List[str], **kwargs: Any
    ) -> None:
        """Print out the prompts."""
        pass

    def on_llm_new_token(self, token: str, **kwargs: Any) -> None:
        """Print out the token."""
        pass

    def on_llm_end(self, response: LLMResult, **kwargs: Any) -> None:
        """Collect token usage."""
        if response.llm_output is None:
            return None
        self.successful_requests += 1
        if "token_usage" not in response.llm_output:
            return None
        token_usage = response.llm_output["token_usage"]
        completion_tokens = token_usage.get("completion_tokens", 0)
        prompt_tokens = token_usage.get("prompt_tokens", 0)
        model_name = standardize_model_name(response.llm_output.get("model_name", ""))
        if model_name in MODEL_COST_PER_1K_TOKENS:
            completion_cost = get_openai_token_cost_for_model(
                model_name, completion_tokens, is_completion=True
            )
            prompt_cost = get_openai_token_cost_for_model(model_name, prompt_tokens)
            self.total_cost += prompt_cost + completion_cost
        self.total_tokens += token_usage.get("total_tokens", 0)
        self.prompt_tokens += prompt_tokens
        self.completion_tokens += completion_tokens

    def on_llm_error(
        self, error: Union[Exception, KeyboardInterrupt], **kwargs: Any
    ) -> None:
        """Do nothing."""
        pass

    def on_chain_start(
        self, serialized: Dict[str, Any], inputs: Dict[str, Any], **kwargs: Any
    ) -> None:
        """Print out that we are entering a chain."""
        pass

    def on_chain_end(self, outputs: Dict[str, Any], **kwargs: Any) -> None:
        """Print out that we finished a chain."""
        pass

    def on_chain_error(
        self, error: Union[Exception, KeyboardInterrupt], **kwargs: Any
    ) -> None:
        """Do nothing."""
        pass

    def on_tool_start(
        self,
        serialized: Dict[str, Any],
        input_str: str,
        **kwargs: Any,
    ) -> None:
        """Print out the log in specified color."""
        pass

    def on_tool_end(
        self,
        output: str,
        color: Optional[str] = None,
        observation_prefix: Optional[str] = None,
        llm_prefix: Optional[str] = None,
        **kwargs: Any,
    ) -> None:
        """If not the final action, print out observation."""
        pass

    def on_tool_error(
        self, error: Union[Exception, KeyboardInterrupt], **kwargs: Any
    ) -> None:
        """Do nothing."""
        pass

    def on_agent_action(self, action: AgentAction, **kwargs: Any) -> Any:
        """Run on agent action."""
        pass

    def on_agent_finish(
        self, finish: AgentFinish, color: Optional[str] = None, **kwargs: Any
    ) -> None:
        """Run on agent end."""
        pass

    def __copy__(self) -> "OpenAICallbackHandler":
        """Return a copy of the callback handler."""
        return self

    def __deepcopy__(self, memo: Any) -> "OpenAICallbackHandler":
        """Return a deep copy of the callback handler."""
        return self<|MERGE_RESOLUTION|>--- conflicted
+++ resolved
@@ -18,11 +18,6 @@
     "gpt-4-0613-completion": 0.06,
     "gpt-4-32k-completion": 0.12,
     "gpt-4-32k-0314-completion": 0.12,
-<<<<<<< HEAD
-    "gpt-3.5-turbo": 0.002,
-    "gpt-3.5-turbo-0301": 0.002,
-    "gpt-35-turbo": 0.002,
-=======
     "gpt-4-32k-0613-completion": 0.12,
     # GPT-3.5 input
     "gpt-3.5-turbo": 0.0015,
@@ -37,7 +32,7 @@
     "gpt-3.5-turbo-16k-completion": 0.004,
     "gpt-3.5-turbo-16k-0613-completion": 0.004,
     # Others
->>>>>>> 50556f3b
+    "gpt-35-turbo": 0.002,  # Azure OpenAI version of ChatGPT
     "text-ada-001": 0.0004,
     "ada": 0.0004,
     "text-babbage-001": 0.0005,
