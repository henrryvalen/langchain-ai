--- conflicted
+++ resolved
@@ -43,14 +43,11 @@
         The thread pool executor used for running the evaluators.
     futures : Set[Future]
         The set of futures representing the running evaluators.
-<<<<<<< HEAD
     skip_unfinished : bool
         Whether to skip runs that are not finished or raised
         an error.
-=======
     project_name : Optional[str]
         The LangSmith project name to be organize eval chain runs under.
->>>>>>> 607708a4
     """
 
     name = "evaluator_callback_handler"
@@ -61,11 +58,8 @@
         max_workers: Optional[int] = None,
         client: Optional[LangChainPlusClient] = None,
         example_id: Optional[Union[UUID, str]] = None,
-<<<<<<< HEAD
         skip_unfinished: bool = True,
-=======
         project_name: Optional[str] = None,
->>>>>>> 607708a4
         **kwargs: Any,
     ) -> None:
         super().__init__(**kwargs)
@@ -78,11 +72,8 @@
             max_workers=max(max_workers or len(evaluators), 1)
         )
         self.futures: Set[Future] = set()
-<<<<<<< HEAD
         self.skip_unfinished = skip_unfinished
-=======
         self.project_name = project_name
->>>>>>> 607708a4
 
     def _evaluate_in_project(self, run: Run, evaluator: RunEvaluator) -> None:
         """Evaluate the run in the project.
