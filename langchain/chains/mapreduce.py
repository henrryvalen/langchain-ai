"""Map-reduce chain.

Splits up a document, sends the smaller parts to the LLM with one prompt,
then combines the results with another one.
"""

from typing import Dict, List

from pydantic import BaseModel, Extra

from langchain.chains.base import Chain
from langchain.chains.llm import LLMChain
from langchain.llms.base import LLM
from langchain.prompts.base import BasePrompt
from langchain.text_splitter import TextSplitter


class MapReduceChain(Chain, BaseModel):
    """Map-reduce chain."""

    map_llm: LLMChain
    """LLM wrapper to use for the map step."""
    reduce_llm: LLMChain
    """LLM wrapper to use for the reduce step."""
    text_splitter: TextSplitter
    """Text splitter to use."""
    input_key: str = "input_text"  #: :meta private:
    output_key: str = "output_text"  #: :meta private:

    @classmethod
    def from_params(
        cls, llm: LLM, prompt: BasePrompt, text_splitter: TextSplitter
    ) -> "MapReduceChain":
        """Construct a map-reduce chain that uses the chain for map and reduce."""
        llm_chain = LLMChain(llm=llm, prompt=prompt)
        return cls(map_llm=llm_chain, reduce_llm=llm_chain, text_splitter=text_splitter)

    class Config:
        """Configuration for this pydantic object."""

        extra = Extra.forbid
        arbitrary_types_allowed = True

    @property
    def input_keys(self) -> List[str]:
        """Expect input key.

        :meta private:
        """
        return [self.input_key]

    @property
    def output_keys(self) -> List[str]:
        """Return output key.

        :meta private:
        """
        return [self.output_key]

    def _call(self, inputs: Dict[str, str]) -> Dict[str, str]:
        # Split the larger text into smaller chunks.
        docs = self.text_splitter.split_text(inputs[self.input_key])

        # Now that we have the chunks, we send them to the LLM and track results.
        #  This is the "map" part.
        input_list = [{self.map_llm.prompt.input_variables[0]: d} for d in docs]
<<<<<<< HEAD
        summaries = self.map_llm.apply(input_list)
=======
        summary_results = self.map_llm.apply(input_list)
        summaries = [res[self.map_llm.output_key] for res in summary_results]
>>>>>>> 0ac08bbc

        # We then need to combine these individual parts into one.
        # This is the reduce part.
        summary_str = "\n".join(summaries)
        inputs = {self.reduce_llm.prompt.input_variables[0]: summary_str}
        output = self.reduce_llm.predict(**inputs)
        return {self.output_key: output}<|MERGE_RESOLUTION|>--- conflicted
+++ resolved
@@ -12,7 +12,9 @@
 from langchain.chains.llm import LLMChain
 from langchain.llms.base import LLM
 from langchain.prompts.base import BasePrompt
+from langchain.docstore.document import Document
 from langchain.text_splitter import TextSplitter
+from langchain.chains.combine_documents import CombineDocumentsChain
 
 
 class MapReduceChain(Chain, BaseModel):
@@ -64,16 +66,11 @@
         # Now that we have the chunks, we send them to the LLM and track results.
         #  This is the "map" part.
         input_list = [{self.map_llm.prompt.input_variables[0]: d} for d in docs]
-<<<<<<< HEAD
-        summaries = self.map_llm.apply(input_list)
-=======
         summary_results = self.map_llm.apply(input_list)
         summaries = [res[self.map_llm.output_key] for res in summary_results]
->>>>>>> 0ac08bbc
-
+        summary_docs = [Document(page_content=text) for text in summaries]
         # We then need to combine these individual parts into one.
         # This is the reduce part.
-        summary_str = "\n".join(summaries)
-        inputs = {self.reduce_llm.prompt.input_variables[0]: summary_str}
-        output = self.reduce_llm.predict(**inputs)
-        return {self.output_key: output}+        reduce_chain = CombineDocumentsChain(llm_chain=self.reduce_llm)
+        outputs = reduce_chain({reduce_chain.input_key: summary_docs})
+        return {self.output_key: outputs[self.output_key]}