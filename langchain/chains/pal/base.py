"""Implements Program-Aided Language Models.

As in https://arxiv.org/pdf/2211.10435.pdf.
"""
from __future__ import annotations

from typing import Any, Dict, List

from pydantic import BaseModel, Extra

from langchain.chains.base import Chain
from langchain.chains.llm import LLMChain
from langchain.chains.pal.colored_object_prompt import COLORED_OBJECT_PROMPT
from langchain.chains.pal.math_prompt import MATH_PROMPT
from langchain.input import print_text
from langchain.llms.base import LLM
from langchain.prompts.base import BasePromptTemplate
from langchain.python import PythonREPL


class PALChain(Chain, BaseModel):
    """Implements Program-Aided Language Models."""

    llm: LLM
    prompt: BasePromptTemplate
    stop: str = "\n\n"
    get_answer_expr: str = "print(solution())"
    output_key: str = "result"  #: :meta private:

    class Config:
        """Configuration for this pydantic object."""

        extra = Extra.forbid
        arbitrary_types_allowed = True

    @property
    def input_keys(self) -> List[str]:
        """Return the singular input key.

        :meta private:
        """
        return self.prompt.input_variables

    @property
    def output_keys(self) -> List[str]:
        """Return the singular output key.

        :meta private:
        """
        return [self.output_key]

    def _call(self, inputs: Dict[str, str]) -> Dict[str, str]:
        llm_chain = LLMChain(llm=self.llm, prompt=self.prompt)
        code = llm_chain.predict(stop=[self.stop], **inputs)
        if self.verbose:
            print_text(code, color="green", end="\n")
<<<<<<< HEAD
        repl = PythonChain()
        try:
            res = repl.run(code + f"\n{self.get_answer_expr}")
        except:
            print("Exception!")
            res = ""
=======
        repl = PythonREPL()
        res = repl.run(code + f"\n{self.get_answer_expr}")
>>>>>>> 948e999e
        return {self.output_key: res.strip()}

    @classmethod
    def from_math_prompt(cls, llm: LLM, **kwargs: Any) -> PALChain:
        """Load PAL from math prompt."""
        return cls(
            llm=llm,
            prompt=MATH_PROMPT,
            stop="\n\n",
            get_answer_expr="print(solution())",
            **kwargs,
        )

    @classmethod
    def from_colored_object_prompt(cls, llm: LLM, **kwargs: Any) -> PALChain:
        """Load PAL from colored object prompt."""
        return cls(
            llm=llm,
            prompt=COLORED_OBJECT_PROMPT,
            stop="\n\n\n",
            get_answer_expr="print(answer)",
            **kwargs,
        )<|MERGE_RESOLUTION|>--- conflicted
+++ resolved
@@ -54,17 +54,8 @@
         code = llm_chain.predict(stop=[self.stop], **inputs)
         if self.verbose:
             print_text(code, color="green", end="\n")
-<<<<<<< HEAD
-        repl = PythonChain()
-        try:
-            res = repl.run(code + f"\n{self.get_answer_expr}")
-        except:
-            print("Exception!")
-            res = ""
-=======
         repl = PythonREPL()
         res = repl.run(code + f"\n{self.get_answer_expr}")
->>>>>>> 948e999e
         return {self.output_key: res.strip()}
 
     @classmethod
