"""Chain for interacting with SQL Database."""
from __future__ import annotations

<<<<<<< HEAD
=======
import warnings
>>>>>>> 6e974b5f
from typing import Any, Dict, List, Optional

from pydantic import Extra, Field, root_validator

<<<<<<< HEAD
# import other specific exceptions
from sqlalchemy.exc import InvalidRequestError, OperationalError

=======
from langchain.base_language import BaseLanguageModel
from langchain.callbacks.manager import CallbackManagerForChainRun
>>>>>>> 6e974b5f
from langchain.chains.base import Chain
from langchain.chains.llm import LLMChain
from langchain.chains.sql_database.prompt import DECIDER_PROMPT, PROMPT, SQL_PROMPTS
from langchain.prompts.base import BasePromptTemplate
from langchain.prompts.prompt import PromptTemplate
from langchain.sql_database import SQLDatabase
from langchain.tools.sql_database.prompt import QUERY_CHECKER

INTERMEDIATE_STEPS_KEY = "intermediate_steps"


class SQLDatabaseChain(Chain):
    """Chain for interacting with SQL Database.

    Example:
        .. code-block:: python

            from langchain import SQLDatabaseChain, OpenAI, SQLDatabase
            db = SQLDatabase(...)
            db_chain = SQLDatabaseChain.from_llm(OpenAI(), db)
    """

    llm_chain: LLMChain
    llm: Optional[BaseLanguageModel] = None
    """[Deprecated] LLM wrapper to use."""
    database: SQLDatabase = Field(exclude=True)
    """SQL Database to connect to."""
<<<<<<< HEAD
    max_tries: int = Field(1, ge=1)
    """Maximum number of times to try to run a query before giving up."""
    prompt: BasePromptTemplate = PROMPT
    """Prompt to use to translate natural language to SQL."""
=======
    prompt: Optional[BasePromptTemplate] = None
    """[Deprecated] Prompt to use to translate natural language to SQL."""
>>>>>>> 6e974b5f
    top_k: int = 5
    """Number of results to return from the query"""
    input_key: str = "query"  #: :meta private:
    output_key: str = "result"  #: :meta private:
    return_intermediate_steps: bool = False
    """Whether or not to return the intermediate steps along with the final answer."""
    return_direct: bool = False
    """Whether or not to return the result of querying the SQL table directly."""
    use_query_checker: bool = False
    """Whether or not the query checker tool should be used to attempt 
    to fix the initial SQL from the LLM."""
    query_checker_prompt: Optional[BasePromptTemplate] = None
    """The prompt template that should be used by the query checker"""

    class Config:
        """Configuration for this pydantic object."""

        extra = Extra.forbid
        arbitrary_types_allowed = True

    @root_validator(pre=True)
    def raise_deprecation(cls, values: Dict) -> Dict:
        if "llm" in values:
            warnings.warn(
                "Directly instantiating an SQLDatabaseChain with an llm is deprecated. "
                "Please instantiate with llm_chain argument or using the from_llm "
                "class method."
            )
            if "llm_chain" not in values and values["llm"] is not None:
                database = values["database"]
                prompt = values.get("prompt") or SQL_PROMPTS.get(
                    database.dialect, PROMPT
                )
                values["llm_chain"] = LLMChain(llm=values["llm"], prompt=prompt)
        return values

    @property
    def input_keys(self) -> List[str]:
        """Return the singular input key.

        :meta private:
        """
        return [self.input_key]

    @property
    def output_keys(self) -> List[str]:
        """Return the singular output key.

        :meta private:
        """
        if not self.return_intermediate_steps:
            return [self.output_key]
        else:
            return [self.output_key, INTERMEDIATE_STEPS_KEY]

    def _call(
        self,
        inputs: Dict[str, Any],
        run_manager: Optional[CallbackManagerForChainRun] = None,
    ) -> Dict[str, Any]:
        _run_manager = run_manager or CallbackManagerForChainRun.get_noop_manager()
        input_text = f"{inputs[self.input_key]}\nSQLQuery:"
        _run_manager.on_text(input_text, verbose=self.verbose)
        # If not present, then defaults to None which is all tables.
        table_names_to_use = inputs.get("table_names_to_use")
        table_info = self.database.get_table_info(table_names=table_names_to_use)
        llm_inputs = {
            "input": input_text,
            "top_k": str(self.top_k),
            "dialect": self.database.dialect,
            "table_info": table_info,
            "stop": ["\nSQLResult:"],
        }
<<<<<<< HEAD
        intermediate_steps = []
        sql_cmd = llm_chain.predict(**llm_inputs)
        intermediate_steps.append(sql_cmd)
        self.callback_manager.on_text(sql_cmd, color="green", verbose=self.verbose)

        try:
            result = self.database.run(sql_cmd)
        except Exception as e:
            result = self.handle_exception(llm_inputs, llm_chain, e)

        intermediate_steps.append(result)
        self.callback_manager.on_text("\nSQLResult: ", verbose=self.verbose)
        self.callback_manager.on_text(result, color="yellow", verbose=self.verbose)
        # If return direct, we just set the final result equal to the sql query
        if self.return_direct:
            final_result = result
        else:
            self.callback_manager.on_text("\nAnswer:", verbose=self.verbose)
            input_text += f"{sql_cmd}\nSQLResult: {result}\nAnswer:"
            llm_inputs["input"] = input_text
            final_result = llm_chain.predict(**llm_inputs)
            self.callback_manager.on_text(
                final_result, color="green", verbose=self.verbose
            )
        chain_result: Dict[str, Any] = {self.output_key: final_result}
        if self.return_intermediate_steps:
            chain_result["intermediate_steps"] = intermediate_steps
        return chain_result
=======
        intermediate_steps: List = []
        try:
            intermediate_steps.append(llm_inputs)  # input: sql generation
            sql_cmd = self.llm_chain.predict(
                callbacks=_run_manager.get_child(),
                **llm_inputs,
            ).strip()
            if not self.use_query_checker:
                _run_manager.on_text(sql_cmd, color="green", verbose=self.verbose)
                intermediate_steps.append(
                    sql_cmd
                )  # output: sql generation (no checker)
                intermediate_steps.append({"sql_cmd": sql_cmd})  # input: sql exec
                result = self.database.run(sql_cmd)
                intermediate_steps.append(str(result))  # output: sql exec
            else:
                query_checker_prompt = self.query_checker_prompt or PromptTemplate(
                    template=QUERY_CHECKER, input_variables=["query", "dialect"]
                )
                query_checker_chain = LLMChain(
                    llm=self.llm_chain.llm, prompt=query_checker_prompt
                )
                query_checker_inputs = {
                    "query": sql_cmd,
                    "dialect": self.database.dialect,
                }
                checked_sql_command: str = query_checker_chain.predict(
                    callbacks=_run_manager.get_child(), **query_checker_inputs
                ).strip()
                intermediate_steps.append(
                    checked_sql_command
                )  # output: sql generation (checker)
                _run_manager.on_text(
                    checked_sql_command, color="green", verbose=self.verbose
                )
                intermediate_steps.append(
                    {"sql_cmd": checked_sql_command}
                )  # input: sql exec
                result = self.database.run(checked_sql_command)
                intermediate_steps.append(str(result))  # output: sql exec
                sql_cmd = checked_sql_command

            _run_manager.on_text("\nSQLResult: ", verbose=self.verbose)
            _run_manager.on_text(result, color="yellow", verbose=self.verbose)
            # If return direct, we just set the final result equal to
            # the result of the sql query result, otherwise try to get a human readable
            # final answer
            if self.return_direct:
                final_result = result
            else:
                _run_manager.on_text("\nAnswer:", verbose=self.verbose)
                input_text += f"{sql_cmd}\nSQLResult: {result}\nAnswer:"
                llm_inputs["input"] = input_text
                intermediate_steps.append(llm_inputs)  # input: final answer
                final_result = self.llm_chain.predict(
                    callbacks=_run_manager.get_child(),
                    **llm_inputs,
                ).strip()
                intermediate_steps.append(final_result)  # output: final answer
                _run_manager.on_text(final_result, color="green", verbose=self.verbose)
            chain_result: Dict[str, Any] = {self.output_key: final_result}
            if self.return_intermediate_steps:
                chain_result[INTERMEDIATE_STEPS_KEY] = intermediate_steps
            return chain_result
        except Exception as exc:
            # Append intermediate steps to exception, to aid in logging and later
            # improvement of few shot prompt seeds
            exc.intermediate_steps = intermediate_steps  # type: ignore
            raise exc
>>>>>>> 6e974b5f

    # TODO: may want to rename this to something more specific once we have
    # more than one exception handler

    def handle_exception(
        self,
        llm_inputs: Dict[str, Any],
        llm_chain: LLMChain,
        exception: Exception,
    ) -> str:
        """
        Method for handling exceptions for the SQLDatabaseChain class.

        see list of exceptions here:
        https://docs.sqlalchemy.org/en/20/core/exceptions.html

        key:
        InvalidRequestError
        """
        for i in range(self.max_tries):
            try:
                return llm_chain.predict(**llm_inputs)
            except {OperationalError} as e:  # full list of exceptions
                exception = e
                """just using these print statements for now to see what the errors are"""
                if isinstance(exception, OperationalError):
                    print("OperationalError")
                    """
                    produced outputs (giving direct SQL commands):
                    wrong number of arguments to function SUM() (or others like AVG)
                    no such table ___
                    ambiguous column name: ___

                    produced outputs (giving natural language):
                    no such table ___
                
                    """
                """
                potential functionality: pass error back into LLMChain.predict()
                to get a new SQL command
                """
                continue
        # Use specific exception here (check langchain specific exceptions and
        #  general python exceptions)
        raise exception  # find langchain specific exception to raise here

    # TODO: other implementations of handle, including logical errors

    @classmethod
    def from_llm(
        cls,
        llm: BaseLanguageModel,
        db: SQLDatabase,
        prompt: Optional[BasePromptTemplate] = None,
        **kwargs: Any,
    ) -> SQLDatabaseChain:
        prompt = prompt or SQL_PROMPTS.get(db.dialect, PROMPT)
        llm_chain = LLMChain(llm=llm, prompt=prompt)
        return cls(llm_chain=llm_chain, database=db, **kwargs)


class SQLDatabaseSequentialChain(Chain):
    """Chain for querying SQL database that is a sequential chain.

    The chain is as follows:
    1. Based on the query, determine which tables to use.
    2. Based on those tables, call the normal SQL database chain.

    This is useful in cases where the number of tables in the database is large.
    """

    decider_chain: LLMChain
    sql_chain: SQLDatabaseChain
    input_key: str = "query"  #: :meta private:
    output_key: str = "result"  #: :meta private:
    return_intermediate_steps: bool = False

    @classmethod
    def from_llm(
        cls,
        llm: BaseLanguageModel,
        database: SQLDatabase,
        query_prompt: BasePromptTemplate = PROMPT,
        decider_prompt: BasePromptTemplate = DECIDER_PROMPT,
        **kwargs: Any,
    ) -> SQLDatabaseSequentialChain:
        """Load the necessary chains."""
<<<<<<< HEAD
        # TODO: experiment with chainging max_tries
        sql_chain = SQLDatabaseChain(
            llm=llm, database=database, prompt=query_prompt, **kwargs
=======
        sql_chain = SQLDatabaseChain.from_llm(
            llm, database, prompt=query_prompt, **kwargs
>>>>>>> 6e974b5f
        )
        decider_chain = LLMChain(
            llm=llm, prompt=decider_prompt, output_key="table_names"
        )
        return cls(sql_chain=sql_chain, decider_chain=decider_chain, **kwargs)

    @property
    def input_keys(self) -> List[str]:
        """Return the singular input key.

        :meta private:
        """
        return [self.input_key]

    @property
    def output_keys(self) -> List[str]:
        """Return the singular output key.

        :meta private:
        """
        if not self.return_intermediate_steps:
            return [self.output_key]
        else:
            return [self.output_key, INTERMEDIATE_STEPS_KEY]

    def _call(
        self,
        inputs: Dict[str, Any],
        run_manager: Optional[CallbackManagerForChainRun] = None,
    ) -> Dict[str, Any]:
        _run_manager = run_manager or CallbackManagerForChainRun.get_noop_manager()
        _table_names = self.sql_chain.database.get_usable_table_names()
        table_names = ", ".join(_table_names)
        llm_inputs = {
            "query": inputs[self.input_key],
            "table_names": table_names,
        }
        _lowercased_table_names = [name.lower() for name in _table_names]
        table_names_from_chain = self.decider_chain.predict_and_parse(**llm_inputs)
        table_names_to_use = [
            name
            for name in table_names_from_chain
            if name.lower() in _lowercased_table_names
        ]
        _run_manager.on_text("Table names to use:", end="\n", verbose=self.verbose)
        _run_manager.on_text(
            str(table_names_to_use), color="yellow", verbose=self.verbose
        )
        new_inputs = {
            self.sql_chain.input_key: inputs[self.input_key],
            "table_names_to_use": table_names_to_use,
        }
        return self.sql_chain(
            new_inputs, callbacks=_run_manager.get_child(), return_only_outputs=True
        )

    @property
    def _chain_type(self) -> str:
        return "sql_database_sequential_chain"<|MERGE_RESOLUTION|>--- conflicted
+++ resolved
@@ -1,22 +1,16 @@
 """Chain for interacting with SQL Database."""
 from __future__ import annotations
 
-<<<<<<< HEAD
-=======
 import warnings
->>>>>>> 6e974b5f
 from typing import Any, Dict, List, Optional
 
 from pydantic import Extra, Field, root_validator
 
-<<<<<<< HEAD
 # import other specific exceptions
 from sqlalchemy.exc import InvalidRequestError, OperationalError
 
-=======
 from langchain.base_language import BaseLanguageModel
 from langchain.callbacks.manager import CallbackManagerForChainRun
->>>>>>> 6e974b5f
 from langchain.chains.base import Chain
 from langchain.chains.llm import LLMChain
 from langchain.chains.sql_database.prompt import DECIDER_PROMPT, PROMPT, SQL_PROMPTS
@@ -44,15 +38,10 @@
     """[Deprecated] LLM wrapper to use."""
     database: SQLDatabase = Field(exclude=True)
     """SQL Database to connect to."""
-<<<<<<< HEAD
     max_tries: int = Field(1, ge=1)
     """Maximum number of times to try to run a query before giving up."""
-    prompt: BasePromptTemplate = PROMPT
-    """Prompt to use to translate natural language to SQL."""
-=======
     prompt: Optional[BasePromptTemplate] = None
-    """[Deprecated] Prompt to use to translate natural language to SQL."""
->>>>>>> 6e974b5f
+    """[Deprecated] Prompt to use to translate natural language to SQL."""\
     top_k: int = 5
     """Number of results to return from the query"""
     input_key: str = "query"  #: :meta private:
@@ -126,36 +115,6 @@
             "table_info": table_info,
             "stop": ["\nSQLResult:"],
         }
-<<<<<<< HEAD
-        intermediate_steps = []
-        sql_cmd = llm_chain.predict(**llm_inputs)
-        intermediate_steps.append(sql_cmd)
-        self.callback_manager.on_text(sql_cmd, color="green", verbose=self.verbose)
-
-        try:
-            result = self.database.run(sql_cmd)
-        except Exception as e:
-            result = self.handle_exception(llm_inputs, llm_chain, e)
-
-        intermediate_steps.append(result)
-        self.callback_manager.on_text("\nSQLResult: ", verbose=self.verbose)
-        self.callback_manager.on_text(result, color="yellow", verbose=self.verbose)
-        # If return direct, we just set the final result equal to the sql query
-        if self.return_direct:
-            final_result = result
-        else:
-            self.callback_manager.on_text("\nAnswer:", verbose=self.verbose)
-            input_text += f"{sql_cmd}\nSQLResult: {result}\nAnswer:"
-            llm_inputs["input"] = input_text
-            final_result = llm_chain.predict(**llm_inputs)
-            self.callback_manager.on_text(
-                final_result, color="green", verbose=self.verbose
-            )
-        chain_result: Dict[str, Any] = {self.output_key: final_result}
-        if self.return_intermediate_steps:
-            chain_result["intermediate_steps"] = intermediate_steps
-        return chain_result
-=======
         intermediate_steps: List = []
         try:
             intermediate_steps.append(llm_inputs)  # input: sql generation
@@ -225,7 +184,6 @@
             # improvement of few shot prompt seeds
             exc.intermediate_steps = intermediate_steps  # type: ignore
             raise exc
->>>>>>> 6e974b5f
 
     # TODO: may want to rename this to something more specific once we have
     # more than one exception handler
@@ -313,14 +271,9 @@
         **kwargs: Any,
     ) -> SQLDatabaseSequentialChain:
         """Load the necessary chains."""
-<<<<<<< HEAD
-        # TODO: experiment with chainging max_tries
-        sql_chain = SQLDatabaseChain(
-            llm=llm, database=database, prompt=query_prompt, **kwargs
-=======
         sql_chain = SQLDatabaseChain.from_llm(
+          # TODO: experiment with chainging max_tries
             llm, database, prompt=query_prompt, **kwargs
->>>>>>> 6e974b5f
         )
         decider_chain = LLMChain(
             llm=llm, prompt=decider_prompt, output_key="table_names"
