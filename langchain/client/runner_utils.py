"""Utilities for running LLMs/Chains over datasets."""
from __future__ import annotations

import asyncio
import functools
import logging
from datetime import datetime
from typing import (
    Any,
    Callable,
    Coroutine,
    Dict,
    Iterator,
    List,
    Optional,
    Union,
)

from langchainplus_sdk import LangChainPlusClient
from langchainplus_sdk.schemas import Example

from langchain.base_language import BaseLanguageModel
from langchain.callbacks.base import BaseCallbackHandler
from langchain.callbacks.manager import Callbacks
from langchain.callbacks.tracers.langchain import LangChainTracer
from langchain.chains.base import Chain
from langchain.chat_models.base import BaseChatModel
from langchain.llms.base import BaseLLM
from langchain.schema import (
    BaseMessage,
    ChatResult,
    HumanMessage,
    LLMResult,
    get_buffer_string,
    messages_from_dict,
)

logger = logging.getLogger(__name__)

MODEL_OR_CHAIN_FACTORY = Union[Callable[[], Chain], BaseLanguageModel]


class InputFormatError(Exception):
    """Raised when input format is invalid."""


def _get_prompts(inputs: Dict[str, Any]) -> List[str]:
    """Get prompts from inputs."""
    if not inputs:
        raise InputFormatError("Inputs should not be empty.")

    prompts = []
    if "prompt" in inputs:
        if not isinstance(inputs["prompt"], str):
            raise InputFormatError(
                "Expected string for 'prompt', got"
                f" {type(inputs['prompt']).__name__}"
            )
        prompts = [inputs["prompt"]]
    elif "prompts" in inputs:
        if not isinstance(inputs["prompts"], list) or not all(
            isinstance(i, str) for i in inputs["prompts"]
        ):
            raise InputFormatError(
                "Expected list of strings for 'prompts',"
                f" got {type(inputs['prompts']).__name__}"
            )
        prompts = inputs["prompts"]
    elif len(inputs) == 1:
        prompt_ = next(iter(inputs.values()))
        if isinstance(prompt_, str):
            prompts = [prompt_]
        elif isinstance(prompt_, list) and all(isinstance(i, str) for i in prompt_):
            prompts = prompt_
        else:
            raise InputFormatError(f"LLM Run expects string prompt input. Got {inputs}")
    else:
        raise InputFormatError(
            f"LLM Run expects 'prompt' or 'prompts' in inputs. Got {inputs}"
        )

    return prompts


def _get_messages(inputs: Dict[str, Any]) -> List[List[BaseMessage]]:
    """Get Chat Messages from inputs."""
    if not inputs:
        raise InputFormatError("Inputs should not be empty.")

    if "messages" in inputs:
        single_input = inputs["messages"]
    elif len(inputs) == 1:
        single_input = next(iter(inputs.values()))
    else:
        raise InputFormatError(f"Chat Run expects 'messages' in inputs. Got {inputs}")
    if isinstance(single_input, list) and all(
        isinstance(i, dict) for i in single_input
    ):
        raw_messages = [single_input]
    elif isinstance(single_input, list) and all(
        isinstance(i, list) for i in single_input
    ):
        raw_messages = single_input
    else:
        raise InputFormatError(
            f"Chat Run expects List[dict] or List[List[dict]] 'messages'"
            f" input. Got {inputs}"
        )
    return [messages_from_dict(batch) for batch in raw_messages]


async def _arun_llm(
    llm: BaseLanguageModel,
    inputs: Dict[str, Any],
    langchain_tracer: Optional[LangChainTracer],
    *,
    tags: Optional[List[str]] = None,
) -> Union[LLMResult, ChatResult]:
    callbacks: Optional[List[BaseCallbackHandler]] = (
        [langchain_tracer] if langchain_tracer else None
    )
    if isinstance(llm, BaseLLM):
        try:
            llm_prompts = _get_prompts(inputs)
            llm_output = await llm.agenerate(
                llm_prompts, callbacks=callbacks, tags=tags
            )
        except InputFormatError:
            llm_messages = _get_messages(inputs)
            buffer_strings = [get_buffer_string(messages) for messages in llm_messages]
            llm_output = await llm.agenerate(
                buffer_strings, callbacks=callbacks, tags=tags
            )
    elif isinstance(llm, BaseChatModel):
        try:
            messages = _get_messages(inputs)
            llm_output = await llm.agenerate(messages, callbacks=callbacks, tags=tags)
        except InputFormatError:
            prompts = _get_prompts(inputs)
            converted_messages: List[List[BaseMessage]] = [
                [HumanMessage(content=prompt)] for prompt in prompts
            ]
            llm_output = await llm.agenerate(
                converted_messages, callbacks=callbacks, tags=tags
            )
    else:
        raise ValueError(f"Unsupported LLM type {type(llm)}")
    return llm_output


async def _arun_llm_or_chain(
    example: Example,
    llm_or_chain_factory: MODEL_OR_CHAIN_FACTORY,
    n_repetitions: int,
    langchain_tracer: Optional[LangChainTracer],
    *,
    tags: Optional[List[str]] = None,
) -> Union[List[dict], List[str], List[LLMResult], List[ChatResult]]:
    """Run the chain asynchronously."""
    if langchain_tracer is not None:
        previous_example_id = langchain_tracer.example_id
        langchain_tracer.example_id = example.id
        callbacks: Optional[List[BaseCallbackHandler]] = [langchain_tracer]
    else:
        previous_example_id = None
        callbacks = None
    outputs = []
    for _ in range(n_repetitions):
        try:
            if isinstance(llm_or_chain_factory, BaseLanguageModel):
                output: Any = await _arun_llm(
                    llm_or_chain_factory,
                    example.inputs,
                    langchain_tracer,
                    tags=tags,
                )
            else:
                chain = llm_or_chain_factory()
                output = await chain.acall(
                    example.inputs, callbacks=callbacks, tags=tags
                )
            outputs.append(output)
        except Exception as e:
            logger.warning(f"Chain failed for example {example.id}. Error: {e}")
            outputs.append({"Error": str(e)})
    if langchain_tracer is not None:
        langchain_tracer.example_id = previous_example_id
    return outputs


async def _gather_with_concurrency(
    n: int,
    initializer: Callable[[], Coroutine[Any, Any, Optional[LangChainTracer]]],
    *async_funcs: Callable[[Optional[LangChainTracer], Dict], Coroutine[Any, Any, Any]],
) -> List[Any]:
    """
    Run coroutines with a concurrency limit.

    Args:
        n: The maximum number of concurrent tasks.
        initializer: A coroutine that initializes shared resources for the tasks.
        async_funcs: The async_funcs to be run concurrently.

    Returns:
        A list of results from the coroutines.
    """
    semaphore = asyncio.Semaphore(n)
    job_state = {"num_processed": 0}

    tracer_queue: asyncio.Queue[Optional[LangChainTracer]] = asyncio.Queue()
    for _ in range(n):
        tracer_queue.put_nowait(await initializer())

    async def run_coroutine_with_semaphore(
        async_func: Callable[
            [Optional[LangChainTracer], Dict], Coroutine[Any, Any, Any]
        ]
    ) -> Any:
        async with semaphore:
            tracer = await tracer_queue.get()
            try:
                result = await async_func(tracer, job_state)
            finally:
                tracer_queue.put_nowait(tracer)
            return result

    return await asyncio.gather(
        *(run_coroutine_with_semaphore(function) for function in async_funcs)
    )


async def _tracer_initializer(project_name: Optional[str]) -> Optional[LangChainTracer]:
    """
    Initialize a tracer to share across tasks.

    Args:
        project_name: The project name for the tracer.

    Returns:
        A LangChainTracer instance with an active project.
    """
    if project_name:
        tracer = LangChainTracer(project_name=project_name)
        return tracer
    else:
        return None


async def arun_on_examples(
    examples: Iterator[Example],
    llm_or_chain_factory: MODEL_OR_CHAIN_FACTORY,
    *,
    concurrency_level: int = 5,
    num_repetitions: int = 1,
    project_name: Optional[str] = None,
    verbose: bool = False,
    tags: Optional[List[str]] = None,
) -> Dict[str, Any]:
    """
    Run the chain on examples and store traces to the specified project name.

    Args:
        examples: Examples to run the model or chain over
        llm_or_chain_factory: Language model or Chain constructor to run
            over the dataset. The Chain constructor is used to permit
            independent calls on each example without carrying over state.
        concurrency_level: The number of async tasks to run concurrently.
        num_repetitions: Number of times to run the model on each example.
            This is useful when testing success rates or generating confidence
            intervals.
        project_name: Project name to use when tracing runs.
        verbose: Whether to print progress.
        tags: Tags to add to the traces.

    Returns:
        A dictionary mapping example ids to the model outputs.
    """
    results: Dict[str, List[Any]] = {}

    async def process_example(
        example: Example, tracer: Optional[LangChainTracer], job_state: dict
    ) -> None:
        """Process a single example."""
        result = await _arun_llm_or_chain(
            example,
            llm_or_chain_factory,
            num_repetitions,
            tracer,
            tags=tags,
        )
        results[str(example.id)] = result
        job_state["num_processed"] += 1
        if verbose:
            print(
                f"Processed examples: {job_state['num_processed']}",
                end="\r",
                flush=True,
            )

    await _gather_with_concurrency(
        concurrency_level,
        functools.partial(_tracer_initializer, project_name),
        *(functools.partial(process_example, e) for e in examples),
    )
    return results


def run_llm(
    llm: BaseLanguageModel,
    inputs: Dict[str, Any],
    callbacks: Callbacks,
    *,
    tags: Optional[List[str]] = None,
) -> Union[LLMResult, ChatResult]:
    """Run the language model on the example."""
    if isinstance(llm, BaseLLM):
        try:
            llm_prompts = _get_prompts(inputs)
            llm_output = llm.generate(llm_prompts, callbacks=callbacks, tags=tags)
        except InputFormatError:
            llm_messages = _get_messages(inputs)
            buffer_strings = [get_buffer_string(messages) for messages in llm_messages]
            llm_output = llm.generate(buffer_strings, callbacks=callbacks)
    elif isinstance(llm, BaseChatModel):
        try:
            messages = _get_messages(inputs)
            llm_output = llm.generate(messages, callbacks=callbacks, tags=tags)
        except InputFormatError:
            prompts = _get_prompts(inputs)
            converted_messages: List[List[BaseMessage]] = [
                [HumanMessage(content=prompt)] for prompt in prompts
            ]
            llm_output = llm.generate(
                converted_messages, callbacks=callbacks, tags=tags
            )
    else:
        raise ValueError(f"Unsupported LLM type {type(llm)}")
    return llm_output


def run_llm_or_chain(
    example: Example,
    llm_or_chain_factory: MODEL_OR_CHAIN_FACTORY,
    n_repetitions: int,
    langchain_tracer: Optional[LangChainTracer] = None,
    *,
    tags: Optional[List[str]] = None,
) -> Union[List[dict], List[str], List[LLMResult], List[ChatResult]]:
    """Run the chain synchronously."""
    if langchain_tracer is not None:
        previous_example_id = langchain_tracer.example_id
        langchain_tracer.example_id = example.id
        callbacks: Optional[List[BaseCallbackHandler]] = [langchain_tracer]
    else:
        previous_example_id = None
        callbacks = None
    outputs = []
    for _ in range(n_repetitions):
        try:
            if isinstance(llm_or_chain_factory, BaseLanguageModel):
                output: Any = run_llm(
                    llm_or_chain_factory, example.inputs, callbacks, tags=tags
                )
            else:
                chain = llm_or_chain_factory()
                output = chain(example.inputs, callbacks=callbacks, tags=tags)
            outputs.append(output)
        except Exception as e:
            logger.warning(f"Chain failed for example {example.id}. Error: {e}")
            outputs.append({"Error": str(e)})
    if langchain_tracer is not None:
        langchain_tracer.example_id = previous_example_id
    return outputs


def run_on_examples(
    examples: Iterator[Example],
    llm_or_chain_factory: MODEL_OR_CHAIN_FACTORY,
    *,
    num_repetitions: int = 1,
    project_name: Optional[str] = None,
    verbose: bool = False,
    tags: Optional[List[str]] = None,
) -> Dict[str, Any]:
    """Run the chain on examples and store traces to the specified project name.

    Args:
        examples: Examples to run model or chain over.
        llm_or_chain_factory: Language model or Chain constructor to run
            over the dataset. The Chain constructor is used to permit
            independent calls on each example without carrying over state.
        concurrency_level: Number of async workers to run in parallel.
        num_repetitions: Number of times to run the model on each example.
            This is useful when testing success rates or generating confidence
            intervals.
        project_name: Project name to use when tracing runs.
        verbose: Whether to print progress.
        tags: Tags to add to the run traces.
    Returns:
        A dictionary mapping example ids to the model outputs.
    """
    results: Dict[str, Any] = {}
    tracer = LangChainTracer(project_name=project_name) if project_name else None
    for i, example in enumerate(examples):
        result = run_llm_or_chain(
            example,
            llm_or_chain_factory,
            num_repetitions,
            langchain_tracer=tracer,
            tags=tags,
        )
        if verbose:
            print(f"{i+1} processed", flush=True, end="\r")
    results[str(example.id)] = result
    return results


def _get_project_name(
    project_name: Optional[str],
    llm_or_chain_factory: MODEL_OR_CHAIN_FACTORY,
    dataset_name: str,
) -> str:
    if project_name is not None:
        return project_name
    current_time = datetime.now().strftime("%Y-%m-%d-%H-%M-%S")
    if isinstance(llm_or_chain_factory, BaseLanguageModel):
        model_name = llm_or_chain_factory.__class__.__name__
    else:
        model_name = llm_or_chain_factory().__class__.__name__
    return f"{dataset_name}-{model_name}-{current_time}"


async def arun_on_dataset(
    dataset_name: str,
    llm_or_chain_factory: MODEL_OR_CHAIN_FACTORY,
    *,
    concurrency_level: int = 5,
    num_repetitions: int = 1,
    project_name: Optional[str] = None,
    verbose: bool = False,
    client: Optional[LangChainPlusClient] = None,
    tags: Optional[List[str]] = None,
) -> Dict[str, Any]:
    """
    Run the chain on a dataset and store traces to the specified project name.

    Args:
        client: Client to use to read the dataset.
        dataset_name: Name of the dataset to run the chain on.
        llm_or_chain_factory: Language model or Chain constructor to run
            over the dataset. The Chain constructor is used to permit
            independent calls on each example without carrying over state.
        concurrency_level: The number of async tasks to run concurrently.
        num_repetitions: Number of times to run the model on each example.
            This is useful when testing success rates or generating confidence
            intervals.
        project_name: Name of the project to store the traces in.
            Defaults to {dataset_name}-{chain class name}-{datetime}.
        verbose: Whether to print progress.
        client: Client to use to read the dataset. If not provided, a new
            client will be created using the credentials in the environment.
        tags: Tags to add to each run in the sesssion.

    Returns:
        A dictionary containing the run's project name and the resulting model outputs.
    """
    client_ = client or LangChainPlusClient()
<<<<<<< HEAD
    project_name = _get_project_name(project_name, llm_or_chain_factory, dataset_name)
=======
    session_name = _get_session_name(session_name, llm_or_chain_factory, dataset_name)
    client_.create_session(session_name, mode="eval")
>>>>>>> e0605b46
    dataset = client_.read_dataset(dataset_name=dataset_name)
    examples = client_.list_examples(dataset_id=str(dataset.id))

    results = await arun_on_examples(
        examples,
        llm_or_chain_factory,
        concurrency_level=concurrency_level,
        num_repetitions=num_repetitions,
        project_name=project_name,
        verbose=verbose,
        tags=tags,
    )
    return {
        "project_name": project_name,
        "results": results,
    }


def run_on_dataset(
    dataset_name: str,
    llm_or_chain_factory: MODEL_OR_CHAIN_FACTORY,
    *,
    num_repetitions: int = 1,
    project_name: Optional[str] = None,
    verbose: bool = False,
    client: Optional[LangChainPlusClient] = None,
    tags: Optional[List[str]] = None,
) -> Dict[str, Any]:
    """Run the chain on a dataset and store traces to the specified project name.

    Args:
        dataset_name: Name of the dataset to run the chain on.
        llm_or_chain_factory: Language model or Chain constructor to run
            over the dataset. The Chain constructor is used to permit
            independent calls on each example without carrying over state.
        concurrency_level: Number of async workers to run in parallel.
        num_repetitions: Number of times to run the model on each example.
            This is useful when testing success rates or generating confidence
            intervals.
        project_name: Name of the project to store the traces in.
            Defaults to {dataset_name}-{chain class name}-{datetime}.
        verbose: Whether to print progress.
        client: Client to use to access the dataset. If None, a new client
            will be created using the credentials in the environment.
        tags: Tags to add to each run in the sesssion.

    Returns:
        A dictionary containing the run's project name and the resulting model outputs.
    """
    client_ = client or LangChainPlusClient()
<<<<<<< HEAD
    project_name = _get_project_name(project_name, llm_or_chain_factory, dataset_name)
=======
    session_name = _get_session_name(session_name, llm_or_chain_factory, dataset_name)
    client_.create_session(session_name, mode="eval")
>>>>>>> e0605b46
    dataset = client_.read_dataset(dataset_name=dataset_name)
    examples = client_.list_examples(dataset_id=str(dataset.id))
    results = run_on_examples(
        examples,
        llm_or_chain_factory,
        num_repetitions=num_repetitions,
        project_name=project_name,
        verbose=verbose,
        tags=tags,
    )
    return {
        "project_name": project_name,
        "results": results,
    }<|MERGE_RESOLUTION|>--- conflicted
+++ resolved
@@ -465,12 +465,7 @@
         A dictionary containing the run's project name and the resulting model outputs.
     """
     client_ = client or LangChainPlusClient()
-<<<<<<< HEAD
     project_name = _get_project_name(project_name, llm_or_chain_factory, dataset_name)
-=======
-    session_name = _get_session_name(session_name, llm_or_chain_factory, dataset_name)
-    client_.create_session(session_name, mode="eval")
->>>>>>> e0605b46
     dataset = client_.read_dataset(dataset_name=dataset_name)
     examples = client_.list_examples(dataset_id=str(dataset.id))
 
@@ -521,12 +516,7 @@
         A dictionary containing the run's project name and the resulting model outputs.
     """
     client_ = client or LangChainPlusClient()
-<<<<<<< HEAD
     project_name = _get_project_name(project_name, llm_or_chain_factory, dataset_name)
-=======
-    session_name = _get_session_name(session_name, llm_or_chain_factory, dataset_name)
-    client_.create_session(session_name, mode="eval")
->>>>>>> e0605b46
     dataset = client_.read_dataset(dataset_name=dataset_name)
     examples = client_.list_examples(dataset_id=str(dataset.id))
     results = run_on_examples(
