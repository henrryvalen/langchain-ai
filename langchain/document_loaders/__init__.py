"""All different types of document loaders."""

from langchain.document_loaders.airbyte_json import AirbyteJSONLoader
from langchain.document_loaders.apify_dataset import ApifyDatasetLoader
from langchain.document_loaders.arxiv import ArxivLoader
from langchain.document_loaders.azlyrics import AZLyricsLoader
from langchain.document_loaders.azure_blob_storage_container import (
    AzureBlobStorageContainerLoader,
)
from langchain.document_loaders.azure_blob_storage_file import (
    AzureBlobStorageFileLoader,
)
from langchain.document_loaders.bigquery import BigQueryLoader
from langchain.document_loaders.bilibili import BiliBiliLoader
from langchain.document_loaders.blackboard import BlackboardLoader
from langchain.document_loaders.blockchain import BlockchainDocumentLoader
from langchain.document_loaders.chatgpt import ChatGPTLoader
from langchain.document_loaders.college_confidential import CollegeConfidentialLoader
from langchain.document_loaders.confluence import ConfluenceLoader
from langchain.document_loaders.conllu import CoNLLULoader
from langchain.document_loaders.csv_loader import CSVLoader
from langchain.document_loaders.dataframe import DataFrameLoader
from langchain.document_loaders.diffbot import DiffbotLoader
from langchain.document_loaders.directory import DirectoryLoader
from langchain.document_loaders.discord import DiscordChatLoader
from langchain.document_loaders.duckdb_loader import DuckDBLoader
from langchain.document_loaders.email import (
    OutlookMessageLoader,
    UnstructuredEmailLoader,
)
from langchain.document_loaders.epub import UnstructuredEPubLoader
from langchain.document_loaders.evernote import EverNoteLoader
from langchain.document_loaders.facebook_chat import FacebookChatLoader
from langchain.document_loaders.gcs_directory import GCSDirectoryLoader
from langchain.document_loaders.gcs_file import GCSFileLoader
from langchain.document_loaders.git import GitLoader
from langchain.document_loaders.gitbook import GitbookLoader
from langchain.document_loaders.googledrive import GoogleDriveLoader
from langchain.document_loaders.gutenberg import GutenbergLoader
from langchain.document_loaders.hn import HNLoader
from langchain.document_loaders.html import UnstructuredHTMLLoader
from langchain.document_loaders.html_bs import BSHTMLLoader
from langchain.document_loaders.hugging_face_dataset import HuggingFaceDatasetLoader
from langchain.document_loaders.ifixit import IFixitLoader
from langchain.document_loaders.image import UnstructuredImageLoader
from langchain.document_loaders.image_captions import ImageCaptionLoader
from langchain.document_loaders.imsdb import IMSDbLoader
from langchain.document_loaders.json_loader import JSONLoader
from langchain.document_loaders.markdown import UnstructuredMarkdownLoader
from langchain.document_loaders.mediawikidump import MWDumpLoader
from langchain.document_loaders.modern_treasury import ModernTreasuryLoader
from langchain.document_loaders.notebook import NotebookLoader
from langchain.document_loaders.notion import NotionDirectoryLoader
from langchain.document_loaders.notiondb import NotionDBLoader
from langchain.document_loaders.obsidian import ObsidianLoader
from langchain.document_loaders.onedrive import OneDriveLoader
from langchain.document_loaders.pdf import (
    MathpixPDFLoader,
    OnlinePDFLoader,
    PDFMinerLoader,
    PDFMinerPDFasHTMLLoader,
    PyMuPDFLoader,
    PyPDFDirectoryLoader,
    PyPDFium2Loader,
    PyPDFLoader,
    UnstructuredPDFLoader,
)
from langchain.document_loaders.powerpoint import UnstructuredPowerPointLoader
from langchain.document_loaders.python import PythonLoader
from langchain.document_loaders.readthedocs import ReadTheDocsLoader
from langchain.document_loaders.reddit import RedditPostsLoader
from langchain.document_loaders.roam import RoamLoader
from langchain.document_loaders.rtf import UnstructuredRTFLoader
from langchain.document_loaders.s3_directory import S3DirectoryLoader
from langchain.document_loaders.s3_file import S3FileLoader
from langchain.document_loaders.sitemap import SitemapLoader
from langchain.document_loaders.slack_directory import SlackDirectoryLoader
from langchain.document_loaders.spreedly import SpreedlyLoader
from langchain.document_loaders.srt import SRTLoader
from langchain.document_loaders.stripe import StripeLoader
from langchain.document_loaders.telegram import (
    TelegramChatApiLoader,
    TelegramChatFileLoader,
)
from langchain.document_loaders.text import TextLoader
from langchain.document_loaders.toml import TomlLoader
from langchain.document_loaders.twitter import TwitterTweetLoader
from langchain.document_loaders.unstructured import (
    UnstructuredAPIFileIOLoader,
    UnstructuredAPIFileLoader,
    UnstructuredFileIOLoader,
    UnstructuredFileLoader,
)
from langchain.document_loaders.url import UnstructuredURLLoader
from langchain.document_loaders.url_playwright import PlaywrightURLLoader
from langchain.document_loaders.url_selenium import SeleniumURLLoader
from langchain.document_loaders.web_base import WebBaseLoader
from langchain.document_loaders.whatsapp_chat import WhatsAppChatLoader
from langchain.document_loaders.wikipedia import WikipediaLoader
from langchain.document_loaders.word_document import (
    Docx2txtLoader,
    UnstructuredWordDocumentLoader,
)
from langchain.document_loaders.youtube import (
    GoogleApiClient,
    GoogleApiYoutubeLoader,
    YoutubeLoader,
)

# Legacy: only for backwards compat. Use PyPDFLoader instead
PagedPDFSplitter = PyPDFLoader

__all__ = [
    "AZLyricsLoader",
    "AirbyteJSONLoader",
    "ApifyDatasetLoader",
    "ArxivLoader",
    "AzureBlobStorageContainerLoader",
    "AzureBlobStorageFileLoader",
    "BSHTMLLoader",
    "BigQueryLoader",
    "BiliBiliLoader",
    "BlackboardLoader",
    "BlockchainDocumentLoader",
    "CSVLoader",
    "ChatGPTLoader",
    "CoNLLULoader",
    "CollegeConfidentialLoader",
    "ConfluenceLoader",
    "DataFrameLoader",
    "DiffbotLoader",
    "DirectoryLoader",
    "DiscordChatLoader",
    "Docx2txtLoader",
    "DuckDBLoader",
    "EverNoteLoader",
    "FacebookChatLoader",
    "GCSDirectoryLoader",
    "GCSFileLoader",
    "GitLoader",
    "GitbookLoader",
    "GoogleApiClient",
    "GoogleApiYoutubeLoader",
    "GoogleDriveLoader",
    "GutenbergLoader",
    "HNLoader",
    "HuggingFaceDatasetLoader",
    "HuggingFaceDatasetLoader",
    "IFixitLoader",
    "IMSDbLoader",
    "ImageCaptionLoader",
    "JSONLoader",
    "MWDumpLoader",
    "MathpixPDFLoader",
    "ModernTreasuryLoader",
    "NotebookLoader",
    "NotionDBLoader",
    "NotionDirectoryLoader",
    "ObsidianLoader",
    "OneDriveLoader",
    "OnlinePDFLoader",
    "OutlookMessageLoader",
    "PDFMinerLoader",
    "PDFMinerPDFasHTMLLoader",
    "PagedPDFSplitter",
    "PlaywrightURLLoader",
    "PyMuPDFLoader",
    "PyPDFDirectoryLoader",
    "PyPDFLoader",
    "PyPDFium2Loader",
    "PythonLoader",
    "ReadTheDocsLoader",
    "RedditPostsLoader",
    "RoamLoader",
    "S3DirectoryLoader",
    "S3FileLoader",
    "SRTLoader",
    "SeleniumURLLoader",
    "SitemapLoader",
    "SlackDirectoryLoader",
<<<<<<< HEAD
    "TelegramChatFileLoader",
    "TelegramChatApiLoader",
=======
    "SpreedlyLoader",
    "StripeLoader",
    "TelegramChatLoader",
>>>>>>> 075d9631
    "TextLoader",
    "TomlLoader",
    "TwitterTweetLoader",
    "UnstructuredAPIFileIOLoader",
    "UnstructuredAPIFileLoader",
    "UnstructuredEPubLoader",
    "UnstructuredEmailLoader",
    "UnstructuredFileIOLoader",
    "UnstructuredFileLoader",
    "UnstructuredHTMLLoader",
    "UnstructuredImageLoader",
    "UnstructuredMarkdownLoader",
    "UnstructuredPDFLoader",
    "UnstructuredPowerPointLoader",
    "UnstructuredRTFLoader",
    "UnstructuredURLLoader",
    "UnstructuredWordDocumentLoader",
    "WebBaseLoader",
    "WhatsAppChatLoader",
    "WikipediaLoader",
    "YoutubeLoader",
]<|MERGE_RESOLUTION|>--- conflicted
+++ resolved
@@ -178,14 +178,13 @@
     "SeleniumURLLoader",
     "SitemapLoader",
     "SlackDirectoryLoader",
-<<<<<<< HEAD
+
     "TelegramChatFileLoader",
     "TelegramChatApiLoader",
-=======
+
     "SpreedlyLoader",
     "StripeLoader",
-    "TelegramChatLoader",
->>>>>>> 075d9631
+    
     "TextLoader",
     "TomlLoader",
     "TwitterTweetLoader",
