--- conflicted
+++ resolved
@@ -10,11 +10,7 @@
 from langchain.callbacks.manager import Callbacks
 from langchain.chains.llm import LLMChain
 from langchain.evaluation.qa.eval_prompt import CONTEXT_PROMPT, COT_PROMPT, PROMPT
-<<<<<<< HEAD
-from langchain.evaluation.schema import EvalChain, StringEvaluator
-=======
 from langchain.evaluation.schema import LLMEvalChain, StringEvaluator
->>>>>>> bac56618
 
 
 def _parse_string_eval_output(text: str) -> dict:
@@ -45,11 +41,7 @@
     }
 
 
-<<<<<<< HEAD
-class QAEvalChain(LLMChain, StringEvaluator, EvalChain):
-=======
 class QAEvalChain(LLMChain, StringEvaluator, LLMEvalChain):
->>>>>>> bac56618
     """LLM Chain specifically for evaluating question answering."""
 
     class Config:
@@ -58,19 +50,15 @@
         extra = Extra.ignore
 
     @property
-<<<<<<< HEAD
     def evaluation_name(self) -> str:
         return "correctness"
 
     @property
     def requires_reference(self) -> bool:
-=======
-    def requires_reference(self) -> bool:
         return True
 
     @property
     def requires_input(self) -> bool:
->>>>>>> bac56618
         return True
 
     @classmethod
@@ -166,19 +154,17 @@
         return _parse_string_eval_output(result["text"])
 
 
-<<<<<<< HEAD
-class ContextQAEvalChain(LLMChain, StringEvaluator, EvalChain):
-=======
 class ContextQAEvalChain(LLMChain, StringEvaluator, LLMEvalChain):
->>>>>>> bac56618
     """LLM Chain specifically for evaluating QA w/o GT based on context"""
 
     @property
     def requires_reference(self) -> bool:
+        """Whether the chain requires a reference string."""
         return True
 
     @property
     def requires_input(self) -> bool:
+        """Whether the chain requires an input string."""
         return True
 
     @classmethod
