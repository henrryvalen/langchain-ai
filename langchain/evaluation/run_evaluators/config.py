"""Configuration for run evaluators."""

from typing import Any, Dict, List, Optional, Union

from langsmith import RunEvaluator
from pydantic import BaseModel, Field

from langchain.embeddings.base import Embeddings
from langchain.evaluation.criteria.eval_chain import CRITERIA_TYPE
from langchain.evaluation.embedding_distance.base import EmbeddingDistance
from langchain.evaluation.schema import EvaluatorType, StringEvaluator
from langchain.evaluation.string_distance.base import StringDistance
from langchain.schema.language_model import BaseLanguageModel
from langchain.schema.prompt_template import BasePromptTemplate


class EvalConfig(BaseModel):
    """Configuration for a given run evaluator.

    Parameters
    ----------
    evaluator_type : EvaluatorType
        The type of evaluator to use.

    Methods
    -------
    get_kwargs()
        Get the keyword arguments for the evaluator configuration.

    """

    evaluator_type: EvaluatorType

    def get_kwargs(self) -> Dict[str, Any]:
        """Get the keyword arguments for the load_evaluator call.

        Returns
        -------
        Dict[str, Any]
            The keyword arguments for the load_evaluator call.

        """
        return self.dict(exclude={"evaluator_type"}, exclude_none=True)


class RunEvalConfig(BaseModel):
    """Configuration for a run evaluation.

    Parameters
    ----------
    evaluators : List[Union[EvaluatorType, EvalConfig]]
        Configurations for which evaluators to apply to the dataset run.
        Each can be an evaluator type (e.g., "qa") or a configuration for a
        given evaluator.

    custom_evaluators : Optional[List[Union[RunEvaluator, StringEvaluator]]]
        Custom evaluators to apply to the dataset run.

    reference_key : Optional[str]
        The key in the dataset run to use as the reference string.
        If not provided, it will be inferred automatically.

    prediction_key : Optional[str]
        The key from the traced run's outputs dictionary to use to
        represent the prediction. If not provided, it will be inferred
        automatically.

    input_key : Optional[str]
        The key from the traced run's inputs dictionary to use to represent the
        input. If not provided, it will be inferred automatically.

    eval_llm : Optional[BaseLanguageModel]
        The language model to pass to any evaluators that use a language model.
    """

    evaluators: List[Union[EvaluatorType, EvalConfig]] = Field(default_factory=list)
<<<<<<< HEAD
=======
    """Configurations for which evaluators to apply to the dataset run.
    Each can be an evaluator type (e.g., "qa") or a configuration for a
    given evaluator."""
>>>>>>> 85a7eafc
    custom_evaluators: Optional[List[Union[RunEvaluator, StringEvaluator]]] = None
    """Custom evaluators to apply to the dataset run."""
    reference_key: Optional[str] = None
    """The key in the dataset run to use as the reference string.
    If not provided, we will attempt to infer automatically."""
    prediction_key: Optional[str] = None
    """The key from the traced run's outputs dictionary to use to
    represent the prediction. If not provided, it will be inferred
    automatically."""
    input_key: Optional[str] = None
    """The key from the traced run's inputs dictionary to use to represent the
    input. If not provided, it will be inferred automatically."""
    eval_llm: Optional[BaseLanguageModel] = None
    """The language model to pass to any evaluators that require one."""

    class Config:
        arbitrary_types_allowed = True

    class Criteria(EvalConfig):
        """Configuration for a reference-free criteria evaluator.

        Parameters
        ----------
        criteria : Optional[CRITERIA_TYPE]
            The criteria to evaluate.
        llm : Optional[BaseLanguageModel]
            The language model to use for the evaluation chain.

        """

        criteria: Optional[CRITERIA_TYPE] = None
        llm: Optional[BaseLanguageModel] = None
        evaluator_type: EvaluatorType = EvaluatorType.CRITERIA

        def __init__(
            self, criteria: Optional[CRITERIA_TYPE] = None, **kwargs: Any
        ) -> None:
            super().__init__(criteria=criteria, **kwargs)

    class LabeledCriteria(EvalConfig):
        """Configuration for a labeled (with references) criteria evaluator.

        Parameters
        ----------
        criteria : Optional[CRITERIA_TYPE]
            The criteria to evaluate.
        llm : Optional[BaseLanguageModel]
            The language model to use for the evaluation chain.
        """

        criteria: Optional[CRITERIA_TYPE] = None
        llm: Optional[BaseLanguageModel] = None
        evaluator_type: EvaluatorType = EvaluatorType.LABELED_CRITERIA

        def __init__(
            self, criteria: Optional[CRITERIA_TYPE] = None, **kwargs: Any
        ) -> None:
            super().__init__(criteria=criteria, **kwargs)

    class EmbeddingDistance(EvalConfig):
        """Configuration for an embedding distance evaluator.

        Parameters
        ----------
        embeddings : Optional[Embeddings]
            The embeddings to use for computing the distance.

        distance_metric : Optional[EmbeddingDistance]
            The distance metric to use for computing the distance.

        """

        evaluator_type: EvaluatorType = EvaluatorType.EMBEDDING_DISTANCE
        embeddings: Optional[Embeddings] = None
        distance_metric: Optional[EmbeddingDistance] = None

        class Config:
            arbitrary_types_allowed = True

    class StringDistance(EvalConfig):
        """Configuration for a string distance evaluator.

        Parameters
        ----------
        distance : Optional[StringDistance]
            The string distance metric to use.

        """

        evaluator_type: EvaluatorType = EvaluatorType.STRING_DISTANCE
        distance: Optional[StringDistance] = None

    class QA(EvalConfig):
        """Configuration for a QA evaluator.

        Parameters
        ----------
        prompt : Optional[BasePromptTemplate]
            The prompt template to use for generating the question.
        llm : Optional[BaseLanguageModel]
            The language model to use for the evaluation chain.
        """

        evaluator_type: EvaluatorType = EvaluatorType.QA
        llm: Optional[BaseLanguageModel] = None
        prompt: Optional[BasePromptTemplate] = None

    class ContextQA(EvalConfig):
        """Configuration for a context-based QA evaluator.

        Parameters
        ----------
        prompt : Optional[BasePromptTemplate]
            The prompt template to use for generating the question.
        llm : Optional[BaseLanguageModel]
            The language model to use for the evaluation chain.

        """

        evaluator_type: EvaluatorType = EvaluatorType.CONTEXT_QA
        llm: Optional[BaseLanguageModel] = None
        prompt: Optional[BasePromptTemplate] = None

    class CoTQA(EvalConfig):
        """Configuration for a context-based QA evaluator.

        Parameters
        ----------
        prompt : Optional[BasePromptTemplate]
            The prompt template to use for generating the question.
        llm : Optional[BaseLanguageModel]
            The language model to use for the evaluation chain.

        """

        evaluator_type: EvaluatorType = EvaluatorType.CONTEXT_QA
        llm: Optional[BaseLanguageModel] = None
        prompt: Optional[BasePromptTemplate] = None

    # TODO: Trajectory<|MERGE_RESOLUTION|>--- conflicted
+++ resolved
@@ -74,12 +74,9 @@
     """
 
     evaluators: List[Union[EvaluatorType, EvalConfig]] = Field(default_factory=list)
-<<<<<<< HEAD
-=======
     """Configurations for which evaluators to apply to the dataset run.
     Each can be an evaluator type (e.g., "qa") or a configuration for a
     given evaluator."""
->>>>>>> 85a7eafc
     custom_evaluators: Optional[List[Union[RunEvaluator, StringEvaluator]]] = None
     """Custom evaluators to apply to the dataset run."""
     reference_key: Optional[str] = None
