"""Wrapper around HuggingFace Pipeline APIs."""
import importlib.util
import logging
from typing import Any, List, Mapping, Optional

from pydantic import Extra

from langchain.callbacks.manager import CallbackManagerForLLMRun
from langchain.llms.base import LLM
from langchain.llms.utils import enforce_stop_tokens

DEFAULT_MODEL_ID = "gpt2"
DEFAULT_TASK = "text-generation"
VALID_TASKS = ("text2text-generation", "text-generation", "summarization")

logger = logging.getLogger(__name__)


class HuggingFacePipeline(LLM):
    """Wrapper around HuggingFace Pipeline API.

    To use, you should have the ``transformers`` python package installed.

    Only supports `text-generation`, `text2text-generation` and `summarization` for now.

    Example using from_model_id:
        .. code-block:: python

            from langchain.llms import HuggingFacePipeline
            hf = HuggingFacePipeline.from_model_id(
                model_id="gpt2", task="text-generation"
            )
    Example passing pipeline in directly:
        .. code-block:: python

            from langchain.llms import HuggingFacePipeline
            from transformers import AutoModelForCausalLM, AutoTokenizer, pipeline

            model_id = "gpt2"
            tokenizer = AutoTokenizer.from_pretrained(model_id)
            model = AutoModelForCausalLM.from_pretrained(model_id)
            pipe = pipeline(
                "text-generation", model=model, tokenizer=tokenizer, max_new_tokens=10
            )
            hf = HuggingFacePipeline(pipeline=pipe)
    """

    pipeline: Any  #: :meta private:
    model_id: str = DEFAULT_MODEL_ID
    """Model name to use."""
    model_kwargs: Optional[dict] = None
    """Key word arguments to pass to the model."""

    class Config:
        """Configuration for this pydantic object."""

        extra = Extra.forbid

    @classmethod
    def from_model_id(
        cls,
        model_id: str,
        task: str,
        device: int = -1,
        model_kwargs: Optional[dict] = None,
        **kwargs: Any,
    ) -> LLM:
        """Construct the pipeline object from model_id and task."""
        try:
            from transformers import (
                AutoModelForCausalLM,
                AutoModelForSeq2SeqLM,
                AutoTokenizer,
            )
            from transformers import pipeline as hf_pipeline

        except ImportError:
            raise ValueError(
                "Could not import transformers python package. "
                "Please install it with `pip install transformers`."
            )

        _model_kwargs = model_kwargs or {}
        tokenizer = AutoTokenizer.from_pretrained(model_id, **_model_kwargs)

        try:
            if task == "text-generation":
                model = AutoModelForCausalLM.from_pretrained(model_id, **_model_kwargs)
<<<<<<< HEAD
            elif task == "text2text-generation" or task == "summarization":
=======
            elif task in ("text2text-generation", "summarization"):
>>>>>>> 5cfa72a1
                model = AutoModelForSeq2SeqLM.from_pretrained(model_id, **_model_kwargs)
            else:
                raise ValueError(
                    f"Got invalid task {task}, "
                    f"currently only {VALID_TASKS} are supported"
                )
        except ImportError as e:
            raise ValueError(
                f"Could not load the {task} model due to missing dependencies."
            ) from e

        if importlib.util.find_spec("torch") is not None:
            import torch

            cuda_device_count = torch.cuda.device_count()
            if device < -1 or (device >= cuda_device_count):
                raise ValueError(
                    f"Got device=={device}, "
                    f"device is required to be within [-1, {cuda_device_count})"
                )
            if device < 0 and cuda_device_count > 0:
                logger.warning(
                    "Device has %d GPUs available. "
                    "Provide device={deviceId} to `from_model_id` to use available"
                    "GPUs for execution. deviceId is -1 (default) for CPU and "
                    "can be a positive integer associated with CUDA device id.",
                    cuda_device_count,
                )
        if "trust_remote_code" in _model_kwargs:
            _model_kwargs = {
                k: v for k, v in _model_kwargs.items() if k != "trust_remote_code"
            }
        pipeline = hf_pipeline(
            task=task,
            model=model,
            tokenizer=tokenizer,
            device=device,
            model_kwargs=_model_kwargs,
        )
        if pipeline.task not in VALID_TASKS:
            raise ValueError(
                f"Got invalid task {pipeline.task}, "
                f"currently only {VALID_TASKS} are supported"
            )
        return cls(
            pipeline=pipeline,
            model_id=model_id,
            model_kwargs=_model_kwargs,
            **kwargs,
        )

    @property
    def _identifying_params(self) -> Mapping[str, Any]:
        """Get the identifying parameters."""
        return {
            **{"model_id": self.model_id},
            **{"model_kwargs": self.model_kwargs},
        }

    @property
    def _llm_type(self) -> str:
        return "huggingface_pipeline"

    def _call(
        self,
        prompt: str,
        stop: Optional[List[str]] = None,
        run_manager: Optional[CallbackManagerForLLMRun] = None,
    ) -> str:
        response = self.pipeline(prompt)
        if self.pipeline.task == "text-generation":
            # Text generation return includes the starter text.
            text = response[0]["generated_text"][len(prompt) :]
        elif self.pipeline.task == "text2text-generation":
            text = response[0]["generated_text"]
        elif self.pipeline.task == "summarization":
            text = response[0]["summary_text"]
        else:
            raise ValueError(
                f"Got invalid task {self.pipeline.task}, "
                f"currently only {VALID_TASKS} are supported"
            )
        if stop is not None:
            # This is a bit hacky, but I can't figure out a better way to enforce
            # stop tokens when making calls to huggingface_hub.
            text = enforce_stop_tokens(text, stop)
        return text<|MERGE_RESOLUTION|>--- conflicted
+++ resolved
@@ -86,11 +86,7 @@
         try:
             if task == "text-generation":
                 model = AutoModelForCausalLM.from_pretrained(model_id, **_model_kwargs)
-<<<<<<< HEAD
-            elif task == "text2text-generation" or task == "summarization":
-=======
             elif task in ("text2text-generation", "summarization"):
->>>>>>> 5cfa72a1
                 model = AutoModelForSeq2SeqLM.from_pretrained(model_id, **_model_kwargs)
             else:
                 raise ValueError(
