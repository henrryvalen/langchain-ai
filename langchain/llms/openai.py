"""Wrapper around OpenAI APIs."""
from __future__ import annotations

import logging
import sys
import warnings
from typing import (
    AbstractSet,
    Any,
    Callable,
    Collection,
    Dict,
    Generator,
    List,
    Literal,
    Mapping,
    Optional,
    Set,
    Tuple,
    Union,
)

from pydantic import Field, root_validator

from langchain.callbacks.base import NewTokenIndicies
from langchain.callbacks.manager import (
    AsyncCallbackManagerForLLMRun,
    CallbackManagerForLLMRun,
)
from langchain.llms.base import BaseLLM, create_base_retry_decorator
from langchain.schema import Generation, LLMResult
from langchain.utils import get_from_dict_or_env

logger = logging.getLogger(__name__)


def update_token_usage(
    keys: Set[str], response: Dict[str, Any], token_usage: Dict[str, Any]
) -> None:
    """Update token usage."""
    _keys_to_use = keys.intersection(response["usage"])
    for _key in _keys_to_use:
        if _key not in token_usage:
            token_usage[_key] = response["usage"][_key]
        else:
            token_usage[_key] += response["usage"][_key]


<<<<<<< HEAD
def _update_response(response: Dict[int, Any], part: Dict[str, Any]) -> None:
    choice: Optional[dict[str, Any]] = response.get(part["index"])
=======
def _update_response(response: Dict[str, Any], stream_response: Dict[str, Any]) -> None:
    """Update response from the stream response."""
    response["choices"][0]["text"] += stream_response["choices"][0]["text"]
    response["choices"][0]["finish_reason"] = stream_response["choices"][0].get(
        "finish_reason", None
    )
    response["choices"][0]["logprobs"] = stream_response["choices"][0]["logprobs"]
>>>>>>> bac56618

    if choice is None:
        choice = {
            "text": "",
            "finish_reason": None,
            "logprobs": None,
        }
        response[part["index"]] = choice

    """Update response from the stream response."""
    choice["text"] += part["text"] or ""
    choice["finish_reason"] = part["finish_reason"]
    choice["logprobs"] = part["logprobs"]


def _create_retry_decorator(llm: Union[BaseOpenAI, OpenAIChat]) -> Callable[[Any], Any]:
    import openai

    errors = [
        openai.error.Timeout,
        openai.error.APIError,
        openai.error.APIConnectionError,
        openai.error.RateLimitError,
        openai.error.ServiceUnavailableError,
    ]
    return create_base_retry_decorator(error_types=errors, max_retries=llm.max_retries)


def completion_with_retry(llm: Union[BaseOpenAI, OpenAIChat], **kwargs: Any) -> Any:
    """Use tenacity to retry the completion call."""
    retry_decorator = _create_retry_decorator(llm)

    @retry_decorator
    def _completion_with_retry(**kwargs: Any) -> Any:
        return llm.client.create(**kwargs)

    return _completion_with_retry(**kwargs)


async def acompletion_with_retry(
    llm: Union[BaseOpenAI, OpenAIChat], **kwargs: Any
) -> Any:
    """Use tenacity to retry the async completion call."""
    retry_decorator = _create_retry_decorator(llm)

    @retry_decorator
    async def _completion_with_retry(**kwargs: Any) -> Any:
        # Use OpenAI's async api https://github.com/openai/openai-python#async-api
        return await llm.client.acreate(**kwargs)

    return await _completion_with_retry(**kwargs)


class BaseOpenAI(BaseLLM):
    """Wrapper around OpenAI large language models."""

    @property
    def lc_secrets(self) -> Dict[str, str]:
        return {"openai_api_key": "OPENAI_API_KEY"}

    @property
    def lc_serializable(self) -> bool:
        return True

    client: Any  #: :meta private:
    model_name: str = Field("text-davinci-003", alias="model")
    """Model name to use."""
    temperature: float = 0.7
    """What sampling temperature to use."""
    max_tokens: int = 256
    """The maximum number of tokens to generate in the completion.
    -1 returns as many tokens as possible given the prompt and
    the models maximal context size."""
    top_p: float = 1
    """Total probability mass of tokens to consider at each step."""
    frequency_penalty: float = 0
    """Penalizes repeated tokens according to frequency."""
    presence_penalty: float = 0
    """Penalizes repeated tokens."""
    n: int = 1
    """How many completions to generate for each prompt."""
    best_of: int = 1
    """Generates best_of completions server-side and returns the "best"."""
    model_kwargs: Dict[str, Any] = Field(default_factory=dict)
    """Holds any model parameters valid for `create` call not explicitly specified."""
    openai_api_key: Optional[str] = None
    openai_api_base: Optional[str] = None
    openai_organization: Optional[str] = None
    # to support explicit proxy for OpenAI
    openai_proxy: Optional[str] = None
    batch_size: int = 20
    """Batch size to use when passing multiple documents to generate."""
    request_timeout: Optional[Union[float, Tuple[float, float]]] = None
    """Timeout for requests to OpenAI completion API. Default is 600 seconds."""
    logit_bias: Optional[Dict[str, float]] = Field(default_factory=dict)
    """Adjust the probability of specific tokens being generated."""
    max_retries: int = 6
    """Maximum number of retries to make when generating."""
    streaming: bool = False
    """Whether to stream the results or not."""
    allowed_special: Union[Literal["all"], AbstractSet[str]] = set()
    """Set of special tokens that are allowed。"""
    disallowed_special: Union[Literal["all"], Collection[str]] = "all"
    """Set of special tokens that are not allowed。"""
    tiktoken_model_name: Optional[str] = None
    """The model name to pass to tiktoken when using this class. 
    Tiktoken is used to count the number of tokens in documents to constrain 
    them to be under a certain limit. By default, when set to None, this will 
    be the same as the embedding model name. However, there are some cases 
    where you may want to use this Embedding class with a model name not 
    supported by tiktoken. This can include when using Azure embeddings or 
    when using one of the many model providers that expose an OpenAI-like 
    API but with different models. In those cases, in order to avoid erroring 
    when tiktoken is called, you can specify a model name to use here."""

    def __new__(cls, **data: Any) -> Union[OpenAIChat, BaseOpenAI]:  # type: ignore
        """Initialize the OpenAI object."""
        model_name = data.get("model_name", "")
        if model_name.startswith("gpt-3.5-turbo") or model_name.startswith("gpt-4"):
            warnings.warn(
                "You are trying to use a chat model. This way of initializing it is "
                "no longer supported. Instead, please use: "
                "`from langchain.chat_models import ChatOpenAI`"
            )
            return OpenAIChat(**data)
        return super().__new__(cls)

    class Config:
        """Configuration for this pydantic object."""

        allow_population_by_field_name = True

    @root_validator(pre=True)
    def build_extra(cls, values: Dict[str, Any]) -> Dict[str, Any]:
        """Build extra kwargs from additional params that were passed in."""
        all_required_field_names = cls.all_required_field_names()
        extra = values.get("model_kwargs", {})
        for field_name in list(values):
            if field_name in extra:
                raise ValueError(f"Found {field_name} supplied twice.")
            if field_name not in all_required_field_names:
                logger.warning(
                    f"""WARNING! {field_name} is not default parameter.
                    {field_name} was transferred to model_kwargs.
                    Please confirm that {field_name} is what you intended."""
                )
                extra[field_name] = values.pop(field_name)

        invalid_model_kwargs = all_required_field_names.intersection(extra.keys())
        if invalid_model_kwargs:
            raise ValueError(
                f"Parameters {invalid_model_kwargs} should be specified explicitly. "
                f"Instead they were passed in as part of `model_kwargs` parameter."
            )

        values["model_kwargs"] = extra
        return values

    @root_validator()
    def validate_environment(cls, values: Dict) -> Dict:
        """Validate that api key and python package exists in environment."""
        values["openai_api_key"] = get_from_dict_or_env(
            values, "openai_api_key", "OPENAI_API_KEY"
        )
        values["openai_api_base"] = get_from_dict_or_env(
            values,
            "openai_api_base",
            "OPENAI_API_BASE",
            default="",
        )
        values["openai_proxy"] = get_from_dict_or_env(
            values,
            "openai_proxy",
            "OPENAI_PROXY",
            default="",
        )
        values["openai_organization"] = get_from_dict_or_env(
            values,
            "openai_organization",
            "OPENAI_ORGANIZATION",
            default="",
        )
        try:
            import openai

            values["client"] = openai.Completion
        except ImportError:
            raise ImportError(
                "Could not import openai python package. "
                "Please install it with `pip install openai`."
            )
        if values["streaming"] and values["best_of"] > 1:
            raise ValueError("Cannot stream results when best_of > 1.")
        return values

    @property
    def _default_params(self) -> Dict[str, Any]:
        """Get the default parameters for calling OpenAI API."""
        normal_params = {
            "temperature": self.temperature,
            "max_tokens": self.max_tokens,
            "top_p": self.top_p,
            "frequency_penalty": self.frequency_penalty,
            "presence_penalty": self.presence_penalty,
            "n": self.n,
            "request_timeout": self.request_timeout,
            "logit_bias": self.logit_bias,
        }

        # Azure gpt-35-turbo doesn't support best_of
        # don't specify best_of if it is 1
        if self.best_of > 1:
            normal_params["best_of"] = self.best_of

        return {**normal_params, **self.model_kwargs}

    def _generate(
        self,
        prompts: List[str],
        stop: Optional[List[str]] = None,
        run_manager: Optional[CallbackManagerForLLMRun] = None,
        prompt_index: Optional[int] = None,
        **kwargs: Any,
    ) -> LLMResult:
        """Call out to OpenAI's endpoint with k unique prompts.

        Args:
            prompts: The prompts to pass into the model.
            stop: Optional list of stop words to use when generating.

        Returns:
            The full LLM output.

        Example:
            .. code-block:: python

                response = openai.generate(["Tell me a joke."])
        """
        # TODO: write a unit test for this
        params = self._invocation_params
        params = {**params, **kwargs}
        sub_prompts = self.get_sub_prompts(params, prompts, stop)
        choices = []
        token_usage: Dict[str, int] = {}
        # Get the token usage from the response.
        # Includes prompt, completion, and total tokens used.
        _keys = {"completion_tokens", "prompt_tokens", "total_tokens"}
        for _prompts in sub_prompts:
            if self.streaming:
                params["stream"] = True
                partial: dict[int, Any] = dict()
                for stream_resp in completion_with_retry(
                    self, prompt=_prompts, **params
                ):
                    for part in stream_resp["choices"]:
                        _update_response(partial, part)
                        if run_manager:
                            run_manager.on_llm_new_token(
                                part["text"],
                                idx=NewTokenIndicies(
                                    prompt=part["index"] // params.get("n", 1),
                                    completion=part["index"] % params.get("n", 1),
                                ),
                                verbose=self.verbose,
                                logprobs=part["logprobs"],
                            )
                choices.extend([partial[key] for key in sorted(partial)])
            else:
                response = completion_with_retry(self, prompt=_prompts, **params)
                choices.extend(response["choices"])
            if not self.streaming:
                # Can't update token usage if streaming
                update_token_usage(_keys, response, token_usage)
        return self.create_llm_result(choices, prompts, token_usage)

    async def _agenerate(
        self,
        prompts: List[str],
        stop: Optional[List[str]] = None,
        run_manager: Optional[AsyncCallbackManagerForLLMRun] = None,
        prompt_index: Optional[int] = None,
        **kwargs: Any,
    ) -> LLMResult:
        """Call out to OpenAI's endpoint async with k unique prompts."""
        params = self._invocation_params
        params = {**params, **kwargs}
        sub_prompts = self.get_sub_prompts(params, prompts, stop)
        choices = []
        token_usage: Dict[str, int] = {}
        # Get the token usage from the response.
        # Includes prompt, completion, and total tokens used.
        _keys = {"completion_tokens", "prompt_tokens", "total_tokens"}
        for _prompts in sub_prompts:
            if self.streaming:
                params["stream"] = True
                partial: dict[int, Any] = dict()
                async for stream_resp in await acompletion_with_retry(
                    self, prompt=_prompts, **params
                ):
                    for part in stream_resp["choices"]:
                        _update_response(partial, part)
                        if run_manager:
                            await run_manager.on_llm_new_token(
                                part["text"],
                                idx=NewTokenIndicies(
                                    prompt=part["index"] // params.get("n", 1),
                                    completion=part["index"] % params.get("n", 1),
                                ),
                                verbose=self.verbose,
                                logprobs=part["logprobs"],
                            )
                choices.extend([partial[key] for key in sorted(partial)])
            else:
                response = await acompletion_with_retry(self, prompt=_prompts, **params)
                choices.extend(response["choices"])
            if not self.streaming:
                # Can't update token usage if streaming
                update_token_usage(_keys, response, token_usage)
        return self.create_llm_result(choices, prompts, token_usage)

    def get_sub_prompts(
        self,
        params: Dict[str, Any],
        prompts: List[str],
        stop: Optional[List[str]] = None,
    ) -> List[List[str]]:
        """Get the sub prompts for llm call."""
        if stop is not None:
            if "stop" in params:
                raise ValueError("`stop` found in both the input and default params.")
            params["stop"] = stop
        if params["max_tokens"] == -1:
            if len(prompts) != 1:
                raise ValueError(
                    "max_tokens set to -1 not supported for multiple inputs."
                )
            params["max_tokens"] = self.max_tokens_for_prompt(prompts[0])
        sub_prompts = [
            prompts[i : i + self.batch_size]
            for i in range(0, len(prompts), self.batch_size)
        ]
        return sub_prompts

    def create_llm_result(
        self, choices: Any, prompts: List[str], token_usage: Dict[str, int]
    ) -> LLMResult:
        """Create the LLMResult from the choices and prompts."""
        generations = []
        for i, _ in enumerate(prompts):
            sub_choices = choices[i * self.n : (i + 1) * self.n]
            generations.append(
                [
                    Generation(
                        text=choice["text"],
                        generation_info=dict(
                            finish_reason=choice.get("finish_reason"),
                            logprobs=choice.get("logprobs"),
                        ),
                    )
                    for choice in sub_choices
                ]
            )
        llm_output = {"token_usage": token_usage, "model_name": self.model_name}
        return LLMResult(generations=generations, llm_output=llm_output)

    def stream(self, prompt: str, stop: Optional[List[str]] = None) -> Generator:
        """Call OpenAI with streaming flag and return the resulting generator.

        BETA: this is a beta feature while we figure out the right abstraction.
        Once that happens, this interface could change.

        Args:
            prompt: The prompts to pass into the model.
            stop: Optional list of stop words to use when generating.

        Returns:
            A generator representing the stream of tokens from OpenAI.

        Example:
            .. code-block:: python

                generator = openai.stream("Tell me a joke.")
                for token in generator:
                    yield token
        """
        params = self.prep_streaming_params(stop)
        generator = self.client.create(prompt=prompt, **params)

        return generator

    def prep_streaming_params(self, stop: Optional[List[str]] = None) -> Dict[str, Any]:
        """Prepare the params for streaming."""
        params = self._invocation_params
        if "best_of" in params and params["best_of"] != 1:
            raise ValueError("OpenAI only supports best_of == 1 for streaming")
        if stop is not None:
            if "stop" in params:
                raise ValueError("`stop` found in both the input and default params.")
            params["stop"] = stop
        params["stream"] = True
        return params

    @property
    def _invocation_params(self) -> Dict[str, Any]:
        """Get the parameters used to invoke the model."""
        openai_creds: Dict[str, Any] = {
            "api_key": self.openai_api_key,
            "api_base": self.openai_api_base,
            "organization": self.openai_organization,
        }
        if self.openai_proxy:
            import openai

            openai.proxy = {"http": self.openai_proxy, "https": self.openai_proxy}  # type: ignore[assignment]  # noqa: E501
        return {**openai_creds, **self._default_params}

    @property
    def _identifying_params(self) -> Mapping[str, Any]:
        """Get the identifying parameters."""
        return {**{"model_name": self.model_name}, **self._default_params}

    @property
    def _llm_type(self) -> str:
        """Return type of llm."""
        return "openai"

    def get_token_ids(self, text: str) -> List[int]:
        """Get the token IDs using the tiktoken package."""
        # tiktoken NOT supported for Python < 3.8
        if sys.version_info[1] < 8:
            return super().get_num_tokens(text)
        try:
            import tiktoken
        except ImportError:
            raise ImportError(
                "Could not import tiktoken python package. "
                "This is needed in order to calculate get_num_tokens. "
                "Please install it with `pip install tiktoken`."
            )

        model_name = self.tiktoken_model_name or self.model_name
        try:
            enc = tiktoken.encoding_for_model(model_name)
        except KeyError:
            logger.warning("Warning: model not found. Using cl100k_base encoding.")
            model = "cl100k_base"
            enc = tiktoken.get_encoding(model)

        return enc.encode(
            text,
            allowed_special=self.allowed_special,
            disallowed_special=self.disallowed_special,
        )

    @staticmethod
    def modelname_to_contextsize(modelname: str) -> int:
        """Calculate the maximum number of tokens possible to generate for a model.

        Args:
            modelname: The modelname we want to know the context size for.

        Returns:
            The maximum context size

        Example:
            .. code-block:: python

                max_tokens = openai.modelname_to_contextsize("text-davinci-003")
        """
        model_token_mapping = {
            "gpt-4": 8192,
            "gpt-4-0314": 8192,
            "gpt-4-0613": 8192,
            "gpt-4-32k": 32768,
            "gpt-4-32k-0314": 32768,
            "gpt-4-32k-0613": 32768,
            "gpt-3.5-turbo": 4096,
            "gpt-3.5-turbo-0301": 4096,
            "gpt-3.5-turbo-0613": 4096,
            "gpt-3.5-turbo-16k": 16385,
            "gpt-3.5-turbo-16k-0613": 16385,
            "text-ada-001": 2049,
            "ada": 2049,
            "text-babbage-001": 2040,
            "babbage": 2049,
            "text-curie-001": 2049,
            "curie": 2049,
            "davinci": 2049,
            "text-davinci-003": 4097,
            "text-davinci-002": 4097,
            "code-davinci-002": 8001,
            "code-davinci-001": 8001,
            "code-cushman-002": 2048,
            "code-cushman-001": 2048,
        }

        # handling finetuned models
        if "ft-" in modelname:
            modelname = modelname.split(":")[0]

        context_size = model_token_mapping.get(modelname, None)

        if context_size is None:
            raise ValueError(
                f"Unknown model: {modelname}. Please provide a valid OpenAI model name."
                "Known models are: " + ", ".join(model_token_mapping.keys())
            )

        return context_size

    @property
    def max_context_size(self) -> int:
        """Get max context size for this model."""
        return self.modelname_to_contextsize(self.model_name)

    def max_tokens_for_prompt(self, prompt: str) -> int:
        """Calculate the maximum number of tokens possible to generate for a prompt.

        Args:
            prompt: The prompt to pass into the model.

        Returns:
            The maximum number of tokens to generate for a prompt.

        Example:
            .. code-block:: python

                max_tokens = openai.max_token_for_prompt("Tell me a joke.")
        """
        num_tokens = self.get_num_tokens(prompt)
        return self.max_context_size - num_tokens


class OpenAI(BaseOpenAI):
    """Wrapper around OpenAI large language models.

    To use, you should have the ``openai`` python package installed, and the
    environment variable ``OPENAI_API_KEY`` set with your API key.

    Any parameters that are valid to be passed to the openai.create call can be passed
    in, even if not explicitly saved on this class.

    Example:
        .. code-block:: python

            from langchain.llms import OpenAI
            openai = OpenAI(model_name="text-davinci-003")
    """

    @property
    def _invocation_params(self) -> Dict[str, Any]:
        return {**{"model": self.model_name}, **super()._invocation_params}


class AzureOpenAI(BaseOpenAI):
    """Wrapper around Azure-specific OpenAI large language models.

    To use, you should have the ``openai`` python package installed, and the
    environment variable ``OPENAI_API_KEY`` set with your API key.

    Any parameters that are valid to be passed to the openai.create call can be passed
    in, even if not explicitly saved on this class.

    Example:
        .. code-block:: python

            from langchain.llms import AzureOpenAI
            openai = AzureOpenAI(model_name="text-davinci-003")
    """

    deployment_name: str = ""
    """Deployment name to use."""
    openai_api_type: str = "azure"
    openai_api_version: str = ""

    @root_validator()
    def validate_azure_settings(cls, values: Dict) -> Dict:
        values["openai_api_version"] = get_from_dict_or_env(
            values,
            "openai_api_version",
            "OPENAI_API_VERSION",
        )
        values["openai_api_type"] = get_from_dict_or_env(
            values,
            "openai_api_type",
            "OPENAI_API_TYPE",
        )
        return values

    @property
    def _identifying_params(self) -> Mapping[str, Any]:
        return {
            **{"deployment_name": self.deployment_name},
            **super()._identifying_params,
        }

    @property
    def _invocation_params(self) -> Dict[str, Any]:
        openai_params = {
            "engine": self.deployment_name,
            "api_type": self.openai_api_type,
            "api_version": self.openai_api_version,
        }
        return {**openai_params, **super()._invocation_params}

    @property
    def _llm_type(self) -> str:
        """Return type of llm."""
        return "azure"


class OpenAIChat(BaseLLM):
    """Wrapper around OpenAI Chat large language models.

    To use, you should have the ``openai`` python package installed, and the
    environment variable ``OPENAI_API_KEY`` set with your API key.

    Any parameters that are valid to be passed to the openai.create call can be passed
    in, even if not explicitly saved on this class.

    Example:
        .. code-block:: python

            from langchain.llms import OpenAIChat
            openaichat = OpenAIChat(model_name="gpt-3.5-turbo")
    """

    client: Any  #: :meta private:
    model_name: str = "gpt-3.5-turbo"
    """Model name to use."""
    model_kwargs: Dict[str, Any] = Field(default_factory=dict)
    """Holds any model parameters valid for `create` call not explicitly specified."""
    openai_api_key: Optional[str] = None
    openai_api_base: Optional[str] = None
    # to support explicit proxy for OpenAI
    openai_proxy: Optional[str] = None
    max_retries: int = 6
    """Maximum number of retries to make when generating."""
    prefix_messages: List = Field(default_factory=list)
    """Series of messages for Chat input."""
    streaming: bool = False
    """Whether to stream the results or not."""
    allowed_special: Union[Literal["all"], AbstractSet[str]] = set()
    """Set of special tokens that are allowed。"""
    disallowed_special: Union[Literal["all"], Collection[str]] = "all"
    """Set of special tokens that are not allowed。"""

    @root_validator(pre=True)
    def build_extra(cls, values: Dict[str, Any]) -> Dict[str, Any]:
        """Build extra kwargs from additional params that were passed in."""
        all_required_field_names = {field.alias for field in cls.__fields__.values()}

        extra = values.get("model_kwargs", {})
        for field_name in list(values):
            if field_name not in all_required_field_names:
                if field_name in extra:
                    raise ValueError(f"Found {field_name} supplied twice.")
                extra[field_name] = values.pop(field_name)
        values["model_kwargs"] = extra
        return values

    @root_validator()
    def validate_environment(cls, values: Dict) -> Dict:
        """Validate that api key and python package exists in environment."""
        openai_api_key = get_from_dict_or_env(
            values, "openai_api_key", "OPENAI_API_KEY"
        )
        openai_api_base = get_from_dict_or_env(
            values,
            "openai_api_base",
            "OPENAI_API_BASE",
            default="",
        )
        openai_proxy = get_from_dict_or_env(
            values,
            "openai_proxy",
            "OPENAI_PROXY",
            default="",
        )
        openai_organization = get_from_dict_or_env(
            values, "openai_organization", "OPENAI_ORGANIZATION", default=""
        )
        try:
            import openai

            openai.api_key = openai_api_key
            if openai_api_base:
                openai.api_base = openai_api_base
            if openai_organization:
                openai.organization = openai_organization
            if openai_proxy:
                openai.proxy = {"http": openai_proxy, "https": openai_proxy}  # type: ignore[assignment]  # noqa: E501
        except ImportError:
            raise ImportError(
                "Could not import openai python package. "
                "Please install it with `pip install openai`."
            )
        try:
            values["client"] = openai.ChatCompletion
        except AttributeError:
            raise ValueError(
                "`openai` has no `ChatCompletion` attribute, this is likely "
                "due to an old version of the openai package. Try upgrading it "
                "with `pip install --upgrade openai`."
            )
        warnings.warn(
            "You are trying to use a chat model. This way of initializing it is "
            "no longer supported. Instead, please use: "
            "`from langchain.chat_models import ChatOpenAI`"
        )
        return values

    @property
    def _default_params(self) -> Dict[str, Any]:
        """Get the default parameters for calling OpenAI API."""
        return self.model_kwargs

    def _get_chat_params(
        self, prompts: List[str], stop: Optional[List[str]] = None
    ) -> Tuple:
        if len(prompts) > 1:
            raise ValueError(
                f"OpenAIChat currently only supports single prompt, got {prompts}"
            )
        messages = self.prefix_messages + [{"role": "user", "content": prompts[0]}]
        params: Dict[str, Any] = {**{"model": self.model_name}, **self._default_params}
        if stop is not None:
            if "stop" in params:
                raise ValueError("`stop` found in both the input and default params.")
            params["stop"] = stop
        if params.get("max_tokens") == -1:
            # for ChatGPT api, omitting max_tokens is equivalent to having no limit
            del params["max_tokens"]
        return messages, params

    def _generate(
        self,
        prompts: List[str],
        stop: Optional[List[str]] = None,
        run_manager: Optional[CallbackManagerForLLMRun] = None,
        prompt_index: Optional[int] = None,
        **kwargs: Any,
    ) -> LLMResult:
        messages, params = self._get_chat_params(prompts, stop)
        params = {**params, **kwargs}
        if self.streaming:
            response: dict[int, str] = dict()
            params["stream"] = True
            for stream_resp in completion_with_retry(self, messages=messages, **params):
                for part in stream_resp["choices"]:
                    token = part["delta"].get("content", "")

                    if response.get(part["index"]) is None:
                        response[part["index"]] = ""

                    token = part["delta"].get("content", "")
                    response[part["index"]] += token
                    if run_manager:
                        run_manager.on_llm_new_token(
                            token,
                            idx=NewTokenIndicies(
                                prompt=prompt_index or 0,
                                completion=part["index"],
                            ),
                        )
            return LLMResult(
                generations=[
                    [Generation(text=response[idx]) for idx in sorted(response)]
                ],
            )
        else:
            full_response = completion_with_retry(self, messages=messages, **params)
            llm_output = {
                "token_usage": full_response["usage"],
                "model_name": self.model_name,
            }
            return LLMResult(
                generations=[
                    [
                        Generation(text=choice["message"]["content"])
                        for choice in full_response["choices"]
                    ]
                ],
                llm_output=llm_output,
            )

    async def _agenerate(
        self,
        prompts: List[str],
        stop: Optional[List[str]] = None,
        run_manager: Optional[AsyncCallbackManagerForLLMRun] = None,
        prompt_index: Optional[int] = None,
        **kwargs: Any,
    ) -> LLMResult:
        messages, params = self._get_chat_params(prompts, stop)
        params = {**params, **kwargs}
        if self.streaming:
            response: dict[int, str] = dict()
            params["stream"] = True
            async for stream_resp in await acompletion_with_retry(
                self, messages=messages, **params
            ):
                for part in stream_resp["choices"]:
                    token = part["delta"].get("content", "")

                    if response.get(part["index"]) is None:
                        response[part["index"]] = ""

                    response[part["index"]] += token
                    if run_manager:
                        await run_manager.on_llm_new_token(
                            token,
                            idx=NewTokenIndicies(
                                prompt=prompt_index or 0,
                                completion=part["index"],
                            ),
                        )
            return LLMResult(
                generations=[
                    [Generation(text=response[idx]) for idx in sorted(response)]
                ],
            )
        else:
            full_response = await acompletion_with_retry(
                self, messages=messages, **params
            )
            llm_output = {
                "token_usage": full_response["usage"],
                "model_name": self.model_name,
            }
            return LLMResult(
                generations=[
                    [
                        Generation(text=choice["message"]["content"])
                        for choice in full_response["choices"]
                    ]
                ],
                llm_output=llm_output,
            )

    @property
    def _identifying_params(self) -> Mapping[str, Any]:
        """Get the identifying parameters."""
        return {**{"model_name": self.model_name}, **self._default_params}

    @property
    def _llm_type(self) -> str:
        """Return type of llm."""
        return "openai-chat"

    def get_token_ids(self, text: str) -> List[int]:
        """Get the token IDs using the tiktoken package."""
        # tiktoken NOT supported for Python < 3.8
        if sys.version_info[1] < 8:
            return super().get_token_ids(text)
        try:
            import tiktoken
        except ImportError:
            raise ImportError(
                "Could not import tiktoken python package. "
                "This is needed in order to calculate get_num_tokens. "
                "Please install it with `pip install tiktoken`."
            )

        enc = tiktoken.encoding_for_model(self.model_name)
        return enc.encode(
            text,
            allowed_special=self.allowed_special,
            disallowed_special=self.disallowed_special,
        )<|MERGE_RESOLUTION|>--- conflicted
+++ resolved
@@ -46,18 +46,8 @@
             token_usage[_key] += response["usage"][_key]
 
 
-<<<<<<< HEAD
 def _update_response(response: Dict[int, Any], part: Dict[str, Any]) -> None:
     choice: Optional[dict[str, Any]] = response.get(part["index"])
-=======
-def _update_response(response: Dict[str, Any], stream_response: Dict[str, Any]) -> None:
-    """Update response from the stream response."""
-    response["choices"][0]["text"] += stream_response["choices"][0]["text"]
-    response["choices"][0]["finish_reason"] = stream_response["choices"][0].get(
-        "finish_reason", None
-    )
-    response["choices"][0]["logprobs"] = stream_response["choices"][0]["logprobs"]
->>>>>>> bac56618
 
     if choice is None:
         choice = {
@@ -68,9 +58,9 @@
         response[part["index"]] = choice
 
     """Update response from the stream response."""
-    choice["text"] += part["text"] or ""
-    choice["finish_reason"] = part["finish_reason"]
-    choice["logprobs"] = part["logprobs"]
+    choice["text"] += part.get("text", "")
+    choice["finish_reason"] = part.get("finish_reason", None)
+    choice["logprobs"] = part.get("logprobs", None)
 
 
 def _create_retry_decorator(llm: Union[BaseOpenAI, OpenAIChat]) -> Callable[[Any], Any]:
