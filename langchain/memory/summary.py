from __future__ import annotations

from typing import Any, Dict, List, Type

from pydantic import BaseModel, root_validator

from langchain.base_language import BaseLanguageModel
from langchain.chains.llm import LLMChain
from langchain.memory.chat_memory import BaseChatMemory
from langchain.memory.prompt import SUMMARY_PROMPT
from langchain.schema import (
    BaseChatMessageHistory,
<<<<<<< HEAD
    BaseMessage,
    BasePromptTemplate,
    SystemMessage,
    get_buffer_string,
=======
>>>>>>> a93cdba9
)
from langchain.schema.messages import BaseMessage, SystemMessage, get_buffer_string


class SummarizerMixin(BaseModel):
    human_prefix: str = "Human"
    ai_prefix: str = "AI"
    llm: BaseLanguageModel
    prompt: BasePromptTemplate = SUMMARY_PROMPT
    summary_message_cls: Type[BaseMessage] = SystemMessage

    def predict_new_summary(
        self, messages: List[BaseMessage], existing_summary: str
    ) -> str:
        new_lines = get_buffer_string(
            messages,
            human_prefix=self.human_prefix,
            ai_prefix=self.ai_prefix,
        )

        chain = LLMChain(llm=self.llm, prompt=self.prompt)
        return chain.predict(summary=existing_summary, new_lines=new_lines)


class ConversationSummaryMemory(BaseChatMemory, SummarizerMixin):
    """Conversation summarizer to memory."""

    buffer: str = ""
    memory_key: str = "history"  #: :meta private:

    @classmethod
    def from_messages(
        cls,
        llm: BaseLanguageModel,
        chat_memory: BaseChatMessageHistory,
        *,
        summarize_step: int = 2,
        **kwargs: Any,
    ) -> ConversationSummaryMemory:
        obj = cls(llm=llm, chat_memory=chat_memory, **kwargs)
        for i in range(0, len(obj.chat_memory.messages), summarize_step):
            obj.buffer = obj.predict_new_summary(
                obj.chat_memory.messages[i : i + summarize_step], obj.buffer
            )
        return obj

    @property
    def memory_variables(self) -> List[str]:
        """Will always return list of memory variables.

        :meta private:
        """
        return [self.memory_key]

    def load_memory_variables(self, inputs: Dict[str, Any]) -> Dict[str, Any]:
        """Return history buffer."""
        if self.return_messages:
            buffer: Any = [self.summary_message_cls(content=self.buffer)]
        else:
            buffer = self.buffer
        return {self.memory_key: buffer}

    @root_validator()
    def validate_prompt_input_variables(cls, values: Dict) -> Dict:
        """Validate that prompt input variables are consistent."""
        prompt_variables = values["prompt"].input_variables
        expected_keys = {"summary", "new_lines"}
        if expected_keys != set(prompt_variables):
            raise ValueError(
                "Got unexpected prompt input variables. The prompt expects "
                f"{prompt_variables}, but it should have {expected_keys}."
            )
        return values

    def save_context(self, inputs: Dict[str, Any], outputs: Dict[str, str]) -> None:
        """Save context from this conversation to buffer."""
        super().save_context(inputs, outputs)
        self.buffer = self.predict_new_summary(
            self.chat_memory.messages[-2:], self.buffer
        )

    def clear(self) -> None:
        """Clear memory contents."""
        super().clear()
        self.buffer = ""<|MERGE_RESOLUTION|>--- conflicted
+++ resolved
@@ -10,15 +10,9 @@
 from langchain.memory.prompt import SUMMARY_PROMPT
 from langchain.schema import (
     BaseChatMessageHistory,
-<<<<<<< HEAD
-    BaseMessage,
-    BasePromptTemplate,
-    SystemMessage,
-    get_buffer_string,
-=======
->>>>>>> a93cdba9
 )
 from langchain.schema.messages import BaseMessage, SystemMessage, get_buffer_string
+from langchain.schema.prompt import BasePromptTemplate
 
 
 class SummarizerMixin(BaseModel):
