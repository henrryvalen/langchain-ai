from typing import Any, Dict, List, Type

from pydantic import BaseModel, root_validator

from langchain.chains.llm import LLMChain
from langchain.memory.chat_memory import BaseChatMemory
from langchain.memory.prompt import SUMMARY_PROMPT
from langchain.prompts.base import BasePromptTemplate
from langchain.schema import (
    AIMessage,
    BaseLanguageModel,
    BaseMessage,
    HumanMessage,
    SystemMessage,
    get_buffer_string,
)


class SummarizerMixin(BaseModel):
    human_prefix: str = "Human"
    ai_prefix: str = "AI"
    llm: BaseLanguageModel
    prompt: BasePromptTemplate = SUMMARY_PROMPT
    summary_message_cls: Type[BaseMessage] = SystemMessage

    def predict_new_summary(
        self, messages: List[BaseMessage], existing_summary: str
    ) -> str:
        new_lines = get_buffer_string(
            messages,
            human_prefix=self.human_prefix,
            ai_prefix=self.ai_prefix,
        )

        chain = LLMChain(llm=self.llm, prompt=self.prompt)
        return chain.predict(summary=existing_summary, new_lines=new_lines)


class ConversationSummaryMemory(BaseChatMemory, SummarizerMixin, BaseModel):
    """Conversation summarizer to memory."""

    buffer: str = ""
    summary_message_role: str = "system"
    memory_key: str = "history"  #: :meta private:

    @property
    def memory_variables(self) -> List[str]:
        """Will always return list of memory variables.

        :meta private:
        """
        return [self.memory_key]

    def load_memory_variables(self, inputs: Dict[str, Any]) -> Dict[str, Any]:
        """Return history buffer."""
        if self.return_messages:
<<<<<<< HEAD
            buffer: Any = [self.summary_message_cls(content=self.buffer)]
=======
            buffer: Any
            if self.summary_message_role == "user":
                buffer = [HumanMessage(content=self.buffer)]
            elif self.summary_message_role == "assistant":
                buffer = [AIMessage(content=self.buffer)]
            elif self.summary_message_role == "system":
                buffer = [SystemMessage(content=self.buffer)]
            else:
                raise ValueError(
                    f"Invalid summary_message_role value: {self.summary_message_role}."
                    " summary_message_role must be 'user', 'assistant', or 'system'."
                )
>>>>>>> 2a40978b
        else:
            buffer = self.buffer
        return {self.memory_key: buffer}

    @root_validator()
    def validate_prompt_input_variables(cls, values: Dict) -> Dict:
        """Validate that prompt input variables are consistent."""
        prompt_variables = values["prompt"].input_variables
        expected_keys = {"summary", "new_lines"}
        if expected_keys != set(prompt_variables):
            raise ValueError(
                "Got unexpected prompt input variables. The prompt expects "
                f"{prompt_variables}, but it should have {expected_keys}."
            )
        return values

    def save_context(self, inputs: Dict[str, Any], outputs: Dict[str, str]) -> None:
        """Save context from this conversation to buffer."""
        super().save_context(inputs, outputs)
        self.buffer = self.predict_new_summary(
            self.chat_memory.messages[-2:], self.buffer
        )

    def clear(self) -> None:
        """Clear memory contents."""
        super().clear()
        self.buffer = ""<|MERGE_RESOLUTION|>--- conflicted
+++ resolved
@@ -7,10 +7,8 @@
 from langchain.memory.prompt import SUMMARY_PROMPT
 from langchain.prompts.base import BasePromptTemplate
 from langchain.schema import (
-    AIMessage,
     BaseLanguageModel,
     BaseMessage,
-    HumanMessage,
     SystemMessage,
     get_buffer_string,
 )
@@ -54,22 +52,7 @@
     def load_memory_variables(self, inputs: Dict[str, Any]) -> Dict[str, Any]:
         """Return history buffer."""
         if self.return_messages:
-<<<<<<< HEAD
             buffer: Any = [self.summary_message_cls(content=self.buffer)]
-=======
-            buffer: Any
-            if self.summary_message_role == "user":
-                buffer = [HumanMessage(content=self.buffer)]
-            elif self.summary_message_role == "assistant":
-                buffer = [AIMessage(content=self.buffer)]
-            elif self.summary_message_role == "system":
-                buffer = [SystemMessage(content=self.buffer)]
-            else:
-                raise ValueError(
-                    f"Invalid summary_message_role value: {self.summary_message_role}."
-                    " summary_message_role must be 'user', 'assistant', or 'system'."
-                )
->>>>>>> 2a40978b
         else:
             buffer = self.buffer
         return {self.memory_key: buffer}
