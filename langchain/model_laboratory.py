"""Experiment with different models."""
from typing import List, Optional, Sequence

from langchain.chains.base import Chain
from langchain.chains.llm import LLMChain
from langchain.input import get_color_mapping, print_text
from langchain.llms.base import LLM
from langchain.prompts.prompt import PromptTemplate


class ModelLaboratory:
    """Experiment with different models."""

<<<<<<< HEAD
    def __init__(self, llms: List[LLM], prompt: Optional[PromptTemplate] = None):
=======
    def __init__(self, chains: Sequence[Chain], names: Optional[List[str]] = None):
        """Initialize with chains to experiment with.

        Args:
            chains: list of chains to experiment with.
        """
        if not isinstance(chains[0], Chain):
            raise ValueError(
                "ModelLaboratory should now be initialized with Chains. "
                "If you want to initialize with LLMs, use the `from_llms` method "
                "instead (`ModelLaboratory.from_llms(...)`)"
            )
        for chain in chains:
            if len(chain.input_keys) != 1:
                raise ValueError(
                    "Currently only support chains with one input variable, "
                    f"got {chain.input_keys}"
                )
            if len(chain.output_keys) != 1:
                raise ValueError(
                    "Currently only support chains with one output variable, "
                    f"got {chain.output_keys}"
                )
        if names is not None:
            if len(names) != len(chains):
                raise ValueError("Length of chains does not match length of names.")
        self.chains = chains
        chain_range = [str(i) for i in range(len(self.chains))]
        self.chain_colors = get_color_mapping(chain_range)
        self.names = names

    @classmethod
    def from_llms(
        cls, llms: List[LLM], prompt: Optional[Prompt] = None
    ) -> "ModelLaboratory":
>>>>>>> 8869b0ab
        """Initialize with LLMs to experiment with and optional prompt.

        Args:
            llms: list of LLMs to experiment with
            prompt: Optional prompt to use to prompt the LLMs. Defaults to None.
                If a prompt was provided, it should only have one input variable.
        """
        if prompt is None:
<<<<<<< HEAD
            self.prompt = PromptTemplate(
                input_variables=["_input"], template="{_input}"
            )
        else:
            if len(prompt.input_variables) != 1:
                raise ValueError(
                    "Currently only support prompts with one input variable, "
                    f"got {prompt}"
                )
            self.prompt = prompt
=======
            prompt = Prompt(input_variables=["_input"], template="{_input}")
        chains = [LLMChain(llm=llm, prompt=prompt) for llm in llms]
        names = [str(llm) for llm in llms]
        return cls(chains, names=names)
>>>>>>> 8869b0ab

    def compare(self, text: str) -> None:
        """Compare model outputs on an input text.

        If a prompt was provided with starting the laboratory, then this text will be
        fed into the prompt. If no prompt was provided, then the input text is the
        entire prompt.

        Args:
            text: input text to run all models on.
        """
        print(f"\033[1mInput:\033[0m\n{text}\n")
        for i, chain in enumerate(self.chains):
            if self.names is not None:
                name = self.names[i]
            else:
                name = str(chain)
            print_text(name, end="\n")
            output = chain.run(text)
            print_text(output, color=self.chain_colors[str(i)], end="\n\n")<|MERGE_RESOLUTION|>--- conflicted
+++ resolved
@@ -11,9 +11,6 @@
 class ModelLaboratory:
     """Experiment with different models."""
 
-<<<<<<< HEAD
-    def __init__(self, llms: List[LLM], prompt: Optional[PromptTemplate] = None):
-=======
     def __init__(self, chains: Sequence[Chain], names: Optional[List[str]] = None):
         """Initialize with chains to experiment with.
 
@@ -47,9 +44,8 @@
 
     @classmethod
     def from_llms(
-        cls, llms: List[LLM], prompt: Optional[Prompt] = None
+        cls, llms: List[LLM], prompt: Optional[PromptTemplate] = None
     ) -> "ModelLaboratory":
->>>>>>> 8869b0ab
         """Initialize with LLMs to experiment with and optional prompt.
 
         Args:
@@ -58,23 +54,10 @@
                 If a prompt was provided, it should only have one input variable.
         """
         if prompt is None:
-<<<<<<< HEAD
-            self.prompt = PromptTemplate(
-                input_variables=["_input"], template="{_input}"
-            )
-        else:
-            if len(prompt.input_variables) != 1:
-                raise ValueError(
-                    "Currently only support prompts with one input variable, "
-                    f"got {prompt}"
-                )
-            self.prompt = prompt
-=======
-            prompt = Prompt(input_variables=["_input"], template="{_input}")
+            prompt = PromptTemplate(input_variables=["_input"], template="{_input}")
         chains = [LLMChain(llm=llm, prompt=prompt) for llm in llms]
         names = [str(llm) for llm in llms]
         return cls(chains, names=names)
->>>>>>> 8869b0ab
 
     def compare(self, text: str) -> None:
         """Compare model outputs on an input text.
