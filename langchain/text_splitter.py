--- conflicted
+++ resolved
@@ -369,13 +369,9 @@
         return self._split_text(text, self._separators)
 
     @classmethod
-<<<<<<< HEAD
-    def from_language(cls, language: Language, **kwargs: Any):
-=======
     def from_language(
         cls, language: Language, **kwargs: Any
     ) -> RecursiveCharacterTextSplitter:
->>>>>>> 5ce74b59
         separators = cls.get_separators_for_language(language)
         return cls(separators=separators, **kwargs)
 
