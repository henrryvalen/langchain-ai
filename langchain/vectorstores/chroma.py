--- conflicted
+++ resolved
@@ -3,9 +3,6 @@
 
 import logging
 import uuid
-<<<<<<< HEAD
-from typing import TYPE_CHECKING, Any, Callable, Dict, Iterable, List, Optional, Tuple, Type
-=======
 from typing import (
     TYPE_CHECKING,
     Any,
@@ -17,7 +14,6 @@
     Tuple,
     Type,
 )
->>>>>>> d16151de
 
 import numpy as np
 
@@ -112,66 +108,7 @@
             else None,
             metadata=collection_metadata,
         )
-<<<<<<< HEAD
         self.override_relevance_score_fn = relevance_score_fn
-=======
-        self.relevance_score_fn = (
-            relevance_score_fn or self._select_relevance_score_fn()
-        )
-
-    def _select_relevance_score_fn(self) -> Callable[[float], float]:
-        """
-        The 'correct' relevance function
-        may differ depending on a few things, including:
-        - the distance / similarity metric used by the VectorStore
-        - the scale of your embeddings (OpenAI's are unit normed. Many others are not!)
-        - embedding dimensionality
-        - etc.
-        """
-
-        distance = "l2"
-        distance_key = "hnsw:space"
-        metadata = self._collection.metadata
-
-        if metadata and distance_key in metadata:
-            distance = metadata[distance_key]
-
-        if distance == "cosine":
-            return self._cosine_relevance_score_fn
-        elif distance == "l2":
-            return self._euclidean_relevance_score_fn
-        elif distance == "ip":
-            return self._max_inner_product_relevance_score_fn
-        else:
-            raise ValueError(
-                "No supported normalization function"
-                f" for distance metric of type: {distance}."
-                "Consider providing relevance_score_fn to PGVector constructor."
-            )
-
-    @staticmethod
-    def _euclidean_relevance_score_fn(distance: float) -> float:
-        """
-        Normalize the distance to a score on a scale [0, 1].
-        This function converts the Euclidean norm of normalized embeddings
-        (0 is most similar, sqrt(2) most dissimilar)
-        to a similarity function (0 to 1)
-        """
-
-        return 1 / (1 + (distance * 0.25))
-
-    @staticmethod
-    def _cosine_relevance_score_fn(distance: float) -> float:
-        """Normalize the distance to a score on a scale [0, 1]."""
-
-        return 1.0 - distance
-
-    @staticmethod
-    def _max_inner_product_relevance_score_fn(distance: float) -> float:
-        """Normalize the distance to a score on a scale [0, 1]."""
-
-        return 1.0 - distance
->>>>>>> d16151de
 
     @xor_args(("query_texts", "query_embeddings"))
     def __query_collection(
@@ -297,7 +234,6 @@
 
         return _results_to_docs_and_scores(results)
 
-<<<<<<< HEAD
     def _select_relevance_score_fn(self) -> Callable[[float], float]:
         """
         The 'correct' relevance function
@@ -328,36 +264,6 @@
                 "No supported normalization function"
                 f" for distance metric of type: {distance}."
                 "Consider providing relevance_score_fn to Chroma constructor.")
-=======
-    def _similarity_search_with_relevance_scores(
-        self,
-        query: str,
-        k: int = 4,
-        **kwargs: Any,
-    ) -> List[Tuple[Document, float]]:
-        """Return docs and relevance scores in the range [0, 1].
-
-        0 is dissimilar, 1 is most similar.
-
-        Args:
-            query: input text
-            k: Number of Documents to return. Defaults to 4.
-            **kwargs: kwargs to be passed to similarity search. Should include:
-                score_threshold: Optional, a floating point value between 0 to 1 to
-                    filter the resulting set of retrieved docs
-
-        Returns:
-            List of Tuples of (doc, similarity_score)
-        """
-
-        docs_and_scores = self.similarity_search_with_score(query, k)
-
-        docs_and_normalized_scores = [
-            (doc, self.relevance_score_fn(score)) for doc, score in docs_and_scores
-        ]
-
-        return docs_and_normalized_scores
->>>>>>> d16151de
 
     def max_marginal_relevance_search_by_vector(
         self,
