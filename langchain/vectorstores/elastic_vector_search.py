"""Wrapper around Elasticsearch vector database."""
from __future__ import annotations

import uuid
from abc import ABC
from typing import (
    TYPE_CHECKING,
    Any,
    Dict,
    Iterable,
    List,
    Mapping,
    Optional,
    Tuple,
    Union,
)

from langchain.docstore.document import Document
from langchain.embeddings.base import Embeddings
from langchain.utils import get_from_dict_or_env
from langchain.vectorstores.base import VectorStore


if TYPE_CHECKING:
    from elasticsearch import Elasticsearch


def _default_text_mapping(dim: int) -> Dict:
    return {
        "properties": {
            "text": {"type": "text"},
            "vector": {"type": "dense_vector", "dims": dim},
        }
    }


def _default_script_query(query_vector: List[float], filter: Optional[dict]) -> Dict:
    if filter:
        ((key, value),) = filter.items()
        filter = {"match": {f"metadata.{key}.keyword": f"{value}"}}
    else:
        filter = {"match_all": {}}
    return {
        "script_score": {
            "query": filter,
            "script": {
                "source": "cosineSimilarity(params.query_vector, 'vector') + 1.0",
                "params": {"query_vector": query_vector},
            },
        }
    }


# ElasticVectorSearch is a concrete implementation of the abstract base class
# VectorStore, which defines a common interface for all vector database
# implementations. By inheriting from the ABC class, ElasticVectorSearch can be
# defined as an abstract base class itself, allowing the creation of subclasses with
# their own specific implementations. If you plan to subclass ElasticVectorSearch,
# you can inherit from it and define your own implementation of the necessary methods
# and attributes.
class ElasticVectorSearch(VectorStore, ABC):
    """Wrapper around Elasticsearch as a vector database.

    To connect to an Elasticsearch instance that does not require
    login credentials, pass the Elasticsearch URL and index name along with the
    embedding object to the constructor.

    Example:
        .. code-block:: python

            from langchain import ElasticVectorSearch
            from langchain.embeddings import OpenAIEmbeddings

            embedding = OpenAIEmbeddings()
            elastic_vector_search = ElasticVectorSearch(
                elasticsearch_url="http://localhost:9200",
                index_name="test_index",
                embedding=embedding
            )


    To connect to an Elasticsearch instance that requires login credentials,
    including Elastic Cloud, use the Elasticsearch URL format
    https://username:password@es_host:9243. For example, to connect to Elastic
    Cloud, create the Elasticsearch URL with the required authentication details and
    pass it to the ElasticVectorSearch constructor as the named parameter
    elasticsearch_url.

    You can obtain your Elastic Cloud URL and login credentials by logging in to the
    Elastic Cloud console at https://cloud.elastic.co, selecting your deployment, and
    navigating to the "Deployments" page.

    To obtain your Elastic Cloud password for the default "elastic" user:

    1. Log in to the Elastic Cloud console at https://cloud.elastic.co
    2. Go to "Security" > "Users"
    3. Locate the "elastic" user and click "Edit"
    4. Click "Reset password"
    5. Follow the prompts to reset the password

    The format for Elastic Cloud URLs is
    https://username:password@cluster_id.region_id.gcp.cloud.es.io:9243.

    Example:
        .. code-block:: python

            from langchain import ElasticVectorSearch
            from langchain.embeddings import OpenAIEmbeddings

            embedding = OpenAIEmbeddings()

            elastic_host = "cluster_id.region_id.gcp.cloud.es.io"
            elasticsearch_url = f"https://username:password@{elastic_host}:9243"
            elastic_vector_search = ElasticVectorSearch(
                elasticsearch_url=elasticsearch_url,
                index_name="test_index",
                embedding=embedding
            )

    Args:
        elasticsearch_url (str): The URL for the Elasticsearch instance.
        index_name (str): The name of the Elasticsearch index for the embeddings.
        embedding (Embeddings): An object that provides the ability to embed text.
                It should be an instance of a class that subclasses the Embeddings
                abstract base class, such as OpenAIEmbeddings()

    Raises:
        ValueError: If the elasticsearch python package is not installed.
    """

    def __init__(
        self,
        elasticsearch_url: str,
        index_name: str,
        embedding: Embeddings,
        *,
        ssl_verify: Optional[Dict[str, Any]] = None,
    ):
        """Initialize with necessary components."""
        try:
            import elasticsearch
        except ImportError:
            raise ImportError(
                "Could not import elasticsearch python package. "
                "Please install it with `pip install elasticsearch`."
            )
        self.embedding = embedding
        self.index_name = index_name
        _ssl_verify = ssl_verify or {}
        try:
            self.client = elasticsearch.Elasticsearch(elasticsearch_url, **_ssl_verify)
        except ValueError as e:
            raise ValueError(
                f"Your elasticsearch client string is mis-formatted. Got error: {e} "
            )


    def add_texts(
        self,
        texts: Iterable[str],
        metadatas: Optional[List[dict]] = None,
        ids: Optional[List[str]] = None,
        refresh_indices: bool = True,
        **kwargs: Any,
    ) -> List[str]:
        """Run more texts through the embeddings and add to the vectorstore.

        Args:
            texts: Iterable of strings to add to the vectorstore.
            metadatas: Optional list of metadatas associated with the texts.
            ids: Optional list of unique IDs.
            refresh_indices: bool to refresh ElasticSearch indices

        Returns:
            List of ids from adding the texts into the vectorstore.
        """
        try:
            from elasticsearch.exceptions import NotFoundError
            from elasticsearch.helpers import bulk
        except ImportError:
            raise ImportError(
                "Could not import elasticsearch python package. "
                "Please install it with `pip install elasticsearch`."
            )
        requests = []
        ids = ids or [str(uuid.uuid4()) for _ in texts]
        embeddings = self.embedding.embed_documents(list(texts))
        dim = len(embeddings[0])
        mapping = _default_text_mapping(dim)

        # check to see if the index already exists
        try:
            self.client.indices.get(index=self.index_name)
        except NotFoundError:
            # TODO would be nice to create index before embedding,
            # just to save expensive steps for last
            self.create_index(self.client, self.index_name, mapping)

        for i, text in enumerate(texts):
            metadata = metadatas[i] if metadatas else {}
            request = {
                "_op_type": "index",
                "_index": self.index_name,
                "vector": embeddings[i],
                "text": text,
                "metadata": metadata,
                "_id": ids[i],
            }
            requests.append(request)
        bulk(self.client, requests)

        if refresh_indices:
            self.client.indices.refresh(index=self.index_name)
        return ids

    def similarity_search(
        self, query: str, k: int = 4, filter: Optional[dict] = None, **kwargs: Any
    ) -> List[Document]:
        """Return docs most similar to query.

        Args:
            query: Text to look up documents similar to.
            k: Number of Documents to return. Defaults to 4.

        Returns:
            List of Documents most similar to the query.
        """
        docs_and_scores = self.similarity_search_with_score(query, k, filter=filter)
        documents = [d[0] for d in docs_and_scores]
        return documents

    def similarity_search_with_score(
        self, query: str, k: int = 4, filter: Optional[dict] = None, **kwargs: Any
    ) -> List[Tuple[Document, float]]:
        """Return docs most similar to query.
        Args:
            query: Text to look up documents similar to.
            k: Number of Documents to return. Defaults to 4.
        Returns:
            List of Documents most similar to the query.
        """
        embedding = self.embedding.embed_query(query)
        script_query = _default_script_query(embedding, filter)
        response = self.client_search(
            self.client, self.index_name, script_query, size=k
        )
        hits = [hit for hit in response["hits"]["hits"]]
        docs_and_scores = [
            (
                Document(
                    page_content=hit["_source"]["text"],
                    metadata=hit["_source"]["metadata"],
                ),
                hit["_score"],
            )
            for hit in hits
        ]
        return docs_and_scores

    @classmethod
    def from_texts(
        cls,
        texts: List[str],
        embedding: Embeddings,
        metadatas: Optional[List[dict]] = None,
        ids: Optional[List[str]] = None,
        index_name: Optional[str] = None,
        refresh_indices: bool = True,
        **kwargs: Any,
    ) -> ElasticVectorSearch:
        """Construct ElasticVectorSearch wrapper from raw documents.

        This is a user-friendly interface that:
            1. Embeds documents.
            2. Creates a new index for the embeddings in the Elasticsearch instance.
            3. Adds the documents to the newly created Elasticsearch index.

        This is intended to be a quick way to get started.

        Example:
            .. code-block:: python

                from langchain import ElasticVectorSearch
                from langchain.embeddings import OpenAIEmbeddings
                embeddings = OpenAIEmbeddings()
                elastic_vector_search = ElasticVectorSearch.from_texts(
                    texts,
                    embeddings,
                    elasticsearch_url="http://localhost:9200"
                )
        """
        elasticsearch_url = get_from_dict_or_env(
            kwargs, "elasticsearch_url", "ELASTICSEARCH_URL"
        )
        index_name = index_name or uuid.uuid4().hex
        vectorsearch = cls(elasticsearch_url, index_name, embedding, **kwargs)
        vectorsearch.add_texts(
            texts, metadatas=metadatas, ids=ids, refresh_indices=refresh_indices
        )
        return vectorsearch

    def create_index(self, client: Any, index_name: str, mapping: Dict) -> None:
        version_num = client.info()["version"]["number"][0]
        version_num = int(version_num)
        if version_num >= 8:
            client.indices.create(index=index_name, mappings=mapping)
        else:
            client.indices.create(index=index_name, body={"mappings": mapping})

    def client_search(
        self, client: Any, index_name: str, script_query: Dict, size: int
    ) -> Any:
        version_num = client.info()["version"]["number"][0]
        version_num = int(version_num)
        if version_num >= 8:
            response = client.search(index=index_name, query=script_query, size=size)
        else:
            response = client.search(
                index=index_name, body={"query": script_query, "size": size}
            )
        return response

    def delete(self, ids: Optional[List[str]] = None, **kwargs: Any) -> None:
        """Delete by vector IDs.

        Args:
            ids: List of ids to delete.
        """

        if ids is None:
            raise ValueError("No ids provided to delete.")

        # TODO: Check if this can be done in bulk
        for id in ids:
            self.client.delete(index=self.index_name, id=id)


class ElasticKnnSearch(VectorStore, ABC):

    def __init__(
        self,
        index_name: str,
        embedding: Embeddings,
        es_connection: Optional["Elasticsearch"] = None,
        es_cloud_id: Optional[str] = None,
        es_user: Optional[str] = None,
        es_password: Optional[str] = None,
        vector_query_field: Optional[str] = "vector",
        query_field: Optional[str] = "text",
    ):

<<<<<<< HEAD

=======
        Args:
            index_name: The name of the Elasticsearch index.
            embedding: An instance of the Embeddings class, used to generate vector
                representations of text strings.
            es_connection: An existing Elasticsearch connection.
            es_cloud_id: The Cloud ID of the Elasticsearch instance. Required if
                creating a new connection.
            es_user: The username for the Elasticsearch instance. Required if
                creating a new connection.
            es_password: The password for the Elasticsearch instance. Required if
                creating a new connection.
        """
>>>>>>> 3874bb25
        try:
            import elasticsearch
        except ImportError:
            raise ImportError(
                "Could not import elasticsearch python package. "
                "Please install it with `pip install elasticsearch`."
            )

        self.embedding = embedding
        self.index_name = index_name
        self.query_field = query_field
        self.vector_query_field = vector_query_field

        # If a pre-existing Elasticsearch connection is provided, use it.
        if es_connection is not None:
            self.client = es_connection
        else:
            # If credentials for a new Elasticsearch connection are provided,
            # create a new connection.
            if es_cloud_id and es_user and es_password:
                self.client = elasticsearch.Elasticsearch(
                    cloud_id=es_cloud_id, basic_auth=(es_user, es_password)
                )
            else:
                raise ValueError(
                    """Either provide a pre-existing Elasticsearch connection, \
                or valid credentials for creating a new connection."""
                )

    @classmethod
    def from_texts(
        cls,
        texts: List[str],
        embedding: Embeddings,
        metadatas: Optional[List[dict]] = None,
        ids: Optional[List[str]] = None,
        index_name: Optional[str] = None,
        refresh_indices: bool = True,
        es_connection: Optional["Elasticsearch"] = None,
        es_cloud_id: Optional[str] = None,
        es_user: Optional[str] = None,
        es_password: Optional[str] = None,
        **kwargs: Any,
    ) -> ElasticKnnSearch:
        """Construct ElasticKnnSearch wrapper from raw documents.

        This is a user-friendly interface that:
            1. Embeds documents.
            2. Creates a new index for the embeddings in the Elasticsearch instance.
            3. Adds the documents to the newly created Elasticsearch index.

        This is intended to be a quick way to get started.
        """
        index_name = index_name or uuid.uuid4().hex
        vectorsearch = cls(
            index_name,
            embedding,
            es_connection=es_connection,
            es_cloud_id=es_cloud_id,
            es_user=es_user,
            es_password=es_password,
            **kwargs,
        )
        vectorsearch.add_texts(
            texts, metadatas=metadatas, refresh_indices=refresh_indices, ids=ids
        )
        return vectorsearch

    @staticmethod
    def _default_knn_mapping(dims: int) -> Dict:
        return {
            "properties": {
                "text": {"type": "text"},
                "vector": {
                    "type": "dense_vector",
                    "dims": dims,
                    "index": True,
                    "similarity": "dot_product",
                },
            }
        }

    def _default_knn_query(
        self,
        query_vector: Optional[List[float]] = None,
        query: Optional[str] = None,
        model_id: Optional[str] = None,
        k: Optional[int] = 10,
        num_candidates: Optional[int] = 10,
    ) -> Dict:
        knn: Dict = {
            "field": self.vector_query_field,
            "k": k,
            "num_candidates": num_candidates,
        }

        # Case 1: `query_vector` is provided, but not `model_id` -> use query_vector
        if query_vector and not model_id:
            knn["query_vector"] = query_vector

        # Case 2: `query` and `model_id` are provided, -> use query_vector_builder
        elif query and model_id:
            knn["query_vector_builder"] = {
                "text_embedding": {
                    "model_id": model_id,  # use 'model_id' argument
                    "model_text": query,  # use 'query' argument
                }
            }

        else:
            raise ValueError(
                "Either `query_vector` or `model_id` must be provided, but not both."
            )

        return knn

    def similarity_search(self, *args, **kwargs):
        '''Pass through to `knn_search`'''
        return self.knn_search(*args, **kwargs)
    
    def knn_search(
        self,
        query: Optional[str] = None,
        k: Optional[int] = 10,
        query_vector: Optional[List[float]] = None,
        model_id: Optional[str] = None,
        size: Optional[int] = 10,
        source: Optional[bool] = True,
        fields: Optional[
            Union[List[Mapping[str, Any]], Tuple[Mapping[str, Any], ...], None]
        ] = None,
        page_content: Optional[str] = 'text'
    ) -> List[Tuple[Document, float]]:


        knn_query_body = self._default_knn_query(
            query_vector=query_vector, query=query, model_id=model_id, k=k
        )

        # Perform the kNN search on the Elasticsearch index and return the results.
        response = self.client.search(
            index=self.index_name,
            knn=knn_query_body,
            size=size,
            source=source,
            fields=fields,
        )

        hits = [hit for hit in response["hits"]["hits"]]
        docs_and_scores = [
            (
                Document(
                    page_content=hit["_source"][page_content] if source else hit['fields'][page_content],
                    metadata=hit['fields'] if fields else {}
                ),
                hit["_score"],
            )
            for hit in hits
        ]

        #return dict(res)
        return docs_and_scores

    def knn_hybrid_search(
        self,
        query: Optional[str] = None,
        k: Optional[int] = 10,
        query_vector: Optional[List[float]] = None,
        model_id: Optional[str] = None,
        size: Optional[int] = 10,
        source: Optional[bool] = True,
        knn_boost: Optional[float] = 0.9,
        query_boost: Optional[float] = 0.1,
        fields: Optional[
            Union[List[Mapping[str, Any]], Tuple[Mapping[str, Any], ...], None]
        ] = None,
        page_content: Optional[str] = 'text'
    #) -> Dict[Any, Any]:
    ) -> List[Tuple[Document, float]]:


        knn_query_body = self._default_knn_query(
            query_vector=query_vector, query=query, model_id=model_id, k=k
        )

        # Modify the knn_query_body to add a "boost" parameter
        knn_query_body["boost"] = knn_boost

        # Generate the body of the standard Elasticsearch query
        match_query_body = {
            "match": {self.query_field: {"query": query, "boost": query_boost}}
        }

        # Perform the hybrid search on the Elasticsearch index and return the results.
        response = self.client.search(
            index=self.index_name,
            query=match_query_body,
            knn=knn_query_body,
            fields=fields,
            size=size,
            source=source,
        )

        hits = [hit for hit in response["hits"]["hits"]]
        docs_and_scores = [
            (
                Document(
                    page_content=hit["_source"][page_content] if source else hit['fields'][page_content],
                    metadata=hit['fields'] if fields else {}
                ),
                hit["_score"],
            )
            for hit in hits
        ]

        #return dict(res)
        return docs_and_scores


    def create_knn_index(self,
                         mapping: Dict
                         ) -> None:

         self.client.indices.create(
             index=self.index_name,
             mappings= mapping
         )


    def add_texts(self,
               texts: Iterable[str],
               metadatas: Optional[List[Dict[Any, Any]]] = None,
               model_id: Optional[str] = None,
               refresh_indices: bool = False,
               **kwargs: Any
       ) -> List[str]:
        print('self.embedding.embed_documents')
        print(type(self.embedding.embed_documents))
        print(self.embedding.embed_documents)
        print('self.embedding')
        print(type(self.embedding))
        print(self.embedding)


        try:
            from elasticsearch.helpers import bulk
        except ImportError:
            raise ImportError(
                 "Could not import elasticsearch python package. "
                 "Please install it with `pip install elasticsearch`."
            )

        # Check if the index exists.
        if not self.client.indices.exists(index=self.index_name):
            dims = kwargs.get("dims")

            if dims is None:
                raise ValueError("ElasticKnnSearch requires 'dims' parameter")

            mapping = self._default_knn_mapping(dims=dims)
            self.create_knn_index(mapping)


        embeddings = self.embedding.embed_documents(list(texts))
        #if model_id:
        #    from langchain.embeddings.elasticsearch import ElasticsearchEmbeddings
        #    if isinstance(self.embedding, ElasticsearchEmbeddings):
        #        embeddings = self.embedding.embed_documents(list(texts), model_id=model_id)
        #    else:
        #        raise ValueError("model_id is only supported with ElasticsearchEmbeddings")
        #else:
        #    embeddings = self.embedding.embed_documents(list(texts))


        # Create a list of dictionaries, each containing a text and its corresponding embedding.
        # 'zip(texts, embeddings)' is used to iterate over 'texts' and 'embeddings' in parallel.
        body = [
            {
                '_op_type': 'index',
                '_index': self.index_name,
                "text": text,
                "vector": vector
            }
            for text, vector in zip(texts, embeddings)
        ]

        responses = bulk(
            self.client,
            body
        )

        print(responses)
        ids = [item['index']['_id'] for item in responses['items'] if item['index']['result'] == 'created']

        return ids

    @classmethod
    def from_texts(cls,
                   texts: List[str],
                   embedding: Embeddings,
                   metadatas: Optional[List[Dict[Any, Any]]] = None,
                   **kwargs: Any
                ) -> ElasticKnnSearch:

        index_name = kwargs.get("index_name", str(uuid.uuid4()))
        es_connection = kwargs.get("es_connection")
        es_cloud_id = kwargs.get("es_cloud_id")
        es_user = kwargs.get("es_user")
        es_password = kwargs.get("es_password")
        vector_query_field = kwargs.get("vector_query_field", "vector")
        query_field = kwargs.get("query_field", "text")
        model_id = kwargs.get("model_id")
        dims = kwargs.get("dims")

        if dims is None:
            raise ValueError("ElasticKnnSearch requires 'dims' parameter")

        print('embedding')
        print(type(embedding))
        print(embedding)

        optional_args = {}

        if vector_query_field is not None:
            optional_args['vector_query_field'] = vector_query_field

        if query_field is not None:
            optional_args['query_field'] = query_field

        knnvectorsearch = cls(index_name = index_name,
                              embedding=embedding,
                              es_connection=es_connection,
                              es_cloud_id=es_cloud_id,
                              es_user=es_user,
                              es_password=es_password,
                              **optional_args
                             )
        # Encode the provided texts and add them to the newly created index.
        knnvectorsearch.add_texts(texts, model_id=model_id, dims=dims)

        return knnvectorsearch
#[{'_op_type': 'index', '_index': 'knn_test_index_0201', 'text': 'This is a test document'}, {'_op_type': 'index', '_index': 'knn_test_index_0201', 'text': 'This is another test document'}]<|MERGE_RESOLUTION|>--- conflicted
+++ resolved
@@ -349,22 +349,6 @@
         query_field: Optional[str] = "text",
     ):
 
-<<<<<<< HEAD
-
-=======
-        Args:
-            index_name: The name of the Elasticsearch index.
-            embedding: An instance of the Embeddings class, used to generate vector
-                representations of text strings.
-            es_connection: An existing Elasticsearch connection.
-            es_cloud_id: The Cloud ID of the Elasticsearch instance. Required if
-                creating a new connection.
-            es_user: The username for the Elasticsearch instance. Required if
-                creating a new connection.
-            es_password: The password for the Elasticsearch instance. Required if
-                creating a new connection.
-        """
->>>>>>> 3874bb25
         try:
             import elasticsearch
         except ImportError:
@@ -484,7 +468,7 @@
     def similarity_search(self, *args, **kwargs):
         '''Pass through to `knn_search`'''
         return self.knn_search(*args, **kwargs)
-    
+
     def knn_search(
         self,
         query: Optional[str] = None,
