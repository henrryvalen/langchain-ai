--- conflicted
+++ resolved
@@ -17,14 +17,9 @@
 )
 
 import sqlalchemy
-<<<<<<< HEAD
-from sqlalchemy.dialects.postgresql import JSON, UUID
-from sqlalchemy.orm import Session, declarative_base, relationship
-from sqlalchemy import delete
-=======
 from sqlalchemy.dialects.postgresql import UUID
 from sqlalchemy.orm import Session, declarative_base
->>>>>>> 6cdd4b5e
+from sqlalchemy import delete
 
 from langchain.docstore.document import Document
 from langchain.embeddings.base import Embeddings
@@ -193,13 +188,8 @@
 
         if not metadatas:
             metadatas = [{} for _ in texts]
-<<<<<<< HEAD
-        connection_string = cls.get_connection_string(kwargs)
-        kwargs["connection_string"] = connection_string
-=======
         if connection_string is None:
             connection_string = cls.get_connection_string(kwargs)
->>>>>>> 6cdd4b5e
 
         store = cls(
             collection_name=collection_name,
