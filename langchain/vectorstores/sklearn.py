--- conflicted
+++ resolved
@@ -203,7 +203,6 @@
             )
         self._embeddings_np = self._np.asarray(self._embeddings)
 
-<<<<<<< HEAD
     def _get_filtered_data(self, filter: Optional[Dict[str, str]]=None):
         mask = self._np.ones(len(self._ids), dtype=bool)
         if filter is None or len(filter) == 0:
@@ -214,24 +213,10 @@
         return mask
 
     @abstractmethod
-    def similarity_search_with_score(
-        self, query: str, *, k: int = 4, **kwargs: Any
-    ) -> List[Tuple[Document, float]]:
+    def _similarity_index_search_with_score(
+        self, query_embedding: List[float], *, k: int = DEFAULT_K, filter: Optional[dict] = None,  **kwargs: Any
+    ) -> List[Tuple[int, float]]:
         ...
-=======
-    def _similarity_index_search_with_score(
-        self, query_embedding: List[float], *, k: int = DEFAULT_K, **kwargs: Any
-    ) -> List[Tuple[int, float]]:
-        """Search k embeddings similar to the query embedding. Returns a list of
-        (index, distance) tuples."""
-        if not self._neighbors_fitted:
-            raise SKLearnVectorStoreException(
-                "No data was added to SKLearnVectorStore."
-            )
-        neigh_dists, neigh_idxs = self._neighbors.kneighbors(
-            [query_embedding], n_neighbors=k
-        )
-        return list(zip(neigh_idxs[0], neigh_dists[0]))
 
     def similarity_search_with_score(
         self, query: str, *, k: int = DEFAULT_K, **kwargs: Any
@@ -250,7 +235,7 @@
             )
             for idx, dist in indices_dists
         ]
->>>>>>> 9a7488a5
+
 
     def similarity_search(
         self, query: str, k: int = DEFAULT_K, **kwargs: Any
@@ -259,7 +244,7 @@
         return [doc for doc, _ in docs_scores]
 
     def _similarity_search_with_relevance_scores(
-        self, query: str, k: int = DEFAULT_K, **kwargs: Any
+        self, query: str, k: int = DEFAULT_K, **kwargs: Any, 
     ) -> List[Tuple[Document, float]]:
         docs_dists = self.similarity_search_with_score(query, k=k, **kwargs)
         docs, dists = zip(*docs_dists)
@@ -385,32 +370,29 @@
         self._neighbors.fit(self._embeddings_np)
         self._neighbors_fitted = True
 
-    def similarity_search_with_score(
-        self, query: str, *, k: int = 4, filter: Optional[Dict[str, str]]=None, **kwargs: Any
-    ) -> List[Tuple[Document, float]]:
+
+    def _similarity_index_search_with_score(
+        self, query_embedding: List[float], *, k: int = DEFAULT_K, filter: Optional[dict] = None,
+        **kwargs: Any
+    ) -> List[Tuple[int, float]]:
+        query_embedding = self._np.asarray(query_embedding)
         if filter is not None:
             mask = self._get_filtered_data(filter)
             clf = type(self._neighbors)(**self._neighbors.get_params()).fit(self._embeddings_np[mask])
-            ids = self._np.arange(len(self._embeddings_np))[mask]
+            mask_indices = self._np.arange(len(self._embeddings_np))[mask]
         else:
             clf = self._neighbors
             if not self._neighbors_fitted:
                 raise SKLearnVectorStoreException(
                     "No data was added to SKLearnVectorStore."
                 )
-            ids = self._np.arange(len(self._embeddings_np))
-        query_embedding = self._embedding_function.embed_query(query)
+            mask_indices = self._np.arange(len(self._embeddings_np))
         neigh_dists, neigh_idxs = clf.kneighbors(
             [query_embedding], n_neighbors=k
         )
-        res = []
-        for idx, dist in zip(neigh_idxs[0], neigh_dists[0]):
-            _idx = int(ids[int(idx)])
-            metadata = {"id": self._ids[_idx], **self._metadatas[_idx]}
-            doc = Document(page_content=self._texts[_idx], metadata=metadata)
-            res.append((doc, dist))
-        return res
-
+        indices = [int(mask_indices[int(idx)]) for idx in neigh_idxs[0]]
+       
+        return list(zip(indices, neigh_dists[0]))
 
 SKLearnVectorStore = SKLearnKNNVectorStore # for backwards-compatibility
 
@@ -439,22 +421,18 @@
         sklearn_svm = guard_import("sklearn.svm", pip_name="scikit-learn")
         self._svm = sklearn_svm.LinearSVC(class_weight='balanced', max_iter=max_itr, tol=tol, C=svm_c, **kwargs)
 
-    def similarity_search_with_score(
-        self, query: str, *, k: int = 4, filter: Optional[Dict[str, str]]=None, **kwargs: Any
-    ) -> List[Tuple[Document, float]]:
-        query_embedding = self._np.asarray(self._embedding_function.embed_query(query))
+    def _similarity_index_search_with_score(
+        self, query_embedding: List[float], *, k: int = DEFAULT_K, filter: Optional[dict] = None, **kwargs: Any
+    ) -> List[Tuple[int, float]]:
+        query_embedding = self._np.asarray(query_embedding)
         mask = self._get_filtered_data(filter)
-        ids = self._np.arange(len(self._embeddings_np))[mask]
+        masked_indices = self._np.arange(len(self._embeddings_np))[mask]
         x = self._np.concatenate([query_embedding[None,...], self._embeddings_np[mask]]) # x is (1001, 1536) array, with query now as the first row
         y = self._np.zeros(len(x))
         y[0] = 1
         self._svm.fit(x, y) # train
         similarities = self._svm.decision_function(x)[1:]
-        sorted_idx = self._np.argsort(-similarities)
-        res = []
-        for idx, dist in zip(sorted_idx[:k], similarities[:k]):
-            _idx = int(ids[int(idx)])
-            metadata = {"id": self._ids[_idx], **self._metadatas[_idx]}
-            doc = Document(page_content=self._texts[_idx], metadata=metadata)
-            res.append((doc, dist))
-        return res+        sorted_indices = self._np.argsort(-similarities)
+        dist = similarities[:k]
+        indices = [masked_indices[idx] for idx in sorted_indices]
+        return  list(zip(indices, dist))