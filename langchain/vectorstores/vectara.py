--- conflicted
+++ resolved
@@ -78,15 +78,7 @@
             "corpus_id": self._vectara_corpus_id,
             "document_id": doc_id,
         }
-<<<<<<< HEAD
         response = self._session.post(
-=======
-        post_headers: Dict = {
-            "x-api-key": self._vectara_api_key,
-            "customer-id": self._vectara_customer_id,
-        }
-        response = requests.post(
->>>>>>> cf34e4ff
             "https://api.vectara.io/v1/delete-doc",
             data=json.dumps(body),
             verify=True,
