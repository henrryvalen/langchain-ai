"""Wrapper around weaviate vector database."""
from __future__ import annotations

from typing import Any, Dict, Iterable, List, Optional, Type
from uuid import uuid4

from langchain.docstore.document import Document
from langchain.embeddings.base import Embeddings
from langchain.utils import get_from_dict_or_env
from langchain.vectorstores.base import VectorStore


def _default_schema(index_name: str) -> Dict:
    return {
        "class": index_name,
        "properties": [
            {
                "name": "text",
                "dataType": ["text"],
            }
        ],
    }


class Weaviate(VectorStore):
    """Wrapper around Weaviate vector database.

    To use, you should have the ``weaviate-client`` python package installed.

    Example:
        .. code-block:: python

            import weaviate
            from langchain.vectorstores import Weaviate
            client = weaviate.Client(url=os.environ["WEAVIATE_URL"], ...)
            weaviate = Weaviate(client, index_name, text_key)

    """

    def __init__(
        self,
        client: Any,
        index_name: str,
        text_key: str,
        embedding: Embeddings,
        attributes: Optional[List[str]] = None,
    ):
        """Initialize with Weaviate client."""
        try:
            import weaviate
        except ImportError:
            raise ValueError(
                "Could not import weaviate python package. "
                "Please install it with `pip install weaviate-client`."
            )
        if not isinstance(client, weaviate.Client):
            raise ValueError(
                f"client should be an instance of weaviate.Client, got {type(client)}"
            )
        self._client = client
        self._index_name = index_name
        self._text_key = text_key
        self._embedding = embedding
        self._query_attrs = [self._text_key]
        if attributes is not None:
            self._query_attrs.extend(attributes)

    def add_texts(
        self,
        texts: Iterable[str],
        metadatas: Optional[List[dict]] = None,
        **kwargs: Any,
    ) -> List[str]:
        """Upload texts with metadata (properties) to Weaviate."""
        from weaviate.util import get_valid_uuid

        with self._client.batch as batch:
            ids = []
            for i, doc in enumerate(texts):
                data_properties = {
                    self._text_key: doc,
                }
                if metadatas is not None:
                    for key in metadatas[i].keys():
                        data_properties[key] = metadatas[i][key]

                _id = get_valid_uuid(uuid4())
                batch.add_data_object(data_properties, self._index_name, _id)
                ids.append(_id)
        return ids

    def similarity_search(
        self, query: str, k: int = 4, **kwargs: Any
    ) -> List[Document]:
<<<<<<< HEAD
        """Return docs most similar to query.

        Args:
            query: Text to look up documents similar to.
            k: Number of Documents to return. Defaults to 4.

        Returns:
            List of Documents most similar to the query.
        """
        embedding = self._embedding.embed_query(query)
        return self.similarity_search_by_vector(embedding, k, **kwargs)
=======
        """Look up similar documents in weaviate."""
        content: Dict[str, Any] = {"concepts": [query]}
        if kwargs.get("search_distance"):
            content["certainty"] = kwargs.get("search_distance")
        query_obj = self._client.query.get(self._index_name, self._query_attrs)
        result = query_obj.with_near_text(content).with_limit(k).do()
        if "errors" in result:
            raise ValueError(f"Error during query: {result['errors']}")
        docs = []
        for res in result["data"]["Get"][self._index_name]:
            text = res.pop(self._text_key)
            docs.append(Document(page_content=text, metadata=res))
        return docs
>>>>>>> ed03e965

    def similarity_search_by_vector(
        self, embedding: List[float], k: int = 4, **kwargs: Any
    ) -> List[Document]:
        """Look up similar documents by embedding vector in Weaviate."""
        vector = {"vector": embedding}
        query_obj = self._client.query.get(self._index_name, self._query_attrs)
        result = query_obj.with_near_vector(vector).with_limit(k).do()
        if "errors" in result:
            raise ValueError(f"Error during query: {result['errors']}")
        docs = []
        for res in result["data"]["Get"][self._index_name]:
            text = res.pop(self._text_key)
            docs.append(Document(page_content=text, metadata=res))
        return docs

    @classmethod
    def from_texts(
        cls: Type[Weaviate],
        texts: List[str],
        embedding: Embeddings,
        metadatas: Optional[List[dict]] = None,
        **kwargs: Any,
    ) -> Weaviate:
        """Construct Weaviate wrapper from raw documents.

        This is a user-friendly interface that:
            1. Embeds documents.
            2. Creates a new index for the embeddings in the Weaviate instance.
            3. Adds the documents to the newly created Weaviate index.

        This is intended to be a quick way to get started.

        Example:
            .. code-block:: python

                from langchain.vectorstores.weaviate import Weaviate
                from langchain.embeddings import OpenAIEmbeddings
                embeddings = OpenAIEmbeddings()
                weaviate = Weaviate.from_texts(
                    texts,
                    embeddings,
                    weaviate_url="http://localhost:8080"
                )
        """
        weaviate_url = get_from_dict_or_env(kwargs, "weaviate_url", "WEAVIATE_URL")

        try:
            from weaviate import Client
            from weaviate.util import get_valid_uuid
        except ImportError:
            raise ValueError(
                "Could not import weaviate python  package. "
                "Please install it with `pip instal weaviate-client`"
            )

        client = Client(weaviate_url)
        index_name = kwargs.get("index_name", f"LangChain_{uuid4().hex}")
        embeddings = embedding.embed_documents(texts)
        text_key = "text"
        schema = _default_schema(index_name)
        attributes = list(metadatas[0].keys()) if metadatas else None

        # check whether the index already exists
        if not client.schema.contains(schema):
            client.schema.create_class(schema)

        with client.batch as batch:
            for i, text in enumerate(texts):
                data_properties = {
                    text_key: text,
                }
                if metadatas is not None:
                    for key in metadatas[i].keys():
                        data_properties[key] = metadatas[i][key]

                _id = get_valid_uuid(uuid4())

                batch.add_data_object(
                    uuid=_id,
                    data_object=data_properties,
                    class_name=index_name,
                    vector=embeddings[i],
                )

            batch.flush()

        return cls(client, index_name, text_key, embedding, attributes)<|MERGE_RESOLUTION|>--- conflicted
+++ resolved
@@ -42,7 +42,6 @@
         client: Any,
         index_name: str,
         text_key: str,
-        embedding: Embeddings,
         attributes: Optional[List[str]] = None,
     ):
         """Initialize with Weaviate client."""
@@ -60,7 +59,6 @@
         self._client = client
         self._index_name = index_name
         self._text_key = text_key
-        self._embedding = embedding
         self._query_attrs = [self._text_key]
         if attributes is not None:
             self._query_attrs.extend(attributes)
@@ -85,14 +83,17 @@
                         data_properties[key] = metadatas[i][key]
 
                 _id = get_valid_uuid(uuid4())
-                batch.add_data_object(data_properties, self._index_name, _id)
+                batch.add_data_object(
+                    data_object=data_properties, 
+                    class_name=self._index_name, 
+                    uuid=_id
+                )
                 ids.append(_id)
         return ids
 
     def similarity_search(
         self, query: str, k: int = 4, **kwargs: Any
     ) -> List[Document]:
-<<<<<<< HEAD
         """Return docs most similar to query.
 
         Args:
@@ -102,10 +103,6 @@
         Returns:
             List of Documents most similar to the query.
         """
-        embedding = self._embedding.embed_query(query)
-        return self.similarity_search_by_vector(embedding, k, **kwargs)
-=======
-        """Look up similar documents in weaviate."""
         content: Dict[str, Any] = {"concepts": [query]}
         if kwargs.get("search_distance"):
             content["certainty"] = kwargs.get("search_distance")
@@ -118,7 +115,6 @@
             text = res.pop(self._text_key)
             docs.append(Document(page_content=text, metadata=res))
         return docs
->>>>>>> ed03e965
 
     def similarity_search_by_vector(
         self, embedding: List[float], k: int = 4, **kwargs: Any
@@ -177,7 +173,7 @@
 
         client = Client(weaviate_url)
         index_name = kwargs.get("index_name", f"LangChain_{uuid4().hex}")
-        embeddings = embedding.embed_documents(texts)
+        embeddings = embedding.embed_documents(texts) if embedding else None
         text_key = "text"
         schema = _default_schema(index_name)
         attributes = list(metadatas[0].keys()) if metadatas else None
@@ -197,13 +193,20 @@
 
                 _id = get_valid_uuid(uuid4())
 
-                batch.add_data_object(
-                    uuid=_id,
-                    data_object=data_properties,
-                    class_name=index_name,
-                    vector=embeddings[i],
-                )
+                # if an embedding strategy is not provided, we let
+                # weaviate create the embedding. Note that this will only 
+                # work if weaviate has been installed with a vectorizer module
+                # like text2vec-contextionary for example
+                params = {
+                    "uuid": _id,
+                    "data_object": data_properties,
+                    "class_name": index_name
+                }
+                if embeddings is not None:
+                    params["vector"] = embeddings[i],
+
+                batch.add_data_object(**params)
 
             batch.flush()
 
-        return cls(client, index_name, text_key, embedding, attributes)+        return cls(client, index_name, text_key, attributes)