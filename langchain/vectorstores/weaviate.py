--- conflicted
+++ resolved
@@ -142,9 +142,6 @@
                     for key, val in metadatas[i].items():
                         data_properties[key] = _json_serializable(val)
 
-<<<<<<< HEAD
-                _id = batch.add_data_object(
-=======
                 # Allow for ids (consistent w/ other methods)
                 # # Or uuids (backwards compatble w/ existing arg)
                 # If the UUID of one of the objects already exists
@@ -155,15 +152,10 @@
                 elif "ids" in kwargs:
                     _id = kwargs["ids"][i]
 
-                if self._embedding is not None:
-                    vector = self._embedding.embed_documents([text])[0]
-                else:
-                    vector = None
                 batch.add_data_object(
->>>>>>> 8502117f
                     data_object=data_properties,
                     class_name=self._index_name,
-                    uuid=kwargs["uuids"][i] if "uuids" in kwargs else None,
+                    uuid=_id,
                     vector=embeddings[i] if embeddings else None,
                 )
                 ids.append(_id)
