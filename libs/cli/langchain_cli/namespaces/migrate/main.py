<<<<<<< HEAD
=======
"""Migrate LangChain to the most recent version."""

# Adapted from bump-pydantic
# https://github.com/pydantic/bump-pydantic
import difflib
import functools
import multiprocessing
import os
import time
import traceback
>>>>>>> 35aacff6
from pathlib import Path


def get_gritdir_path():
    script_dir = Path(__file__).parent
    return script_dir / ".grit"<|MERGE_RESOLUTION|>--- conflicted
+++ resolved
@@ -1,5 +1,3 @@
-<<<<<<< HEAD
-=======
 """Migrate LangChain to the most recent version."""
 
 # Adapted from bump-pydantic
@@ -10,9 +8,302 @@
 import os
 import time
 import traceback
->>>>>>> 35aacff6
 from pathlib import Path
-
+from typing import Any, Dict, Iterable, List, Optional, Tuple, Type, TypeVar, Union
+
+import libcst as cst
+import typer
+from libcst.codemod import CodemodContext, ContextAwareTransformer
+from libcst.helpers import calculate_module_and_package
+from libcst.metadata import FullRepoManager, FullyQualifiedNameProvider, ScopeProvider
+from rich.console import Console
+from rich.progress import Progress
+from typer import Argument, Exit, Option, Typer
+from typing_extensions import ParamSpec
+
+from langchain_cli.namespaces.migrate.codemods import Rule, gather_codemods
+from langchain_cli.namespaces.migrate.glob_helpers import match_glob
+
+app = Typer(invoke_without_command=True, add_completion=False)
+
+P = ParamSpec("P")
+T = TypeVar("T")
+
+DEFAULT_IGNORES = [".venv/**"]
+
+
+@app.callback()
+def main(
+    path: Path = Argument(..., exists=True, dir_okay=True, allow_dash=False),
+    disable: List[Rule] = Option(default=[], help="Disable a rule."),
+    diff: bool = Option(False, help="Show diff instead of applying changes."),
+    ignore: List[str] = Option(
+        default=DEFAULT_IGNORES, help="Ignore a path glob pattern."
+    ),
+    log_file: Path = Option("log.txt", help="Log errors to this file."),
+    include_ipynb: bool = Option(
+        False, help="Include Jupyter Notebook files in the migration."
+    ),
+):
+    """Migrate langchain to the most recent version."""
+    if not diff:
+        if not typer.confirm(
+            "✈️ This script will help you migrate to a recent version LangChain. "
+            "This migration script will attempt to replace old imports in the code "
+            "with new ones.\n\n"
+            "🔄 You will need to run the migration script TWICE to migrate (e.g., "
+            "to update llms import from langchain, the script will first move them to "
+            "corresponding imports from the community package, and on the second "
+            "run will migrate from the community package to the partner package "
+            "when possible). \n\n"
+            "🔍 You can pre-view the changes by running with the --diff flag. \n\n"
+            "🚫 You can disable specific import changes by using the --disable "
+            "flag. \n\n"
+            "📄 Update your pyproject.toml or requirements.txt file to "
+            "reflect any imports from new packages. For example, if you see new "
+            "imports from langchain_openai, langchain_anthropic or "
+            "langchain_text_splitters you "
+            "should them to your dependencies! \n\n"
+            '⚠️ This script is a "best-effort", and is likely to make some '
+            "mistakes.\n\n"
+            "🛡️ Backup your code prior to running the migration script -- it will "
+            "modify your files!\n\n"
+            "❓ Do you want to continue?"
+        ):
+            raise Exit()
+    console = Console(log_time=True)
+    console.log("Start langchain-cli migrate")
+    # NOTE: LIBCST_PARSER_TYPE=native is required according to https://github.com/Instagram/LibCST/issues/487.
+    os.environ["LIBCST_PARSER_TYPE"] = "native"
+
+    if os.path.isfile(path):
+        package = path.parent
+        all_files = [path]
+    else:
+        package = path
+        all_files = sorted(package.glob("**/*.py"))
+        if include_ipynb:
+            all_files.extend(sorted(package.glob("**/*.ipynb")))
+
+    filtered_files = [
+        file
+        for file in all_files
+        if not any(match_glob(file, pattern) for pattern in ignore)
+    ]
+    files = [str(file.relative_to(".")) for file in filtered_files]
+
+    if len(files) == 1:
+        console.log("Found 1 file to process.")
+    elif len(files) > 1:
+        console.log(f"Found {len(files)} files to process.")
+    else:
+        console.log("No files to process.")
+        raise Exit()
+
+    providers = {FullyQualifiedNameProvider, ScopeProvider}
+    metadata_manager = FullRepoManager(".", files, providers=providers)  # type: ignore[arg-type]
+    metadata_manager.resolve_cache()
+
+    scratch: dict[str, Any] = {}
+    start_time = time.time()
+
+    log_fp = log_file.open("a+", encoding="utf8")
+    partial_run_codemods = functools.partial(
+        get_and_run_codemods, disable, metadata_manager, scratch, package, diff
+    )
+    with Progress(*Progress.get_default_columns(), transient=True) as progress:
+        task = progress.add_task(description="Executing codemods...", total=len(files))
+        count_errors = 0
+        difflines: List[List[str]] = []
+        with multiprocessing.Pool() as pool:
+            for error, _difflines in pool.imap_unordered(partial_run_codemods, files):
+                progress.advance(task)
+
+                if _difflines is not None:
+                    difflines.append(_difflines)
+
+                if error is not None:
+                    count_errors += 1
+                    log_fp.writelines(error)
+
+    modified = [Path(f) for f in files if os.stat(f).st_mtime > start_time]
+
+    if not diff:
+        if modified:
+            console.log(f"Refactored {len(modified)} files.")
+        else:
+            console.log("No files were modified.")
+
+    for _difflines in difflines:
+        color_diff(console, _difflines)
+
+    if count_errors > 0:
+        console.log(f"Found {count_errors} errors. Please check the {log_file} file.")
+    else:
+        console.log("Run successfully!")
+
+    if difflines:
+        raise Exit(1)
+
+
+def get_and_run_codemods(
+    disabled_rules: List[Rule],
+    metadata_manager: FullRepoManager,
+    scratch: Dict[str, Any],
+    package: Path,
+    diff: bool,
+    filename: str,
+) -> Tuple[Union[str, None], Union[List[str], None]]:
+    """Run codemods from rules.
+
+    Wrapper around run_codemods to be used with multiprocessing.Pool.
+    """
+    codemods = gather_codemods(disabled=disabled_rules)
+    return run_codemods(codemods, metadata_manager, scratch, package, diff, filename)
+
+
+def _rewrite_file(
+    filename: str,
+    codemods: List[Type[ContextAwareTransformer]],
+    diff: bool,
+    context: CodemodContext,
+) -> Tuple[Union[str, None], Union[List[str], None]]:
+    file_path = Path(filename)
+    with file_path.open("r+", encoding="utf-8") as fp:
+        code = fp.read()
+        fp.seek(0)
+
+        input_tree = cst.parse_module(code)
+
+        for codemod in codemods:
+            transformer = codemod(context=context)
+            output_tree = transformer.transform_module(input_tree)
+            input_tree = output_tree
+
+        output_code = input_tree.code
+        if code != output_code:
+            if diff:
+                lines = difflib.unified_diff(
+                    code.splitlines(keepends=True),
+                    output_code.splitlines(keepends=True),
+                    fromfile=filename,
+                    tofile=filename,
+                )
+                return None, list(lines)
+            else:
+                fp.write(output_code)
+                fp.truncate()
+    return None, None
+
+
+def _rewrite_notebook(
+    filename: str,
+    codemods: List[Type[ContextAwareTransformer]],
+    diff: bool,
+    context: CodemodContext,
+) -> Tuple[Optional[str], Optional[List[str]]]:
+    """Try to rewrite a Jupyter Notebook file."""
+    import nbformat
+
+    file_path = Path(filename)
+    if file_path.suffix != ".ipynb":
+        raise ValueError("Only Jupyter Notebook files (.ipynb) are supported.")
+
+    with file_path.open("r", encoding="utf-8") as fp:
+        notebook = nbformat.read(fp, as_version=4)
+
+    diffs = []
+
+    for cell in notebook.cells:
+        if cell.cell_type == "code":
+            code = "".join(cell.source)
+
+            # Skip code if any of the lines begin with a magic command or
+            # a ! command.
+            # We can try to handle later.
+            if any(
+                line.startswith("!") or line.startswith("%")
+                for line in code.splitlines()
+            ):
+                continue
+
+            input_tree = cst.parse_module(code)
+
+            # TODO(Team): Quick hack, need to figure out
+            # how to handle this correctly.
+            # This prevents the code from trying to re-insert the imports
+            # for every cell in the notebook.
+            local_context = CodemodContext()
+
+            for codemod in codemods:
+                transformer = codemod(context=local_context)
+                output_tree = transformer.transform_module(input_tree)
+                input_tree = output_tree
+
+            output_code = input_tree.code
+            if code != output_code:
+                cell.source = output_code.splitlines(keepends=True)
+                if diff:
+                    cell_diff = difflib.unified_diff(
+                        code.splitlines(keepends=True),
+                        output_code.splitlines(keepends=True),
+                        fromfile=filename,
+                        tofile=filename,
+                    )
+                    diffs.extend(list(cell_diff))
+
+    if diff:
+        return None, diffs
+
+    with file_path.open("w", encoding="utf-8") as fp:
+        nbformat.write(notebook, fp)
+
+    return None, None
+
+
+def run_codemods(
+    codemods: List[Type[ContextAwareTransformer]],
+    metadata_manager: FullRepoManager,
+    scratch: Dict[str, Any],
+    package: Path,
+    diff: bool,
+    filename: str,
+) -> Tuple[Union[str, None], Union[List[str], None]]:
+    try:
+        module_and_package = calculate_module_and_package(str(package), filename)
+        context = CodemodContext(
+            metadata_manager=metadata_manager,
+            filename=filename,
+            full_module_name=module_and_package.name,
+            full_package_name=module_and_package.package,
+        )
+        context.scratch.update(scratch)
+
+        if filename.endswith(".ipynb"):
+            return _rewrite_notebook(filename, codemods, diff, context)
+        else:
+            return _rewrite_file(filename, codemods, diff, context)
+    except cst.ParserSyntaxError as exc:
+        return (
+            f"A syntax error happened on {filename}. This file cannot be "
+            f"formatted.\n"
+            f"{exc}"
+        ), None
+    except Exception:
+        return f"An error happened on {filename}.\n{traceback.format_exc()}", None
+
+
+def color_diff(console: Console, lines: Iterable[str]) -> None:
+    for line in lines:
+        line = line.rstrip("\n")
+        if line.startswith("+"):
+            console.print(line, style="green")
+        elif line.startswith("-"):
+            console.print(line, style="red")
+        elif line.startswith("^"):
+            console.print(line, style="blue")
+        else:
+            console.print(line, style="white")
 
 def get_gritdir_path():
     script_dir = Path(__file__).parent
