"""
Manage LangServe application projects.
"""

import typer
from typing import Optional, List
from typing_extensions import Annotated
from pathlib import Path
import shutil
import subprocess
from langchain_cli.utils.git import copy_repo, update_repo
from langchain_cli.utils.packages import get_package_root
from langchain_cli.utils.events import create_events
from langserve.packages import list_packages, get_langserve_export
import tomli

REPO_DIR = Path(typer.get_app_dir("langchain")) / "git_repos"

serve = typer.Typer(no_args_is_help=True, add_completion=False)


@serve.command()
def new(
    name: Annotated[str, typer.Argument(help="The name of the folder to create")],
    *,
    package: Annotated[
        Optional[List[str]],
        typer.Option(help="Packages to seed the project with"),
    ] = None,
    with_poetry: Annotated[
        bool,
        typer.Option("--with-poetry/--no-poetry", help="Run poetry install"),
    ] = False,
):
    """
    Create a new LangServe application.
    """
    # copy over template from ../project_template
<<<<<<< HEAD
    project_template_dir = Path(__file__).parent.parent / "project_template"
=======
    project_template_dir = Path(__file__).parents[1] / "project_template"
>>>>>>> e58816fe
    destination_dir = Path.cwd() / name if name != "." else Path.cwd()
    shutil.copytree(project_template_dir, destination_dir, dirs_exist_ok=name == ".")

    # poetry install
    if with_poetry:
        subprocess.run(["poetry", "install"], cwd=destination_dir)

    # add packages if specified
    if package is not None and len(package) > 0:
        add(package, project_dir=destination_dir, with_poetry=with_poetry)


@serve.command()
def install():
    package_root = get_package_root() / "packages"
    for package_path in list_packages(package_root):
        try:
            pyproject_path = package_path / "pyproject.toml"
            langserve_export = get_langserve_export(pyproject_path)
            typer.echo(f"Installing {langserve_export['package_name']}...")
            subprocess.run(["poetry", "add", "--editable", package_path])
        except Exception as e:
            typer.echo(f"Skipping installing {package_path} due to error: {e}")


@serve.command()
def add(
    dependencies: Annotated[
        Optional[List[str]], typer.Argument(help="The dependency to add")
    ] = None,
    *,
    api_path: Annotated[List[str], typer.Option(help="API paths to add")] = [],
    project_dir: Annotated[
        Optional[Path], typer.Option(help="The project directory")
    ] = None,
    repo: Annotated[
        List[str], typer.Option(help="Shorthand for installing a GitHub Repo")
    ] = [],
    with_poetry: Annotated[
        bool,
        typer.Option("--with-poetry/--no-poetry", help="Run poetry install"),
    ] = False,
):
    """
    Adds the specified package to the current LangServe instance.

    e.g.:
    langchain serve add simple-pirate
    langchain serve add git+ssh://git@github.com/efriis/simple-pirate.git
    langchain serve add git+https://github.com/efriis/hub.git#devbranch#subdirectory=mypackage
    """
    project_root = get_package_root(project_dir)

    if dependencies is None:
        dependencies = []

    # cannot have both repo and dependencies
    if len(repo) != 0:
        if len(dependencies) != 0:
            raise typer.BadParameter(
                "Cannot specify both repo and dependencies. Please specify one or the other."
            )
        dependencies = [f"git+https://github.com/{r}" for r in repo]

    if len(api_path) != 0 and len(api_path) != len(dependencies):
        raise typer.BadParameter(
            "The number of API paths must match the number of dependencies."
        )

    # get installed packages from pyproject.toml
    root_pyproject_path = project_root / "pyproject.toml"
    with open(root_pyproject_path, "rb") as pyproject_file:
        pyproject = tomli.load(pyproject_file)
    installed_packages = (
        pyproject.get("tool", {}).get("poetry", {}).get("dependencies", {})
    )
    installed_names = set(installed_packages.keys())

    package_dir = project_root / "packages"

    create_events(
        [{"event": "serve add", "properties": {"package": d}} for d in dependencies]
    )

    for i, dependency in enumerate(dependencies):
        # update repo
        typer.echo(f"Adding {dependency}...")
        source_path = update_repo(dependency, REPO_DIR)
        pyproject_path = source_path / "pyproject.toml"
        langserve_export = get_langserve_export(pyproject_path)

        # detect name conflict
        if langserve_export["package_name"] in installed_names:
            typer.echo(
                f"Package with name {langserve_export['package_name']} already installed. Skipping...",
            )
            continue

        inner_api_path = (
            api_path[i] if len(api_path) != 0 else langserve_export["package_name"]
        )
        destination_path = package_dir / inner_api_path
        if destination_path.exists():
            typer.echo(
                f"Endpoint {langserve_export['package_name']} already exists. Skipping...",
            )
            continue
        copy_repo(source_path, destination_path)
        # poetry install
        if with_poetry:
            subprocess.run(
                ["poetry", "add", "--editable", destination_path], cwd=project_root
            )


@serve.command()
def remove(
    api_paths: Annotated[List[str], typer.Argument(help="The API paths to remove")],
    with_poetry: Annotated[
        bool,
        typer.Option("--with_poetry/--no-poetry", help="Don't run poetry remove"),
    ] = False,
):
    """
    Removes the specified package from the current LangServe instance.
    """
    for api_path in api_paths:
        package_dir = Path.cwd() / "packages" / api_path
        if not package_dir.exists():
            typer.echo(f"Endpoint {api_path} does not exist. Skipping...")
            continue
        pyproject = package_dir / "pyproject.toml"
        langserve_export = get_langserve_export(pyproject)
        typer.echo(f"Removing {langserve_export['package_name']}...")
        if with_poetry:
            subprocess.run(["poetry", "remove", langserve_export["package_name"]])
        shutil.rmtree(package_dir)


@serve.command()
def list():
    """
    Lists all packages in the current LangServe instance.
    """
    package_root = get_package_root() / "packages"
    for package_path in list_packages(package_root):
        relative = package_path.relative_to(package_root)
        pyproject_path = package_path / "pyproject.toml"
        langserve_export = get_langserve_export(pyproject_path)
        typer.echo(
            f"{relative}: ({langserve_export['module']}.{langserve_export['attr']})"
        )


@serve.command()
def start(
    *,
    port: Annotated[
        Optional[int], typer.Option(help="The port to run the server on")
    ] = None,
    host: Annotated[
        Optional[str], typer.Option(help="The host to run the server on")
    ] = None,
) -> None:
    """
    Starts the LangServe instance.
    """
    cmd = ["poetry", "run", "poe", "start"]
    if port is not None:
        cmd += ["--port", str(port)]
    if host is not None:
        cmd += ["--host", host]
    subprocess.run(cmd)<|MERGE_RESOLUTION|>--- conflicted
+++ resolved
@@ -36,11 +36,7 @@
     Create a new LangServe application.
     """
     # copy over template from ../project_template
-<<<<<<< HEAD
-    project_template_dir = Path(__file__).parent.parent / "project_template"
-=======
     project_template_dir = Path(__file__).parents[1] / "project_template"
->>>>>>> e58816fe
     destination_dir = Path.cwd() / name if name != "." else Path.cwd()
     shutil.copytree(project_template_dir, destination_dir, dirs_exist_ok=name == ".")
 
