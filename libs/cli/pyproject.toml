--- conflicted
+++ resolved
@@ -4,13 +4,6 @@
 description = "CLI for interacting with LangChain"
 authors = ["Erick Friis <erick@langchain.dev>"]
 readme = "README.md"
-<<<<<<< HEAD
-include = [
-    {path="langchain_cli/project_template/**/*"},
-    {path="langchain_cli/package_template/**/*"}
-]
-=======
->>>>>>> e58816fe
 
 [tool.poetry.dependencies]
 python = ">=3.8.1,<4.0"
