[tool.poetry]
<<<<<<< HEAD
name = "gigachain-cli"
version = "0.0.27"
description = "CLI for interacting with GigaChain"
=======
name = "langchain-cli"
version = "0.0.28"
description = "CLI for interacting with LangChain"
>>>>>>> 6eb42c65
authors = ["Erick Friis <erick@langchain.dev>"]
readme = "README.md"
repository = "https://github.com/ai-forever/gigachain"
license = "MIT"
packages = [
    {include = "langchain_cli"}
]


[tool.poetry.urls]
"Source Code" = "https://github.com/ai-forever/gigachain/tree/master/libs/cli"
"Release Notes" = "https://github.com/ai-forever/gigachain/releases?q=tag%3A%22gigachain-cli%3D%3D0%22&expanded=true"

[tool.poetry.dependencies]
python = ">=3.8.1,<4.0"
typer = { extras = ["all"], version = "^0.9.0" }
gitpython = "^3.1.40"
gigaserve = { extras = ["all"], version = ">=0.0.51" }
uvicorn = "^0.23.2"
tomlkit = "^0.12.2"
libcst = { version = "^1.3.1", python = "^3.9" }

[tool.poetry.scripts]
gigachain = "langchain_cli.cli:app"
gigachain-cli = "langchain_cli.cli:app"

[tool.poetry.group.dev.dependencies]
poethepoet = "^0.24.1"
pytest = "^7.4.2"
pytest-watch = "^4.2.0"

[tool.poetry.group.lint.dependencies]
ruff = "^0.5"

[tool.poetry.group.test.dependencies]

[tool.poetry.group.typing.dependencies]

[tool.poetry.group.test_integration.dependencies]

[tool.poetry.extras]
# For langserve
serve = []

[tool.ruff.lint]
select = [
  "E",    # pycodestyle
  "F",    # pyflakes
  "I",    # isort
  "T201", # print
]

[tool.poe.tasks]
test = "poetry run pytest tests"
watch = "poetry run ptw"
version = "poetry version --short"
bump = ["_bump_1", "_bump_2"]
lint = ["_lint", "_check_formatting"]
format = ["_format", "_lint_fix"]

_bump_2.shell = """sed -i "" "/^__version__ =/c\\ \n__version__ = \\"$version\\"\n" langchain_cli/cli.py"""
_bump_2.uses = { version = "version" }

_bump_1 = "poetry version patch"
_check_formatting = "poetry run ruff format . --diff"
_lint = "poetry run ruff check ."
_format = "poetry run ruff format ."
_lint_fix = "poetry run ruff check . --fix"

[build-system]
requires = ["poetry-core"]
build-backend = "poetry.core.masonry.api"<|MERGE_RESOLUTION|>--- conflicted
+++ resolved
@@ -1,13 +1,7 @@
 [tool.poetry]
-<<<<<<< HEAD
 name = "gigachain-cli"
-version = "0.0.27"
+version = "0.0.28"
 description = "CLI for interacting with GigaChain"
-=======
-name = "langchain-cli"
-version = "0.0.28"
-description = "CLI for interacting with LangChain"
->>>>>>> 6eb42c65
 authors = ["Erick Friis <erick@langchain.dev>"]
 readme = "README.md"
 repository = "https://github.com/ai-forever/gigachain"
