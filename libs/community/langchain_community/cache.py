--- conflicted
+++ resolved
@@ -224,7 +224,7 @@
 Base = declarative_base()
 
 
-class FullLLMCache(Base):
+class FullLLMCache(Base):  # type: ignore
     """SQLite table for full LLM Cache (all generations)."""
 
     __tablename__ = "full_llm_cache"
@@ -247,7 +247,7 @@
         """Look up based on prompt and llm_string."""
         stmt = (
             select(self.cache_schema.response)
-            .where(self.cache_schema.prompt == prompt)
+            .where(self.cache_schema.prompt == prompt)  # type: ignore
             .where(self.cache_schema.llm == llm_string)
             .order_by(self.cache_schema.idx)
         )
@@ -469,17 +469,12 @@
     def lookup(self, prompt: str, llm_string: str) -> Optional[RETURN_VAL_TYPE]:
         """Look up based on prompt and llm_string."""
         # Read from a Redis HASH
-<<<<<<< HEAD
-        results = self.redis.hgetall(self._key(prompt, llm_string))
-        return self._get_generations(results)
-=======
         try:
             results = self.redis.hgetall(self._key(prompt, llm_string))
             return self._get_generations(results)  # type: ignore[arg-type]
         except Exception as e:
             logger.error(f"Redis lookup failed: {e}")
             return None
->>>>>>> 69bb96c8
 
     def update(self, prompt: str, llm_string: str, return_val: RETURN_VAL_TYPE) -> None:
         """Update cache based on prompt and llm_string."""
@@ -547,17 +542,12 @@
 
     async def alookup(self, prompt: str, llm_string: str) -> Optional[RETURN_VAL_TYPE]:
         """Look up based on prompt and llm_string. Async version."""
-<<<<<<< HEAD
-        results = await self.redis.hgetall(self._key(prompt, llm_string))
-        return self._get_generations(results)
-=======
         try:
             results = await self.redis.hgetall(self._key(prompt, llm_string))
             return self._get_generations(results)  # type: ignore[arg-type]
         except Exception as e:
             logger.error(f"Redis async lookup failed: {e}")
             return None
->>>>>>> 69bb96c8
 
     def update(self, prompt: str, llm_string: str, return_val: RETURN_VAL_TYPE) -> None:
         """Update cache based on prompt and llm_string."""
@@ -572,19 +562,12 @@
         """Update cache based on prompt and llm_string. Async version."""
         self._ensure_generation_type(return_val)
         key = self._key(prompt, llm_string)
-<<<<<<< HEAD
-
-        async with self.redis.pipeline() as pipe:
-            self._configure_pipeline_for_update(key, pipe, return_val, self.ttl)
-            await pipe.execute()
-=======
         try:
             async with self.redis.pipeline() as pipe:
                 self._configure_pipeline_for_update(key, pipe, return_val, self.ttl)
                 await pipe.execute()  # type: ignore[attr-defined]
         except Exception as e:
             logger.error(f"Redis async update failed: {e}")
->>>>>>> 69bb96c8
 
     def clear(self, **kwargs: Any) -> None:
         """Clear cache. If `asynchronous` is True, flush asynchronously."""
@@ -797,9 +780,9 @@
         if self.init_gptcache_func is not None:
             sig = inspect.signature(self.init_gptcache_func)
             if len(sig.parameters) == 2:
-                self.init_gptcache_func(_gptcache, llm_string)
+                self.init_gptcache_func(_gptcache, llm_string)  # type: ignore[call-arg]
             else:
-                self.init_gptcache_func(_gptcache)
+                self.init_gptcache_func(_gptcache)  # type: ignore[call-arg]
         else:
             _gptcache.init(
                 pre_embedding_func=get_prompt,
@@ -1321,7 +1304,7 @@
         self.table.clear()
 
 
-class FullMd5LLMCache(Base):
+class FullMd5LLMCache(Base):  # type: ignore
     """SQLite table for full LLM Cache (all generations)."""
 
     __tablename__ = "full_md5_llm_cache"
@@ -1372,13 +1355,8 @@
 
     def _delete_previous(self, session: Session, prompt: str, llm_string: str) -> None:
         stmt = (
-<<<<<<< HEAD
-            select(self.cache_schema.response)
-            .where(self.cache_schema.prompt_md5 == self.get_md5(prompt))
-=======
             delete(self.cache_schema)
             .where(self.cache_schema.prompt_md5 == self.get_md5(prompt))  # type: ignore
->>>>>>> 69bb96c8
             .where(self.cache_schema.llm == llm_string)
             .where(self.cache_schema.prompt == prompt)
         )
@@ -1388,7 +1366,7 @@
         prompt_pd5 = self.get_md5(prompt)
         stmt = (
             select(self.cache_schema.response)
-            .where(self.cache_schema.prompt_md5 == prompt_pd5)
+            .where(self.cache_schema.prompt_md5 == prompt_pd5)  # type: ignore
             .where(self.cache_schema.llm == llm_string)
             .where(self.cache_schema.prompt == prompt)
             .order_by(self.cache_schema.idx)
