"""**Callback handlers** allow listening to events in LangChain.

**Class hierarchy:**

.. code-block::

    BaseCallbackHandler --> <name>CallbackHandler  # Example: AimCallbackHandler
"""

import importlib
from typing import TYPE_CHECKING, Any

if TYPE_CHECKING:
    from langchain_community.callbacks.aim_callback import (
<<<<<<< HEAD
        AimCallbackHandler,  # noqa: F401
    )
    from langchain_community.callbacks.argilla_callback import (
        ArgillaCallbackHandler,  # noqa: F401
    )
    from langchain_community.callbacks.arize_callback import (
        ArizeCallbackHandler,  # noqa: F401
    )
    from langchain_community.callbacks.arthur_callback import (
        ArthurCallbackHandler,  # noqa: F401
    )
    from langchain_community.callbacks.clearml_callback import (
        ClearMLCallbackHandler,  # noqa: F401
    )
    from langchain_community.callbacks.comet_ml_callback import (
        CometCallbackHandler,  # noqa: F401
    )
    from langchain_community.callbacks.context_callback import (
        ContextCallbackHandler,  # noqa: F401
    )
    from langchain_community.callbacks.fiddler_callback import (
        FiddlerCallbackHandler,  # noqa: F401
    )
    from langchain_community.callbacks.flyte_callback import (
        FlyteCallbackHandler,  # noqa: F401
    )
    from langchain_community.callbacks.human import (
        HumanApprovalCallbackHandler,  # noqa: F401
    )
    from langchain_community.callbacks.infino_callback import (
        InfinoCallbackHandler,  # noqa: F401
    )
    from langchain_community.callbacks.labelstudio_callback import (
        LabelStudioCallbackHandler,  # noqa: F401
    )
    from langchain_community.callbacks.llmonitor_callback import (
        LLMonitorCallbackHandler,  # noqa: F401
    )
    from langchain_community.callbacks.manager import (  # noqa: F401
=======
        AimCallbackHandler,
    )
    from langchain_community.callbacks.argilla_callback import (
        ArgillaCallbackHandler,
    )
    from langchain_community.callbacks.arize_callback import (
        ArizeCallbackHandler,
    )
    from langchain_community.callbacks.arthur_callback import (
        ArthurCallbackHandler,
    )
    from langchain_community.callbacks.clearml_callback import (
        ClearMLCallbackHandler,
    )
    from langchain_community.callbacks.comet_ml_callback import (
        CometCallbackHandler,
    )
    from langchain_community.callbacks.context_callback import (
        ContextCallbackHandler,
    )
    from langchain_community.callbacks.fiddler_callback import (
        FiddlerCallbackHandler,
    )
    from langchain_community.callbacks.flyte_callback import (
        FlyteCallbackHandler,
    )
    from langchain_community.callbacks.human import (
        HumanApprovalCallbackHandler,
    )
    from langchain_community.callbacks.infino_callback import (
        InfinoCallbackHandler,
    )
    from langchain_community.callbacks.labelstudio_callback import (
        LabelStudioCallbackHandler,
    )
    from langchain_community.callbacks.llmonitor_callback import (
        LLMonitorCallbackHandler,
    )
    from langchain_community.callbacks.manager import (
>>>>>>> cd4c5428
        get_openai_callback,
        wandb_tracing_enabled,
    )
    from langchain_community.callbacks.mlflow_callback import (
<<<<<<< HEAD
        MlflowCallbackHandler,  # noqa: F401
    )
    from langchain_community.callbacks.openai_info import (
        OpenAICallbackHandler,  # noqa: F401
    )
    from langchain_community.callbacks.promptlayer_callback import (
        PromptLayerCallbackHandler,  # noqa: F401
    )
    from langchain_community.callbacks.sagemaker_callback import (
        SageMakerCallbackHandler,  # noqa: F401
    )
    from langchain_community.callbacks.streamlit import (  # noqa: F401
=======
        MlflowCallbackHandler,
    )
    from langchain_community.callbacks.openai_info import (
        OpenAICallbackHandler,
    )
    from langchain_community.callbacks.promptlayer_callback import (
        PromptLayerCallbackHandler,
    )
    from langchain_community.callbacks.sagemaker_callback import (
        SageMakerCallbackHandler,
    )
    from langchain_community.callbacks.streamlit import (
>>>>>>> cd4c5428
        LLMThoughtLabeler,
        StreamlitCallbackHandler,
    )
    from langchain_community.callbacks.trubrics_callback import (
<<<<<<< HEAD
        TrubricsCallbackHandler,  # noqa: F401
    )
    from langchain_community.callbacks.wandb_callback import (
        WandbCallbackHandler,  # noqa: F401
    )
    from langchain_community.callbacks.whylabs_callback import (
        WhyLabsCallbackHandler,  # noqa: F401
=======
        TrubricsCallbackHandler,
    )
    from langchain_community.callbacks.uptrain_callback import (
        UpTrainCallbackHandler,
    )
    from langchain_community.callbacks.wandb_callback import (
        WandbCallbackHandler,
    )
    from langchain_community.callbacks.whylabs_callback import (
        WhyLabsCallbackHandler,
>>>>>>> cd4c5428
    )


_module_lookup = {
    "AimCallbackHandler": "langchain_community.callbacks.aim_callback",
    "ArgillaCallbackHandler": "langchain_community.callbacks.argilla_callback",
    "ArizeCallbackHandler": "langchain_community.callbacks.arize_callback",
    "ArthurCallbackHandler": "langchain_community.callbacks.arthur_callback",
    "ClearMLCallbackHandler": "langchain_community.callbacks.clearml_callback",
    "CometCallbackHandler": "langchain_community.callbacks.comet_ml_callback",
    "ContextCallbackHandler": "langchain_community.callbacks.context_callback",
    "FiddlerCallbackHandler": "langchain_community.callbacks.fiddler_callback",
    "FlyteCallbackHandler": "langchain_community.callbacks.flyte_callback",
    "HumanApprovalCallbackHandler": "langchain_community.callbacks.human",
    "InfinoCallbackHandler": "langchain_community.callbacks.infino_callback",
    "LLMThoughtLabeler": "langchain_community.callbacks.streamlit",
    "LLMonitorCallbackHandler": "langchain_community.callbacks.llmonitor_callback",
    "LabelStudioCallbackHandler": "langchain_community.callbacks.labelstudio_callback",
    "MlflowCallbackHandler": "langchain_community.callbacks.mlflow_callback",
    "OpenAICallbackHandler": "langchain_community.callbacks.openai_info",
    "PromptLayerCallbackHandler": "langchain_community.callbacks.promptlayer_callback",
    "SageMakerCallbackHandler": "langchain_community.callbacks.sagemaker_callback",
    "StreamlitCallbackHandler": "langchain_community.callbacks.streamlit",
    "TrubricsCallbackHandler": "langchain_community.callbacks.trubrics_callback",
    "UpTrainCallbackHandler": "langchain_community.callbacks.uptrain_callback",
    "WandbCallbackHandler": "langchain_community.callbacks.wandb_callback",
    "WhyLabsCallbackHandler": "langchain_community.callbacks.whylabs_callback",
    "get_openai_callback": "langchain_community.callbacks.manager",
    "wandb_tracing_enabled": "langchain_community.callbacks.manager",
}


def __getattr__(name: str) -> Any:
    if name in _module_lookup:
        module = importlib.import_module(_module_lookup[name])
        return getattr(module, name)
    raise AttributeError(f"module {__name__} has no attribute {name}")


__all__ = [
    "AimCallbackHandler",
    "ArgillaCallbackHandler",
    "ArizeCallbackHandler",
    "ArthurCallbackHandler",
    "ClearMLCallbackHandler",
    "CometCallbackHandler",
    "ContextCallbackHandler",
    "FiddlerCallbackHandler",
    "FlyteCallbackHandler",
    "HumanApprovalCallbackHandler",
    "InfinoCallbackHandler",
    "LLMThoughtLabeler",
    "LLMonitorCallbackHandler",
    "LabelStudioCallbackHandler",
    "MlflowCallbackHandler",
    "OpenAICallbackHandler",
    "PromptLayerCallbackHandler",
    "SageMakerCallbackHandler",
    "StreamlitCallbackHandler",
    "TrubricsCallbackHandler",
<<<<<<< HEAD
=======
    "UpTrainCallbackHandler",
>>>>>>> cd4c5428
    "WandbCallbackHandler",
    "WhyLabsCallbackHandler",
    "get_openai_callback",
    "wandb_tracing_enabled",
]<|MERGE_RESOLUTION|>--- conflicted
+++ resolved
@@ -12,47 +12,6 @@
 
 if TYPE_CHECKING:
     from langchain_community.callbacks.aim_callback import (
-<<<<<<< HEAD
-        AimCallbackHandler,  # noqa: F401
-    )
-    from langchain_community.callbacks.argilla_callback import (
-        ArgillaCallbackHandler,  # noqa: F401
-    )
-    from langchain_community.callbacks.arize_callback import (
-        ArizeCallbackHandler,  # noqa: F401
-    )
-    from langchain_community.callbacks.arthur_callback import (
-        ArthurCallbackHandler,  # noqa: F401
-    )
-    from langchain_community.callbacks.clearml_callback import (
-        ClearMLCallbackHandler,  # noqa: F401
-    )
-    from langchain_community.callbacks.comet_ml_callback import (
-        CometCallbackHandler,  # noqa: F401
-    )
-    from langchain_community.callbacks.context_callback import (
-        ContextCallbackHandler,  # noqa: F401
-    )
-    from langchain_community.callbacks.fiddler_callback import (
-        FiddlerCallbackHandler,  # noqa: F401
-    )
-    from langchain_community.callbacks.flyte_callback import (
-        FlyteCallbackHandler,  # noqa: F401
-    )
-    from langchain_community.callbacks.human import (
-        HumanApprovalCallbackHandler,  # noqa: F401
-    )
-    from langchain_community.callbacks.infino_callback import (
-        InfinoCallbackHandler,  # noqa: F401
-    )
-    from langchain_community.callbacks.labelstudio_callback import (
-        LabelStudioCallbackHandler,  # noqa: F401
-    )
-    from langchain_community.callbacks.llmonitor_callback import (
-        LLMonitorCallbackHandler,  # noqa: F401
-    )
-    from langchain_community.callbacks.manager import (  # noqa: F401
-=======
         AimCallbackHandler,
     )
     from langchain_community.callbacks.argilla_callback import (
@@ -92,25 +51,10 @@
         LLMonitorCallbackHandler,
     )
     from langchain_community.callbacks.manager import (
->>>>>>> cd4c5428
         get_openai_callback,
         wandb_tracing_enabled,
     )
     from langchain_community.callbacks.mlflow_callback import (
-<<<<<<< HEAD
-        MlflowCallbackHandler,  # noqa: F401
-    )
-    from langchain_community.callbacks.openai_info import (
-        OpenAICallbackHandler,  # noqa: F401
-    )
-    from langchain_community.callbacks.promptlayer_callback import (
-        PromptLayerCallbackHandler,  # noqa: F401
-    )
-    from langchain_community.callbacks.sagemaker_callback import (
-        SageMakerCallbackHandler,  # noqa: F401
-    )
-    from langchain_community.callbacks.streamlit import (  # noqa: F401
-=======
         MlflowCallbackHandler,
     )
     from langchain_community.callbacks.openai_info import (
@@ -123,20 +67,10 @@
         SageMakerCallbackHandler,
     )
     from langchain_community.callbacks.streamlit import (
->>>>>>> cd4c5428
         LLMThoughtLabeler,
         StreamlitCallbackHandler,
     )
     from langchain_community.callbacks.trubrics_callback import (
-<<<<<<< HEAD
-        TrubricsCallbackHandler,  # noqa: F401
-    )
-    from langchain_community.callbacks.wandb_callback import (
-        WandbCallbackHandler,  # noqa: F401
-    )
-    from langchain_community.callbacks.whylabs_callback import (
-        WhyLabsCallbackHandler,  # noqa: F401
-=======
         TrubricsCallbackHandler,
     )
     from langchain_community.callbacks.uptrain_callback import (
@@ -147,7 +81,6 @@
     )
     from langchain_community.callbacks.whylabs_callback import (
         WhyLabsCallbackHandler,
->>>>>>> cd4c5428
     )
 
 
@@ -208,10 +141,7 @@
     "SageMakerCallbackHandler",
     "StreamlitCallbackHandler",
     "TrubricsCallbackHandler",
-<<<<<<< HEAD
-=======
     "UpTrainCallbackHandler",
->>>>>>> cd4c5428
     "WandbCallbackHandler",
     "WhyLabsCallbackHandler",
     "get_openai_callback",
