"""Wrapper around Minimax chat models."""

import json
import logging
from contextlib import asynccontextmanager, contextmanager
from typing import Any, AsyncIterator, Dict, Iterator, List, Optional, Type, Union

from langchain_core.callbacks import (
    AsyncCallbackManagerForLLMRun,
    CallbackManagerForLLMRun,
)
from langchain_core.language_models.chat_models import (
    BaseChatModel,
    agenerate_from_stream,
    generate_from_stream,
)
from langchain_core.messages import (
    AIMessage,
    AIMessageChunk,
    BaseMessage,
    BaseMessageChunk,
    ChatMessage,
    ChatMessageChunk,
    HumanMessage,
    SystemMessage,
)
from langchain_core.outputs import ChatGeneration, ChatGenerationChunk, ChatResult
from langchain_core.pydantic_v1 import BaseModel, Field, SecretStr, root_validator
from langchain_core.utils import convert_to_secret_str, get_from_dict_or_env

logger = logging.getLogger(__name__)


@contextmanager
def connect_httpx_sse(client: Any, method: str, url: str, **kwargs: Any) -> Iterator:
    """Context manager for connecting to an SSE stream.

    Args:
        client: The httpx client.
        method: The HTTP method.
        url: The URL to connect to.
        kwargs: Additional keyword arguments to pass to the client.

    Yields:
        An EventSource object.
    """
    from httpx_sse import EventSource

    with client.stream(method, url, **kwargs) as response:
        yield EventSource(response)


@asynccontextmanager
async def aconnect_httpx_sse(
    client: Any, method: str, url: str, **kwargs: Any
) -> AsyncIterator:
    """Async context manager for connecting to an SSE stream.

    Args:
        client: The httpx client.
        method: The HTTP method.
        url: The URL to connect to.
        kwargs: Additional keyword arguments to pass to the client.

    Yields:
        An EventSource object.
    """
    from httpx_sse import EventSource

    async with client.stream(method, url, **kwargs) as response:
        yield EventSource(response)


def _convert_message_to_dict(message: BaseMessage) -> Dict[str, Any]:
    """Convert a LangChain messages to Dict."""
    message_dict: Dict[str, Any]
    if isinstance(message, HumanMessage):
        message_dict = {"role": "user", "content": message.content}
    elif isinstance(message, AIMessage):
        message_dict = {"role": "assistant", "content": message.content}
    elif isinstance(message, SystemMessage):
        message_dict = {"role": "system", "content": message.content}
    else:
        raise TypeError(f"Got unknown type '{message.__class__.__name__}'.")
    return message_dict


def _convert_dict_to_message(dct: Dict[str, Any]) -> BaseMessage:
    """Convert a dict to LangChain message."""
    role = dct.get("role")
    content = dct.get("content", "")
    if role == "assistant":
        additional_kwargs = {}
        tool_calls = dct.get("tool_calls", None)
        if tool_calls is not None:
            additional_kwargs["tool_calls"] = tool_calls
        return AIMessage(content=content, additional_kwargs=additional_kwargs)
    return ChatMessage(role=role, content=content)  # type: ignore[arg-type]


def _convert_delta_to_message_chunk(
    dct: Dict[str, Any], default_class: Type[BaseMessageChunk]
) -> BaseMessageChunk:
    role = dct.get("role")
    content = dct.get("content", "")
    additional_kwargs = {}
    tool_calls = dct.get("tool_call", None)
    if tool_calls is not None:
        additional_kwargs["tool_calls"] = tool_calls

    if role == "assistant" or default_class == AIMessageChunk:
        return AIMessageChunk(content=content, additional_kwargs=additional_kwargs)
    if role or default_class == ChatMessageChunk:
        return ChatMessageChunk(content=content, role=role)  # type: ignore[arg-type]
    return default_class(content=content)  # type: ignore[call-arg]


class MiniMaxChat(BaseChatModel):
    """MiniMax large language models.

    To use, you should have the environment variable``MINIMAX_API_KEY`` set with
    your API token, or pass it as a named parameter to the constructor.

    Example:
        .. code-block:: python

            from langchain_community.chat_models import MiniMaxChat
            llm = MiniMaxChat(model="abab5-chat")

    """

    @property
    def _identifying_params(self) -> Dict[str, Any]:
        """Get the identifying parameters."""
        return {**{"model": self.model}, **self._default_params}

    @property
    def _llm_type(self) -> str:
        """Return type of llm."""
        return "minimax"

    @property
    def _default_params(self) -> Dict[str, Any]:
        """Get the default parameters for calling OpenAI API."""
        return {
            "model": self.model,
            "max_tokens": self.max_tokens,
            "temperature": self.temperature,
            "top_p": self.top_p,
            **self.model_kwargs,
        }

    _client: Any = Field(default=None)  #: :meta private:
    model: str = "abab6.5-chat"
    """Model name to use."""
    max_tokens: int = 256
    """Denotes the number of tokens to predict per generation."""
    temperature: float = 0.7
    """A non-negative float that tunes the degree of randomness in generation."""
    top_p: float = 0.95
    """Total probability mass of tokens to consider at each step."""
    model_kwargs: Dict[str, Any] = Field(default_factory=dict)
    """Holds any model parameters valid for `create` call not explicitly specified."""
    minimax_api_host: str = Field(
        default="https://api.minimax.chat/v1/text/chatcompletion_v2", alias="base_url"
    )
    minimax_group_id: Optional[str] = Field(default=None, alias="group_id")
    """[DEPRECATED, keeping it for for backward compatibility] Group Id"""
    minimax_api_key: SecretStr = Field(alias="api_key")
    """Minimax API Key"""
    streaming: bool = False
    """Whether to stream the results or not."""

    class Config:
        """Configuration for this pydantic object."""

        allow_population_by_field_name = True

    @root_validator(pre=True, allow_reuse=True)
    def validate_environment(cls, values: Dict) -> Dict:
        """Validate that api key and python package exists in environment."""
        values["minimax_api_key"] = convert_to_secret_str(
            get_from_dict_or_env(
                values,
                ["minimax_api_key", "api_key"],
                "MINIMAX_API_KEY",
            )
        )
<<<<<<< HEAD
=======
        values["minimax_group_id"] = get_from_dict_or_env(
            values, ["minimax_group_id", "group_id"], "MINIMAX_GROUP_ID"
        )
>>>>>>> ad507029
        # Get custom api url from environment.
        values["minimax_api_host"] = get_from_dict_or_env(
            values,
            "minimax_api_host",
            "MINIMAX_API_HOST",
            values["minimax_api_host"],
        )
        return values

    def _create_chat_result(self, response: Union[dict, BaseModel]) -> ChatResult:
        generations = []
        if not isinstance(response, dict):
            response = response.dict()
        for res in response["choices"]:
            message = _convert_dict_to_message(res["message"])
            generation_info = dict(finish_reason=res.get("finish_reason"))
            generations.append(
                ChatGeneration(message=message, generation_info=generation_info)
            )
        token_usage = response.get("usage", {})
        llm_output = {
            "token_usage": token_usage,
            "model_name": self.model,
        }
        return ChatResult(generations=generations, llm_output=llm_output)

    def _create_payload_parameters(  # type: ignore[no-untyped-def]
        self, messages: List[BaseMessage], is_stream: bool = False, **kwargs
    ) -> Dict[str, Any]:
        """Create API request body parameters."""
        message_dicts = [_convert_message_to_dict(m) for m in messages]
        payload = self._default_params
        payload["messages"] = message_dicts
        payload.update(**kwargs)
        if is_stream:
            payload["stream"] = True

        return payload

    def _generate(
        self,
        messages: List[BaseMessage],
        stop: Optional[List[str]] = None,
        run_manager: Optional[CallbackManagerForLLMRun] = None,
        stream: Optional[bool] = None,
        **kwargs: Any,
    ) -> ChatResult:
        """Generate next turn in the conversation.
        Args:
            messages: The history of the conversation as a list of messages. Code chat
                does not support context.
            stop: The list of stop words (optional).
            run_manager: The CallbackManager for LLM run, it's not used at the moment.
            stream: Whether to stream the results or not.

        Returns:
            The ChatResult that contains outputs generated by the model.

        Raises:
            ValueError: if the last message in the list is not from human.
        """
        if not messages:
            raise ValueError(
                "You should provide at least one message to start the chat!"
            )
        is_stream = stream if stream is not None else self.streaming
        if is_stream:
            stream_iter = self._stream(
                messages, stop=stop, run_manager=run_manager, **kwargs
            )
            return generate_from_stream(stream_iter)
        payload = self._create_payload_parameters(messages, **kwargs)
        api_key = ""
        if self.minimax_api_key is not None:
            api_key = self.minimax_api_key.get_secret_value()
        headers = {
            "Authorization": f"Bearer {api_key}",
            "Content-Type": "application/json",
        }
        import httpx

        with httpx.Client(headers=headers, timeout=60) as client:
            response = client.post(self.minimax_api_host, json=payload)
            response.raise_for_status()

        return self._create_chat_result(response.json())

    def _stream(
        self,
        messages: List[BaseMessage],
        stop: Optional[List[str]] = None,
        run_manager: Optional[CallbackManagerForLLMRun] = None,
        **kwargs: Any,
    ) -> Iterator[ChatGenerationChunk]:
        """Stream the chat response in chunks."""
        payload = self._create_payload_parameters(messages, is_stream=True, **kwargs)
        api_key = ""
        if self.minimax_api_key is not None:
            api_key = self.minimax_api_key.get_secret_value()
        headers = {
            "Authorization": f"Bearer {api_key}",
            "Content-Type": "application/json",
        }
        import httpx

        with httpx.Client(headers=headers, timeout=60) as client:
            with connect_httpx_sse(
                client, "POST", self.minimax_api_host, json=payload
            ) as event_source:
                for sse in event_source.iter_sse():
                    chunk = json.loads(sse.data)
                    if len(chunk["choices"]) == 0:
                        continue
                    choice = chunk["choices"][0]
                    chunk = _convert_delta_to_message_chunk(
                        choice["delta"], AIMessageChunk
                    )
                    finish_reason = choice.get("finish_reason", None)

                    generation_info = (
                        {"finish_reason": finish_reason}
                        if finish_reason is not None
                        else None
                    )
                    chunk = ChatGenerationChunk(
                        message=chunk, generation_info=generation_info
                    )
                    yield chunk
                    if run_manager:
                        run_manager.on_llm_new_token(chunk.text, chunk=chunk)
                    if finish_reason is not None:
                        break

    async def _agenerate(
        self,
        messages: List[BaseMessage],
        stop: Optional[List[str]] = None,
        run_manager: Optional[AsyncCallbackManagerForLLMRun] = None,
        stream: Optional[bool] = None,
        **kwargs: Any,
    ) -> ChatResult:
        if not messages:
            raise ValueError(
                "You should provide at least one message to start the chat!"
            )
        is_stream = stream if stream is not None else self.streaming
        if is_stream:
            stream_iter = self._astream(
                messages, stop=stop, run_manager=run_manager, **kwargs
            )
            return await agenerate_from_stream(stream_iter)
        payload = self._create_payload_parameters(messages, **kwargs)
        api_key = ""
        if self.minimax_api_key is not None:
            api_key = self.minimax_api_key.get_secret_value()
        headers = {
            "Authorization": f"Bearer {api_key}",
            "Content-Type": "application/json",
        }
        import httpx

        async with httpx.AsyncClient(headers=headers, timeout=60) as client:
            response = await client.post(self.minimax_api_host, json=payload)
            response.raise_for_status()
        return self._create_chat_result(response.json())

    async def _astream(
        self,
        messages: List[BaseMessage],
        stop: Optional[List[str]] = None,
        run_manager: Optional[AsyncCallbackManagerForLLMRun] = None,
        **kwargs: Any,
    ) -> AsyncIterator[ChatGenerationChunk]:
        payload = self._create_payload_parameters(messages, is_stream=True, **kwargs)
        api_key = ""
        if self.minimax_api_key is not None:
            api_key = self.minimax_api_key.get_secret_value()
        headers = {
            "Authorization": f"Bearer {api_key}",
            "Content-Type": "application/json",
        }
        import httpx

        async with httpx.AsyncClient(headers=headers, timeout=60) as client:
            async with aconnect_httpx_sse(
                client, "POST", self.minimax_api_host, json=payload
            ) as event_source:
                async for sse in event_source.aiter_sse():
                    chunk = json.loads(sse.data)
                    if len(chunk["choices"]) == 0:
                        continue
                    choice = chunk["choices"][0]
                    chunk = _convert_delta_to_message_chunk(
                        choice["delta"], AIMessageChunk
                    )
                    finish_reason = choice.get("finish_reason", None)

                    generation_info = (
                        {"finish_reason": finish_reason}
                        if finish_reason is not None
                        else None
                    )
                    chunk = ChatGenerationChunk(
                        message=chunk, generation_info=generation_info
                    )
                    yield chunk
                    if run_manager:
                        await run_manager.on_llm_new_token(chunk.text, chunk=chunk)
                    if finish_reason is not None:
                        break<|MERGE_RESOLUTION|>--- conflicted
+++ resolved
@@ -186,12 +186,6 @@
                 "MINIMAX_API_KEY",
             )
         )
-<<<<<<< HEAD
-=======
-        values["minimax_group_id"] = get_from_dict_or_env(
-            values, ["minimax_group_id", "group_id"], "MINIMAX_GROUP_ID"
-        )
->>>>>>> ad507029
         # Get custom api url from environment.
         values["minimax_api_host"] = get_from_dict_or_env(
             values,
