--- conflicted
+++ resolved
@@ -1,9 +1,5 @@
 import logging
-<<<<<<< HEAD
-from typing import AsyncIterator, Iterator, List
-=======
 from typing import AsyncIterator, Iterator, List, Optional
->>>>>>> 6c3e65a8
 
 from langchain_core.documents import Document
 
