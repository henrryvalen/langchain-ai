import json
import logging
import os
import re
import tempfile
import time
from abc import ABC
from io import BytesIO, StringIO
from pathlib import Path
from typing import (
    TYPE_CHECKING,
    Any,
    Dict,
    Iterator,
    List,
    Mapping,
    Optional,
    Sequence,
    Union,
)
from urllib.parse import urlparse

import requests
from langchain_core.documents import Document
from langchain_core.utils import get_from_dict_or_env

from langchain_community.document_loaders.base import BaseLoader
from langchain_community.document_loaders.blob_loaders import Blob
from langchain_community.document_loaders.parsers.pdf import (
    AmazonTextractPDFParser,
    DocumentIntelligenceParser,
    PDFMinerParser,
    PDFPlumberParser,
    PyMuPDFParser,
    PyPDFium2Parser,
    PyPDFParser,
)
from langchain_community.document_loaders.unstructured import UnstructuredFileLoader

if TYPE_CHECKING:
    from textractor.data.text_linearization_config import TextLinearizationConfig

logger = logging.getLogger(__file__)


class UnstructuredPDFLoader(UnstructuredFileLoader):
    """Load `PDF` files using `Unstructured`.

    You can run the loader in one of two modes: "single" and "elements".
    If you use "single" mode, the document will be returned as a single
    langchain Document object. If you use "elements" mode, the unstructured
    library will split the document into elements such as Title and NarrativeText.
    You can pass in additional unstructured kwargs after mode to apply
    different unstructured settings.

    Examples
    --------
    from langchain_community.document_loaders import UnstructuredPDFLoader

    loader = UnstructuredPDFLoader(
        "example.pdf", mode="elements", strategy="fast",
    )
    docs = loader.load()

    References
    ----------
    https://unstructured-io.github.io/unstructured/bricks.html#partition-pdf
    """

    def _get_elements(self) -> List:
        from unstructured.partition.pdf import partition_pdf

        return partition_pdf(filename=self.file_path, **self.unstructured_kwargs)


class BasePDFLoader(BaseLoader, ABC):
    """Base Loader class for `PDF` files.

    If the file is a web path, it will download it to a temporary file, use it, then
        clean up the temporary file after completion.
    """

    def __init__(
        self, file_path: Union[str, BytesIO], *, headers: Optional[Dict] = None
    ):
        """Initialize with a file path.

        Args:
            file_path: Either a local, S3 or web path to a PDF file.
            headers: Headers to use for GET request to download a file from a web path.
        """
        self.file_path = file_path
        self.web_path = None
        self.source_path = None
        self.headers = headers
<<<<<<< HEAD
        if isinstance(file_path, BytesIO):
            self.source_path = "bytes"
            self.file_path = self.file_path.getvalue()
        else:
            if "~" in self.file_path:
                self.file_path = os.path.expanduser(self.file_path)

            # If the file is a web path or S3,
            # download it to a temporary file, and use that
            if not os.path.isfile(self.file_path) and self._is_valid_url(
                self.file_path
            ):
                self.temp_dir = tempfile.TemporaryDirectory()
                _, suffix = os.path.splitext(self.file_path)
                temp_pdf = os.path.join(self.temp_dir.name, f"tmp{suffix}")
                self.web_path = self.file_path
                if not self._is_s3_url(self.file_path):
                    r = requests.get(self.file_path, headers=self.headers)
                    if r.status_code != 200:
                        raise ValueError(
                            "Check the url of your file; returned status code %s"
                            % r.status_code
                        )

                    with open(temp_pdf, mode="wb") as f:
                        f.write(r.content)
                    self.file_path = str(temp_pdf)
            elif not os.path.isfile(self.file_path):
                raise ValueError(
                    "File path %s is not a valid file or url" % self.file_path
                )
=======
        if "~" in self.file_path:
            self.file_path = os.path.expanduser(self.file_path)

        # If the file is a web path or S3, download it to a temporary file, and use that
        if not os.path.isfile(self.file_path) and self._is_valid_url(self.file_path):
            self.temp_dir = tempfile.TemporaryDirectory()
            _, suffix = os.path.splitext(self.file_path)
            if self._is_s3_presigned_url(self.file_path):
                suffix = urlparse(self.file_path).path.split("/")[-1]
            temp_pdf = os.path.join(self.temp_dir.name, f"tmp{suffix}")
            self.web_path = self.file_path
            if not self._is_s3_url(self.file_path):
                r = requests.get(self.file_path, headers=self.headers)
                if r.status_code != 200:
                    raise ValueError(
                        "Check the url of your file; returned status code %s"
                        % r.status_code
                    )

                with open(temp_pdf, mode="wb") as f:
                    f.write(r.content)
                self.file_path = str(temp_pdf)
        elif not os.path.isfile(self.file_path):
            raise ValueError("File path %s is not a valid file or url" % self.file_path)
>>>>>>> 514fe807

    def __del__(self) -> None:
        if hasattr(self, "temp_dir"):
            self.temp_dir.cleanup()

    @staticmethod
    def _is_valid_url(url: str) -> bool:
        """Check if the url is valid."""
        parsed = urlparse(url)
        return bool(parsed.netloc) and bool(parsed.scheme)

    @staticmethod
    def _is_s3_url(url: str) -> bool:
        """check if the url is S3"""
        try:
            result = urlparse(url)
            if result.scheme == "s3" and result.netloc:
                return True
            return False
        except ValueError:
            return False

    @staticmethod
    def _is_s3_presigned_url(url: str) -> bool:
        """Check if the url is a presigned S3 url."""
        try:
            result = urlparse(url)
            return bool(re.search(r"\.s3\.amazonaws\.com$", result.netloc))
        except ValueError:
            return False

    @property
    def source(self) -> str:
        return self.web_path if self.web_path is not None else self.file_path


class OnlinePDFLoader(BasePDFLoader):
    """Load online `PDF`."""

    def load(self) -> List[Document]:
        """Load documents."""
        loader = UnstructuredPDFLoader(str(self.file_path))
        return loader.load()


class PyPDFLoader(BasePDFLoader):
    """Load PDF using pypdf into list of documents.

    Loader chunks by page and stores page numbers in metadata.
    """

    def __init__(
        self,
        file_path: Union[str, BytesIO],
        password: Optional[Union[str, bytes]] = None,
        headers: Optional[Dict] = None,
        extract_images: bool = False,
    ) -> None:
        """Initialize with a file path."""
        try:
            import pypdf  # noqa:F401
        except ImportError:
            raise ImportError(
                "pypdf package not found, please install it with " "`pip install pypdf`"
            )
        super().__init__(file_path, headers=headers)
        self.parser = PyPDFParser(password=password, extract_images=extract_images)

    def lazy_load(
        self,
    ) -> Iterator[Document]:
        """Lazy load given path as pages."""
        if self.web_path:
            blob = Blob.from_data(open(self.file_path, "rb").read(), path=self.web_path)
        elif self.source_path:
            blob = Blob.from_data(self.file_path, path=self.source_path)
        else:
            blob = Blob.from_path(self.file_path)
        yield from self.parser.parse(blob)


class PyPDFium2Loader(BasePDFLoader):
    """Load `PDF` using `pypdfium2` and chunks at character level."""

    def __init__(
        self,
        file_path: str,
        *,
        headers: Optional[Dict] = None,
        extract_images: bool = False,
    ):
        """Initialize with a file path."""
        super().__init__(file_path, headers=headers)
        self.parser = PyPDFium2Parser(extract_images=extract_images)

    def lazy_load(
        self,
    ) -> Iterator[Document]:
        """Lazy load given path as pages."""
        if self.web_path:
            blob = Blob.from_data(open(self.file_path, "rb").read(), path=self.web_path)
        elif self.source_path:
            blob = Blob.from_data(self.file_path, path=self.source_path)
        else:
            blob = Blob.from_path(self.file_path)
        yield from self.parser.parse(blob)


class PyPDFDirectoryLoader(BaseLoader):
    """Load a directory with `PDF` files using `pypdf` and chunks at character level.

    Loader also stores page numbers in metadata.
    """

    def __init__(
        self,
        path: str,
        glob: str = "**/[!.]*.pdf",
        silent_errors: bool = False,
        load_hidden: bool = False,
        recursive: bool = False,
        extract_images: bool = False,
    ):
        self.path = path
        self.glob = glob
        self.load_hidden = load_hidden
        self.recursive = recursive
        self.silent_errors = silent_errors
        self.extract_images = extract_images

    @staticmethod
    def _is_visible(path: Path) -> bool:
        return not any(part.startswith(".") for part in path.parts)

    def load(self) -> List[Document]:
        p = Path(self.path)
        docs = []
        items = p.rglob(self.glob) if self.recursive else p.glob(self.glob)
        for i in items:
            if i.is_file():
                if self._is_visible(i.relative_to(p)) or self.load_hidden:
                    try:
                        loader = PyPDFLoader(str(i), extract_images=self.extract_images)
                        sub_docs = loader.load()
                        for doc in sub_docs:
                            doc.metadata["source"] = str(i)
                        docs.extend(sub_docs)
                    except Exception as e:
                        if self.silent_errors:
                            logger.warning(e)
                        else:
                            raise e
        return docs


class PDFMinerLoader(BasePDFLoader):
    """Load `PDF` files using `PDFMiner`."""

    def __init__(
        self,
        file_path: str,
        *,
        headers: Optional[Dict] = None,
        extract_images: bool = False,
        concatenate_pages: bool = True,
    ) -> None:
        """Initialize with file path.

        Args:
            extract_images: Whether to extract images from PDF.
            concatenate_pages: If True, concatenate all PDF pages into one a single
                               document. Otherwise, return one document per page.
        """
        try:
            from pdfminer.high_level import extract_text  # noqa:F401
        except ImportError:
            raise ImportError(
                "`pdfminer` package not found, please install it with "
                "`pip install pdfminer.six`"
            )

        super().__init__(file_path, headers=headers)
        self.parser = PDFMinerParser(
            extract_images=extract_images, concatenate_pages=concatenate_pages
        )

    def lazy_load(
        self,
    ) -> Iterator[Document]:
        """Lazily load documents."""
        if self.web_path:
            blob = Blob.from_data(open(self.file_path, "rb").read(), path=self.web_path)
        elif self.source_path:
            blob = Blob.from_data(self.file_path, path=self.source_path)
        else:
            blob = Blob.from_path(self.file_path)
        yield from self.parser.parse(blob)


class PDFMinerPDFasHTMLLoader(BasePDFLoader):
    """Load `PDF` files as HTML content using `PDFMiner`."""

    def __init__(self, file_path: str, *, headers: Optional[Dict] = None):
        """Initialize with a file path."""
        try:
            from pdfminer.high_level import extract_text_to_fp  # noqa:F401
        except ImportError:
            raise ImportError(
                "`pdfminer` package not found, please install it with "
                "`pip install pdfminer.six`"
            )

        super().__init__(file_path, headers=headers)

    def lazy_load(self) -> Iterator[Document]:
        """Load file."""
        from pdfminer.high_level import extract_text_to_fp
        from pdfminer.layout import LAParams
        from pdfminer.utils import open_filename

        output_string = StringIO()
        with open_filename(self.file_path, "rb") as fp:
            extract_text_to_fp(
                fp,
                output_string,
                codec="",
                laparams=LAParams(),
                output_type="html",
            )
        metadata = {
            "source": self.file_path if self.web_path is None else self.web_path
        }
        yield Document(page_content=output_string.getvalue(), metadata=metadata)


class PyMuPDFLoader(BasePDFLoader):
    """Load `PDF` files using `PyMuPDF`."""

    def __init__(
        self,
        file_path: str,
        *,
        headers: Optional[Dict] = None,
        extract_images: bool = False,
        **kwargs: Any,
    ) -> None:
        """Initialize with a file path."""
        try:
            import fitz  # noqa:F401
        except ImportError:
            raise ImportError(
                "`PyMuPDF` package not found, please install it with "
                "`pip install pymupdf`"
            )
        super().__init__(file_path, headers=headers)
        self.extract_images = extract_images
        self.text_kwargs = kwargs

    def _lazy_load(self, **kwargs: Any) -> Iterator[Document]:
        if kwargs:
            logger.warning(
                f"Received runtime arguments {kwargs}. Passing runtime args to `load`"
                f" is deprecated. Please pass arguments during initialization instead."
            )

        text_kwargs = {**self.text_kwargs, **kwargs}
        parser = PyMuPDFParser(
            text_kwargs=text_kwargs, extract_images=self.extract_images
        )
        if self.web_path:
            blob = Blob.from_data(open(self.file_path, "rb").read(), path=self.web_path)
        elif self.source_path:
            blob = Blob.from_data(self.file_path, path=self.source_path)
        else:
            blob = Blob.from_path(self.file_path)
        yield from parser.lazy_parse(blob)

    def load(self, **kwargs: Any) -> List[Document]:
        return list(self._lazy_load(**kwargs))

    def lazy_load(self) -> Iterator[Document]:
        yield from self._lazy_load()


# MathpixPDFLoader implementation taken largely from Daniel Gross's:
# https://gist.github.com/danielgross/3ab4104e14faccc12b49200843adab21
class MathpixPDFLoader(BasePDFLoader):
    """Load `PDF` files using `Mathpix` service."""

    def __init__(
        self,
        file_path: str,
        processed_file_format: str = "md",
        max_wait_time_seconds: int = 500,
        should_clean_pdf: bool = False,
        extra_request_data: Optional[Dict[str, Any]] = None,
        **kwargs: Any,
    ) -> None:
        """Initialize with a file path.

        Args:
            file_path: a file for loading.
            processed_file_format: a format of the processed file. Default is "md".
            max_wait_time_seconds: a maximum time to wait for the response from
             the server. Default is 500.
            should_clean_pdf: a flag to clean the PDF file. Default is False.
            extra_request_data: Additional request data.
            **kwargs: additional keyword arguments.
        """
        self.mathpix_api_key = get_from_dict_or_env(
            kwargs, "mathpix_api_key", "MATHPIX_API_KEY"
        )
        self.mathpix_api_id = get_from_dict_or_env(
            kwargs, "mathpix_api_id", "MATHPIX_API_ID"
        )

        # The base class isn't expecting these and doesn't collect **kwargs
        kwargs.pop("mathpix_api_key", None)
        kwargs.pop("mathpix_api_id", None)

        super().__init__(file_path, **kwargs)
        self.processed_file_format = processed_file_format
        self.extra_request_data = (
            extra_request_data if extra_request_data is not None else {}
        )
        self.max_wait_time_seconds = max_wait_time_seconds
        self.should_clean_pdf = should_clean_pdf

    @property
    def _mathpix_headers(self) -> Dict[str, str]:
        return {"app_id": self.mathpix_api_id, "app_key": self.mathpix_api_key}

    @property
    def url(self) -> str:
        return "https://api.mathpix.com/v3/pdf"

    @property
    def data(self) -> dict:
        options = {
            "conversion_formats": {self.processed_file_format: True},
            **self.extra_request_data,
        }
        return {"options_json": json.dumps(options)}

    def send_pdf(self) -> str:
        with open(self.file_path, "rb") as f:
            files = {"file": f}
            response = requests.post(
                self.url, headers=self._mathpix_headers, files=files, data=self.data
            )
        response_data = response.json()
        if "error" in response_data:
            raise ValueError(f"Mathpix request failed: {response_data['error']}")
        if "pdf_id" in response_data:
            pdf_id = response_data["pdf_id"]
            return pdf_id
        else:
            raise ValueError("Unable to send PDF to Mathpix.")

    def wait_for_processing(self, pdf_id: str) -> None:
        """Wait for processing to complete.

        Args:
            pdf_id: a PDF id.

        Returns: None
        """
        url = self.url + "/" + pdf_id
        for _ in range(0, self.max_wait_time_seconds, 5):
            response = requests.get(url, headers=self._mathpix_headers)
            response_data = response.json()

            # This indicates an error with the request (e.g. auth problems)
            error = response_data.get("error", None)
            error_info = response_data.get("error_info", None)

            if error is not None:
                error_msg = f"Unable to retrieve PDF from Mathpix: {error}"

                if error_info is not None:
                    error_msg += f" ({error_info['id']})"

                raise ValueError(error_msg)

            status = response_data.get("status", None)

            if status == "completed":
                return
            elif status == "error":
                # This indicates an error with the PDF processing
                raise ValueError("Unable to retrieve PDF from Mathpix")
            else:
                print(f"Status: {status}, waiting for processing to complete")  # noqa: T201
                time.sleep(5)
        raise TimeoutError

    def get_processed_pdf(self, pdf_id: str) -> str:
        self.wait_for_processing(pdf_id)
        url = f"{self.url}/{pdf_id}.{self.processed_file_format}"
        response = requests.get(url, headers=self._mathpix_headers)
        return response.content.decode("utf-8")

    def clean_pdf(self, contents: str) -> str:
        """Clean the PDF file.

        Args:
            contents: a PDF file contents.

        Returns:

        """
        contents = "\n".join(
            [line for line in contents.split("\n") if not line.startswith("![]")]
        )
        # replace \section{Title} with # Title
        contents = contents.replace("\\section{", "# ").replace("}", "")
        # replace the "\" slash that Mathpix adds to escape $, %, (, etc.
        contents = (
            contents.replace(r"\$", "$")
            .replace(r"\%", "%")
            .replace(r"\(", "(")
            .replace(r"\)", ")")
        )
        return contents

    def load(self) -> List[Document]:
        pdf_id = self.send_pdf()
        contents = self.get_processed_pdf(pdf_id)
        if self.should_clean_pdf:
            contents = self.clean_pdf(contents)
        metadata = {"source": self.source, "file_path": self.source, "pdf_id": pdf_id}
        return [Document(page_content=contents, metadata=metadata)]


class PDFPlumberLoader(BasePDFLoader):
    """Load `PDF` files using `pdfplumber`."""

    def __init__(
        self,
        file_path: str,
        text_kwargs: Optional[Mapping[str, Any]] = None,
        dedupe: bool = False,
        headers: Optional[Dict] = None,
        extract_images: bool = False,
    ) -> None:
        """Initialize with a file path."""
        try:
            import pdfplumber  # noqa:F401
        except ImportError:
            raise ImportError(
                "pdfplumber package not found, please install it with "
                "`pip install pdfplumber`"
            )

        super().__init__(file_path, headers=headers)
        self.text_kwargs = text_kwargs or {}
        self.dedupe = dedupe
        self.extract_images = extract_images

    def load(self) -> List[Document]:
        """Load file."""

        parser = PDFPlumberParser(
            text_kwargs=self.text_kwargs,
            dedupe=self.dedupe,
            extract_images=self.extract_images,
        )
        if self.web_path:
            blob = Blob.from_data(open(self.file_path, "rb").read(), path=self.web_path)
        elif self.source_path:
            blob = Blob.from_data(self.file_path, path=self.source_path)
        else:
            blob = Blob.from_path(self.file_path)
        return parser.parse(blob)


class AmazonTextractPDFLoader(BasePDFLoader):
    """Load `PDF` files from a local file system, HTTP or S3.

    To authenticate, the AWS client uses the following methods to
    automatically load credentials:
    https://boto3.amazonaws.com/v1/documentation/api/latest/guide/credentials.html

    If a specific credential profile should be used, you must pass
    the name of the profile from the ~/.aws/credentials file that is to be used.

    Make sure the credentials / roles used have the required policies to
    access the Amazon Textract service.

    Example:
        .. code-block:: python
            from langchain_community.document_loaders import AmazonTextractPDFLoader
            loader = AmazonTextractPDFLoader(
                file_path="s3://pdfs/myfile.pdf"
            )
            document = loader.load()
    """

    def __init__(
        self,
        file_path: str,
        textract_features: Optional[Sequence[str]] = None,
        client: Optional[Any] = None,
        credentials_profile_name: Optional[str] = None,
        region_name: Optional[str] = None,
        endpoint_url: Optional[str] = None,
        headers: Optional[Dict] = None,
        *,
        linearization_config: Optional["TextLinearizationConfig"] = None,
    ) -> None:
        """Initialize the loader.

        Args:
            file_path: A file, url or s3 path for input file
            textract_features: Features to be used for extraction, each feature
                               should be passed as a str that conforms to the enum
                               `Textract_Features`, see `amazon-textract-caller` pkg
            client: boto3 textract client (Optional)
            credentials_profile_name: AWS profile name, if not default (Optional)
            region_name: AWS region, eg us-east-1 (Optional)
            endpoint_url: endpoint url for the textract service (Optional)
            linearization_config: Config to be used for linearization of the output
                                  should be an instance of TextLinearizationConfig from
                                  the `textractor` pkg
        """
        super().__init__(file_path, headers=headers)

        try:
            import textractcaller as tc  # noqa: F401
        except ImportError:
            raise ModuleNotFoundError(
                "Could not import amazon-textract-caller python package. "
                "Please install it with `pip install amazon-textract-caller`."
            )
        if textract_features:
            features = [tc.Textract_Features[x] for x in textract_features]
        else:
            features = []

        if credentials_profile_name or region_name or endpoint_url:
            try:
                import boto3

                if credentials_profile_name is not None:
                    session = boto3.Session(profile_name=credentials_profile_name)
                else:
                    # use default credentials
                    session = boto3.Session()

                client_params = {}
                if region_name:
                    client_params["region_name"] = region_name
                if endpoint_url:
                    client_params["endpoint_url"] = endpoint_url

                client = session.client("textract", **client_params)

            except ImportError:
                raise ModuleNotFoundError(
                    "Could not import boto3 python package. "
                    "Please install it with `pip install boto3`."
                )
            except Exception as e:
                raise ValueError(
                    "Could not load credentials to authenticate with AWS client. "
                    "Please check that credentials in the specified "
                    "profile name are valid."
                ) from e
        self.parser = AmazonTextractPDFParser(
            textract_features=features,
            client=client,
            linearization_config=linearization_config,
        )

    def load(self) -> List[Document]:
        """Load given path as pages."""
        return list(self.lazy_load())

    def lazy_load(
        self,
    ) -> Iterator[Document]:
        """Lazy load documents"""
        # the self.file_path is local, but the blob has to include
        # the S3 location if the file originated from S3 for multi-page documents
        # raises ValueError when multi-page and not on S3"""

        if self.web_path and self._is_s3_url(self.web_path):
            blob = Blob(path=self.web_path)
        else:
            blob = Blob.from_path(self.file_path)
            if AmazonTextractPDFLoader._get_number_of_pages(blob) > 1:
                raise ValueError(
                    f"the file {blob.path} is a multi-page document, \
                    but not stored on S3. \
                    Textract requires multi-page documents to be on S3."
                )

        yield from self.parser.parse(blob)

    @staticmethod
    def _get_number_of_pages(blob: Blob) -> int:
        try:
            import pypdf
            from PIL import Image, ImageSequence

        except ImportError:
            raise ModuleNotFoundError(
                "Could not import pypdf or Pilloe python package. "
                "Please install it with `pip install pypdf Pillow`."
            )
        if blob.mimetype == "application/pdf":
            with blob.as_bytes_io() as input_pdf_file:
                pdf_reader = pypdf.PdfReader(input_pdf_file)
                return len(pdf_reader.pages)
        elif blob.mimetype == "image/tiff":
            num_pages = 0
            img = Image.open(blob.as_bytes())
            for _, _ in enumerate(ImageSequence.Iterator(img)):
                num_pages += 1
            return num_pages
        elif blob.mimetype in ["image/png", "image/jpeg"]:
            return 1
        else:
            raise ValueError(f"unsupported mime type: {blob.mimetype}")


class DocumentIntelligenceLoader(BasePDFLoader):
    """Loads a PDF with Azure Document Intelligence"""

    def __init__(
        self,
        file_path: str,
        client: Any,
        model: str = "prebuilt-document",
        headers: Optional[Dict] = None,
    ) -> None:
        """
        Initialize the object for file processing with Azure Document Intelligence
        (formerly Form Recognizer).

        This constructor initializes a DocumentIntelligenceParser object to be used
        for parsing files using the Azure Document Intelligence API. The load method
        generates a Document node including metadata (source blob and page number)
        for each page.

        Parameters:
        -----------
        file_path : str
            The path to the file that needs to be parsed.
        client: Any
            A DocumentAnalysisClient to perform the analysis of the blob
        model : str
            The model name or ID to be used for form recognition in Azure.

        Examples:
        ---------
        >>> obj = DocumentIntelligenceLoader(
        ...     file_path="path/to/file",
        ...     client=client,
        ...     model="prebuilt-document"
        ... )
        """

        self.parser = DocumentIntelligenceParser(client=client, model=model)
        super().__init__(file_path, headers=headers)

    def load(self) -> List[Document]:
        """Load given path as pages."""
        return list(self.lazy_load())

    def lazy_load(
        self,
    ) -> Iterator[Document]:
        """Lazy load given path as pages."""
        blob = Blob.from_path(self.file_path)
        yield from self.parser.parse(blob)


# Legacy: only for backwards compatibility. Use PyPDFLoader instead
PagedPDFSplitter = PyPDFLoader<|MERGE_RESOLUTION|>--- conflicted
+++ resolved
@@ -93,41 +93,12 @@
         self.web_path = None
         self.source_path = None
         self.headers = headers
-<<<<<<< HEAD
         if isinstance(file_path, BytesIO):
             self.source_path = "bytes"
             self.file_path = self.file_path.getvalue()
         else:
             if "~" in self.file_path:
                 self.file_path = os.path.expanduser(self.file_path)
-
-            # If the file is a web path or S3,
-            # download it to a temporary file, and use that
-            if not os.path.isfile(self.file_path) and self._is_valid_url(
-                self.file_path
-            ):
-                self.temp_dir = tempfile.TemporaryDirectory()
-                _, suffix = os.path.splitext(self.file_path)
-                temp_pdf = os.path.join(self.temp_dir.name, f"tmp{suffix}")
-                self.web_path = self.file_path
-                if not self._is_s3_url(self.file_path):
-                    r = requests.get(self.file_path, headers=self.headers)
-                    if r.status_code != 200:
-                        raise ValueError(
-                            "Check the url of your file; returned status code %s"
-                            % r.status_code
-                        )
-
-                    with open(temp_pdf, mode="wb") as f:
-                        f.write(r.content)
-                    self.file_path = str(temp_pdf)
-            elif not os.path.isfile(self.file_path):
-                raise ValueError(
-                    "File path %s is not a valid file or url" % self.file_path
-                )
-=======
-        if "~" in self.file_path:
-            self.file_path = os.path.expanduser(self.file_path)
 
         # If the file is a web path or S3, download it to a temporary file, and use that
         if not os.path.isfile(self.file_path) and self._is_valid_url(self.file_path):
@@ -145,12 +116,13 @@
                         % r.status_code
                     )
 
-                with open(temp_pdf, mode="wb") as f:
-                    f.write(r.content)
-                self.file_path = str(temp_pdf)
-        elif not os.path.isfile(self.file_path):
-            raise ValueError("File path %s is not a valid file or url" % self.file_path)
->>>>>>> 514fe807
+                    with open(temp_pdf, mode="wb") as f:
+                        f.write(r.content)
+                    self.file_path = str(temp_pdf)
+            elif not os.path.isfile(self.file_path):
+                raise ValueError(
+                    "File path %s is not a valid file or url" % self.file_path
+                )
 
     def __del__(self) -> None:
         if hasattr(self, "temp_dir"):
