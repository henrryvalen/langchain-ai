--- conflicted
+++ resolved
@@ -1,12 +1,8 @@
 """Loader that uses unstructured to load files."""
 import collections
 from abc import ABC, abstractmethod
-<<<<<<< HEAD
 from pathlib import Path
-from typing import IO, Any, Callable, Dict, List, Optional, Sequence, Union
-=======
 from typing import IO, Any, Callable, Dict, Iterator, List, Optional, Sequence, Union
->>>>>>> ced5e7ba
 
 from langchain_core.documents import Document
 
