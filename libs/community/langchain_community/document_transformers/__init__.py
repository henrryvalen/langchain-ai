"""**Document Transformers** are classes to transform Documents.

**Document Transformers** usually used to transform a lot of Documents in a single run.

**Class hierarchy:**

.. code-block::

    BaseDocumentTransformer --> <name>  # Examples: DoctranQATransformer, DoctranTextTranslator

**Main helpers:**

.. code-block::

    Document
"""  # noqa: E501

import importlib
from typing import TYPE_CHECKING, Any

if TYPE_CHECKING:
    from langchain_community.document_transformers.beautiful_soup_transformer import (
<<<<<<< HEAD
        BeautifulSoupTransformer,  # noqa: F401
    )
    from langchain_community.document_transformers.doctran_text_extract import (
        DoctranPropertyExtractor,  # noqa: F401
    )
    from langchain_community.document_transformers.doctran_text_qa import (
        DoctranQATransformer,  # noqa: F401
    )
    from langchain_community.document_transformers.doctran_text_translate import (
        DoctranTextTranslator,  # noqa: F401
    )
    from langchain_community.document_transformers.embeddings_redundant_filter import (
        EmbeddingsClusteringFilter,  # noqa: F401
        EmbeddingsRedundantFilter,  # noqa: F401
        get_stateful_documents,  # noqa: F401
    )
    from langchain_community.document_transformers.google_translate import (
        GoogleTranslateTransformer,  # noqa: F401
    )
    from langchain_community.document_transformers.html2text import (
        Html2TextTransformer,  # noqa: F401
    )
    from langchain_community.document_transformers.long_context_reorder import (
        LongContextReorder,  # noqa: F401
    )
    from langchain_community.document_transformers.nuclia_text_transform import (
        NucliaTextTransformer,  # noqa: F401
    )
    from langchain_community.document_transformers.openai_functions import (
        OpenAIMetadataTagger,  # noqa: F401
=======
        BeautifulSoupTransformer,
    )
    from langchain_community.document_transformers.doctran_text_extract import (
        DoctranPropertyExtractor,
    )
    from langchain_community.document_transformers.doctran_text_qa import (
        DoctranQATransformer,
    )
    from langchain_community.document_transformers.doctran_text_translate import (
        DoctranTextTranslator,
    )
    from langchain_community.document_transformers.embeddings_redundant_filter import (
        EmbeddingsClusteringFilter,
        EmbeddingsRedundantFilter,
        get_stateful_documents,
    )
    from langchain_community.document_transformers.google_translate import (
        GoogleTranslateTransformer,
    )
    from langchain_community.document_transformers.html2text import (
        Html2TextTransformer,
    )
    from langchain_community.document_transformers.long_context_reorder import (
        LongContextReorder,
    )
    from langchain_community.document_transformers.nuclia_text_transform import (
        NucliaTextTransformer,
    )
    from langchain_community.document_transformers.openai_functions import (
        OpenAIMetadataTagger,
>>>>>>> cd4c5428
    )

__all__ = [
    "BeautifulSoupTransformer",
    "DoctranPropertyExtractor",
    "DoctranQATransformer",
    "DoctranTextTranslator",
    "EmbeddingsClusteringFilter",
    "EmbeddingsRedundantFilter",
    "GoogleTranslateTransformer",
    "Html2TextTransformer",
    "LongContextReorder",
    "NucliaTextTransformer",
    "OpenAIMetadataTagger",
    "get_stateful_documents",
]

_module_lookup = {
    "BeautifulSoupTransformer": "langchain_community.document_transformers.beautiful_soup_transformer",  # noqa: E501
    "DoctranPropertyExtractor": "langchain_community.document_transformers.doctran_text_extract",  # noqa: E501
    "DoctranQATransformer": "langchain_community.document_transformers.doctran_text_qa",
    "DoctranTextTranslator": "langchain_community.document_transformers.doctran_text_translate",  # noqa: E501
    "EmbeddingsClusteringFilter": "langchain_community.document_transformers.embeddings_redundant_filter",  # noqa: E501
    "EmbeddingsRedundantFilter": "langchain_community.document_transformers.embeddings_redundant_filter",  # noqa: E501
    "GoogleTranslateTransformer": "langchain_community.document_transformers.google_translate",  # noqa: E501
    "Html2TextTransformer": "langchain_community.document_transformers.html2text",
    "LongContextReorder": "langchain_community.document_transformers.long_context_reorder",  # noqa: E501
    "NucliaTextTransformer": "langchain_community.document_transformers.nuclia_text_transform",  # noqa: E501
    "OpenAIMetadataTagger": "langchain_community.document_transformers.openai_functions",  # noqa: E501
    "get_stateful_documents": "langchain_community.document_transformers.embeddings_redundant_filter",  # noqa: E501
}


def __getattr__(name: str) -> Any:
    if name in _module_lookup:
        module = importlib.import_module(_module_lookup[name])
        return getattr(module, name)
    raise AttributeError(f"module {__name__} has no attribute {name}")


__all__ = list(_module_lookup.keys())<|MERGE_RESOLUTION|>--- conflicted
+++ resolved
@@ -20,38 +20,6 @@
 
 if TYPE_CHECKING:
     from langchain_community.document_transformers.beautiful_soup_transformer import (
-<<<<<<< HEAD
-        BeautifulSoupTransformer,  # noqa: F401
-    )
-    from langchain_community.document_transformers.doctran_text_extract import (
-        DoctranPropertyExtractor,  # noqa: F401
-    )
-    from langchain_community.document_transformers.doctran_text_qa import (
-        DoctranQATransformer,  # noqa: F401
-    )
-    from langchain_community.document_transformers.doctran_text_translate import (
-        DoctranTextTranslator,  # noqa: F401
-    )
-    from langchain_community.document_transformers.embeddings_redundant_filter import (
-        EmbeddingsClusteringFilter,  # noqa: F401
-        EmbeddingsRedundantFilter,  # noqa: F401
-        get_stateful_documents,  # noqa: F401
-    )
-    from langchain_community.document_transformers.google_translate import (
-        GoogleTranslateTransformer,  # noqa: F401
-    )
-    from langchain_community.document_transformers.html2text import (
-        Html2TextTransformer,  # noqa: F401
-    )
-    from langchain_community.document_transformers.long_context_reorder import (
-        LongContextReorder,  # noqa: F401
-    )
-    from langchain_community.document_transformers.nuclia_text_transform import (
-        NucliaTextTransformer,  # noqa: F401
-    )
-    from langchain_community.document_transformers.openai_functions import (
-        OpenAIMetadataTagger,  # noqa: F401
-=======
         BeautifulSoupTransformer,
     )
     from langchain_community.document_transformers.doctran_text_extract import (
@@ -82,7 +50,6 @@
     )
     from langchain_community.document_transformers.openai_functions import (
         OpenAIMetadataTagger,
->>>>>>> cd4c5428
     )
 
 __all__ = [
