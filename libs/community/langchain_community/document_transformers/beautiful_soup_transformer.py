from typing import Any, Iterator, List, Sequence, Tuple, Union, cast

from langchain_core.documents import BaseDocumentTransformer, Document


class BeautifulSoupTransformer(BaseDocumentTransformer):
    """Transform HTML content by extracting specific tags and removing unwanted ones.

    Example:
        .. code-block:: python

            from langchain_community.document_transformers import BeautifulSoupTransformer

            bs4_transformer = BeautifulSoupTransformer()
            docs_transformed = bs4_transformer.transform_documents(docs)
    """  # noqa: E501

    def __init__(self) -> None:
        """
        Initialize the transformer.

        This checks if the BeautifulSoup4 package is installed.
        If not, it raises an ImportError.
        """
        try:
            import bs4  # noqa:F401
        except ImportError:
            raise ImportError(
                "BeautifulSoup4 is required for BeautifulSoupTransformer. "
                "Please install it with `pip install beautifulsoup4`."
            )

    def transform_documents(
        self,
        documents: Sequence[Document],
        unwanted_tags: Union[List[str], Tuple[str, ...]] = ("script", "style"),
        tags_to_extract: Union[List[str], Tuple[str, ...]] = ("p", "li", "div", "a"),
        remove_lines: bool = True,
        *,
<<<<<<< HEAD
=======
        unwanted_classnames: Union[Tuple[str, ...], List[str]] = (),
>>>>>>> cd4c5428
        remove_comments: bool = False,
        **kwargs: Any,
    ) -> Sequence[Document]:
        """
        Transform a list of Document objects by cleaning their HTML content.

        Args:
            documents: A sequence of Document objects containing HTML content.
            unwanted_tags: A list of tags to be removed from the HTML.
            tags_to_extract: A list of tags whose content will be extracted.
            remove_lines: If set to True, unnecessary lines will be removed.
<<<<<<< HEAD
=======
            unwanted_classnames: A list of class names to be removed from the HTML
>>>>>>> cd4c5428
            remove_comments: If set to True, comments will be removed.

        Returns:
            A sequence of Document objects with transformed content.
        """
        for doc in documents:
            cleaned_content = doc.page_content

            cleaned_content = self.remove_unwanted_classnames(
                cleaned_content, unwanted_classnames
            )

            cleaned_content = self.remove_unwanted_tags(cleaned_content, unwanted_tags)

            cleaned_content = self.extract_tags(
                cleaned_content, tags_to_extract, remove_comments=remove_comments
            )

            if remove_lines:
                cleaned_content = self.remove_unnecessary_lines(cleaned_content)

            doc.page_content = cleaned_content

        return documents

    @staticmethod
    def remove_unwanted_classnames(
        html_content: str, unwanted_classnames: Union[List[str], Tuple[str, ...]]
    ) -> str:
        """
        Remove unwanted classname from a given HTML content.

        Args:
            html_content: The original HTML content string.
            unwanted_classnames: A list of classnames to be removed from the HTML.

        Returns:
            A cleaned HTML string with unwanted classnames removed.
        """
        from bs4 import BeautifulSoup

        soup = BeautifulSoup(html_content, "html.parser")
        for classname in unwanted_classnames:
            for element in soup.find_all(class_=classname):
                element.decompose()
        return str(soup)

    @staticmethod
    def remove_unwanted_tags(
        html_content: str, unwanted_tags: Union[List[str], Tuple[str, ...]]
    ) -> str:
        """
        Remove unwanted tags from a given HTML content.

        Args:
            html_content: The original HTML content string.
            unwanted_tags: A list of tags to be removed from the HTML.

        Returns:
            A cleaned HTML string with unwanted tags removed.
        """
        from bs4 import BeautifulSoup

        soup = BeautifulSoup(html_content, "html.parser")
        for tag in unwanted_tags:
            for element in soup.find_all(tag):
                element.decompose()
        return str(soup)

    @staticmethod
    def extract_tags(
<<<<<<< HEAD
        html_content: str, tags: List[str], *, remove_comments: bool = False
=======
        html_content: str,
        tags: Union[List[str], Tuple[str, ...]],
        *,
        remove_comments: bool = False,
>>>>>>> cd4c5428
    ) -> str:
        """
        Extract specific tags from a given HTML content.

        Args:
            html_content: The original HTML content string.
            tags: A list of tags to be extracted from the HTML.

        Returns:
            A string combining the content of the extracted tags.
        """
        from bs4 import BeautifulSoup

        soup = BeautifulSoup(html_content, "html.parser")
        text_parts: List[str] = []
        for element in soup.find_all():
            if element.name in tags:
                # Extract all navigable strings recursively from this element.
                text_parts += get_navigable_strings(
                    element, remove_comments=remove_comments
                )

                # To avoid duplicate text, remove all descendants from the soup.
                element.decompose()

        return " ".join(text_parts)

    @staticmethod
    def remove_unnecessary_lines(content: str) -> str:
        """
        Clean up the content by removing unnecessary lines.

        Args:
            content: A string, which may contain unnecessary lines or spaces.

        Returns:
            A cleaned string with unnecessary lines removed.
        """
        lines = content.split("\n")
        stripped_lines = [line.strip() for line in lines]
        non_empty_lines = [line for line in stripped_lines if line]
        cleaned_content = " ".join(non_empty_lines)
        return cleaned_content

    async def atransform_documents(
        self,
        documents: Sequence[Document],
        **kwargs: Any,
    ) -> Sequence[Document]:
        raise NotImplementedError


def get_navigable_strings(
    element: Any, *, remove_comments: bool = False
) -> Iterator[str]:
    """Get all navigable strings from a BeautifulSoup element.

    Args:
        element: A BeautifulSoup element.

    Returns:
        A generator of strings.
    """

    from bs4 import Comment, NavigableString, Tag

    for child in cast(Tag, element).children:
        if isinstance(child, Comment) and remove_comments:
            continue
        if isinstance(child, Tag):
            yield from get_navigable_strings(child, remove_comments=remove_comments)
        elif isinstance(child, NavigableString):
            if (element.name == "a") and (href := element.get("href")):
                yield f"{child.strip()} ({href})"
            else:
                yield child.strip()<|MERGE_RESOLUTION|>--- conflicted
+++ resolved
@@ -37,10 +37,7 @@
         tags_to_extract: Union[List[str], Tuple[str, ...]] = ("p", "li", "div", "a"),
         remove_lines: bool = True,
         *,
-<<<<<<< HEAD
-=======
         unwanted_classnames: Union[Tuple[str, ...], List[str]] = (),
->>>>>>> cd4c5428
         remove_comments: bool = False,
         **kwargs: Any,
     ) -> Sequence[Document]:
@@ -52,10 +49,7 @@
             unwanted_tags: A list of tags to be removed from the HTML.
             tags_to_extract: A list of tags whose content will be extracted.
             remove_lines: If set to True, unnecessary lines will be removed.
-<<<<<<< HEAD
-=======
             unwanted_classnames: A list of class names to be removed from the HTML
->>>>>>> cd4c5428
             remove_comments: If set to True, comments will be removed.
 
         Returns:
@@ -127,14 +121,10 @@
 
     @staticmethod
     def extract_tags(
-<<<<<<< HEAD
-        html_content: str, tags: List[str], *, remove_comments: bool = False
-=======
         html_content: str,
         tags: Union[List[str], Tuple[str, ...]],
         *,
         remove_comments: bool = False,
->>>>>>> cd4c5428
     ) -> str:
         """
         Extract specific tags from a given HTML content.
