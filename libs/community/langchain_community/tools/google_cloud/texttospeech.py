--- conflicted
+++ resolved
@@ -38,7 +38,6 @@
     return ENCODING_FILE_EXTENSION_MAP.get(encoding)
 
 
-<<<<<<< HEAD
 class GoogleCloudTextToSpeechToolInput(BaseModel):
     """Input for the GoogleCloudTextToSpeechTool tool."""
 
@@ -51,13 +50,12 @@
                                default=None)
 
 
-=======
+
 @deprecated(
     since="0.0.33",
     removal="0.2.0",
     alternative_import="langchain_google_community.TextToSpeechTool",
 )
->>>>>>> d6d559d5
 class GoogleCloudTextToSpeechTool(BaseTool):
     """Tool that queries the Google Cloud Text to Speech API.
 
