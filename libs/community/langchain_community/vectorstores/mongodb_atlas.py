from __future__ import annotations

import logging
from typing import (
    TYPE_CHECKING,
    Any,
    Callable,
    Dict,
    Generator,
    Iterable,
    List,
    Optional,
    Tuple,
    TypeVar,
    Union,
)

import numpy as np
from langchain_core.documents import Document
from langchain_core.embeddings import Embeddings
from langchain_core.vectorstores import VectorStore

from langchain_community.vectorstores.utils import maximal_marginal_relevance

if TYPE_CHECKING:
    from pymongo.collection import Collection

MongoDBDocumentType = TypeVar("MongoDBDocumentType", bound=Dict[str, Any])

logger = logging.getLogger(__name__)

DEFAULT_INSERT_BATCH_SIZE = 100


class MongoDBAtlasVectorSearch(VectorStore):
    """`MongoDB Atlas Vector Search` vector store.

    To use, you should have both:
    - the ``pymongo`` python package installed
    - a connection string associated with a MongoDB Atlas Cluster having deployed an
        Atlas Search index

    Example:
        .. code-block:: python

            from langchain_community.vectorstores import MongoDBAtlasVectorSearch
            from langchain_community.embeddings.openai import OpenAIEmbeddings
            from pymongo import MongoClient

            mongo_client = MongoClient("<YOUR-CONNECTION-STRING>")
            collection = mongo_client["<db_name>"]["<collection_name>"]
            embeddings = OpenAIEmbeddings()
            vectorstore = MongoDBAtlasVectorSearch(collection, embeddings)
    """

    def __init__(
        self,
        collection: Collection[MongoDBDocumentType],
        embedding: Embeddings,
        *,
        index_name: str = "default",
        text_key: str = "text",
        embedding_key: str = "embedding",
        relevance_score_fn: str = "cosine",
    ):
        """
        Args:
            collection: MongoDB collection to add the texts to.
            embedding: Text embedding model to use.
            text_key: MongoDB field that will contain the text for each
                document.
            embedding_key: MongoDB field that will contain the embedding for
                each document.
            index_name: Name of the Atlas Search index.
            relevance_score_fn: The similarity score used for the index.
            Currently supported: Euclidean, cosine, and dot product.
        """
        self._collection = collection
        self._embedding = embedding
        self._index_name = index_name
        self._text_key = text_key
        self._embedding_key = embedding_key
        self._relevance_score_fn = relevance_score_fn

    @property
    def embeddings(self) -> Embeddings:
        return self._embedding

    def _select_relevance_score_fn(self) -> Callable[[float], float]:
        if self._relevance_score_fn == "euclidean":
            return self._euclidean_relevance_score_fn
        elif self._relevance_score_fn == "dotProduct":
            return self._max_inner_product_relevance_score_fn
        elif self._relevance_score_fn == "cosine":
            return self._cosine_relevance_score_fn
        else:
            raise NotImplementedError(
                f"No relevance score function for ${self._relevance_score_fn}"
            )

    @classmethod
    def from_connection_string(
        cls,
        connection_string: str,
        namespace: str,
        embedding: Embeddings,
        **kwargs: Any,
    ) -> MongoDBAtlasVectorSearch:
        """Construct a `MongoDB Atlas Vector Search` vector store
        from a MongoDB connection URI.

        Args:
            connection_string: A valid MongoDB connection URI.
            namespace: A valid MongoDB namespace (database and collection).
            embedding: The text embedding model to use for the vector store.

        Returns:
            A new MongoDBAtlasVectorSearch instance.

        """
        try:
            from importlib.metadata import version

            from pymongo import MongoClient
            from pymongo.driver_info import DriverInfo
        except ImportError:
            raise ImportError(
                "Could not import pymongo, please install it with "
                "`pip install pymongo`."
            )
        client: MongoClient = MongoClient(
            connection_string,
            driver=DriverInfo(name="Langchain", version=version("langchain")),
        )
        db_name, collection_name = namespace.split(".")
        collection = client[db_name][collection_name]
        return cls(collection, embedding, **kwargs)

    def add_texts(
        self,
        texts: Iterable[str],
        metadatas: Optional[List[Dict[str, Any]]] = None,
        **kwargs: Any,
    ) -> List:
        """Run more texts through the embeddings and add to the vectorstore.

        Args:
            texts: Iterable of strings to add to the vectorstore.
            metadatas: Optional list of metadatas associated with the texts.

        Returns:
            List of ids from adding the texts into the vectorstore.
        """
        batch_size = kwargs.get("batch_size", DEFAULT_INSERT_BATCH_SIZE)
        _metadatas: Union[List, Generator] = metadatas or ({} for _ in texts)
        texts_batch = []
        metadatas_batch = []
        result_ids = []
        for i, (text, metadata) in enumerate(zip(texts, _metadatas)):
            texts_batch.append(text)
            metadatas_batch.append(metadata)
            if (i + 1) % batch_size == 0:
                result_ids.extend(self._insert_texts(texts_batch, metadatas_batch))
                texts_batch = []
                metadatas_batch = []
        if texts_batch:
            result_ids.extend(self._insert_texts(texts_batch, metadatas_batch))
        return result_ids

    def _insert_texts(self, texts: List[str], metadatas: List[Dict[str, Any]]) -> List:
        if not texts:
            return []
        # Embed and create the documents
        embeddings = self._embedding.embed_documents(texts)
        to_insert = [
            {self._text_key: t, self._embedding_key: embedding, **m}
            for t, m, embedding in zip(texts, metadatas, embeddings)
        ]
        # insert the documents in MongoDB Atlas
        insert_result = self._collection.insert_many(to_insert)  # type: ignore
        return insert_result.inserted_ids

    def _similarity_search_with_score(
        self,
        embedding: List[float],
        k: int = 4,
        pre_filter: Optional[Dict] = None,
        post_filter_pipeline: Optional[List[Dict]] = None,
    ) -> List[Tuple[Document, float]]:
        params = {
            "queryVector": embedding,
            "path": self._embedding_key,
            "numCandidates": k * 10,
            "limit": k,
            "index": self._index_name,
        }
        if pre_filter:
            params["filter"] = pre_filter
        query = {"$vectorSearch": params}

        pipeline = [
            query,
            {"$set": {"score": {"$meta": "vectorSearchScore"}}},
        ]
        if post_filter_pipeline is not None:
            pipeline.extend(post_filter_pipeline)
        cursor = self._collection.aggregate(pipeline)  # type: ignore[arg-type]
        docs = []
        for res in cursor:
            text = res.pop(self._text_key)
            score = res.pop("score")
            del res["embedding"]
            docs.append((Document(page_content=text, metadata=res), score))
        return docs

    def similarity_search_with_score(
        self,
        query: str,
        k: int = 4,
        pre_filter: Optional[Dict] = None,
        post_filter_pipeline: Optional[List[Dict]] = None,
    ) -> List[Tuple[Document, float]]:
        """Return MongoDB documents most similar to the given query and their scores.

<<<<<<< HEAD
        Uses the vectorSearch operator available in MongoDB Atlas Search.
        For more: https://www.mongodb.com/docs/atlas/atlas-vector-search/vector-search-stage/
=======
        Uses the $vectorSearch stage
        performs aNN search on a vector in the specified field.
        Index the field as "vector" using Atlas Vector Search "vectorSearch" index type

        For more info : https://www.mongodb.com/docs/atlas/atlas-vector-search/vector-search-stage/
>>>>>>> ca014d5b

        Args:
            query: Text to look up documents similar to.
            k: (Optional) number of documents to return. Defaults to 4.
            pre_filter: (Optional) dictionary of argument(s) to prefilter document
                fields on.
            post_filter_pipeline: (Optional) Pipeline of MongoDB aggregation stages
<<<<<<< HEAD
                following the vectorSearch stage.
=======
                following the vector Search.
>>>>>>> ca014d5b

        Returns:
            List of documents most similar to the query and their scores.
        """
        embedding = self._embedding.embed_query(query)
        docs = self._similarity_search_with_score(
            embedding,
            k=k,
            pre_filter=pre_filter,
            post_filter_pipeline=post_filter_pipeline,
        )
        return docs

    def similarity_search(
        self,
        query: str,
        k: int = 4,
        pre_filter: Optional[Dict] = None,
        post_filter_pipeline: Optional[List[Dict]] = None,
        **kwargs: Any,
    ) -> List[Document]:
        """Return MongoDB documents most similar to the given query.

<<<<<<< HEAD
        Uses the vectorSearch operator available in MongoDB Atlas Search.
        For more: https://www.mongodb.com/docs/atlas/atlas-vector-search/vector-search-stage/
=======
        Uses the $vectorSearch stage
        performs aNN search on a vector in the specified field.
        Index the field as "vector" using Atlas Vector Search "vectorSearch" index type

        For more info : https://www.mongodb.com/docs/atlas/atlas-vector-search/vector-search-stage/
>>>>>>> ca014d5b

        Args:
            query: Text to look up documents similar to.
            k: (Optional) number of documents to return. Defaults to 4.
            pre_filter: (Optional) dictionary of argument(s) to prefilter document
                fields on.
            post_filter_pipeline: (Optional) Pipeline of MongoDB aggregation stages
<<<<<<< HEAD
                following the vectorSearch stage.
=======
                following the vector search.
>>>>>>> ca014d5b

        Returns:
            List of documents most similar to the query and their scores.
        """
        additional = kwargs.get("additional")
        docs_and_scores = self.similarity_search_with_score(
            query,
            k=k,
            pre_filter=pre_filter,
            post_filter_pipeline=post_filter_pipeline,
        )

        if additional and "similarity_score" in additional:
            for doc, score in docs_and_scores:
                doc.metadata["score"] = score
        return [doc for doc, _ in docs_and_scores]

    def max_marginal_relevance_search(
        self,
        query: str,
        k: int = 4,
        fetch_k: int = 20,
        lambda_mult: float = 0.5,
        pre_filter: Optional[Dict] = None,
        post_filter_pipeline: Optional[List[Dict]] = None,
        **kwargs: Any,
    ) -> List[Document]:
        """Return documents selected using the maximal marginal relevance.

        Maximal marginal relevance optimizes for similarity to query AND diversity
        among selected documents.

        Args:
            query: Text to look up documents similar to.
            k: (Optional) number of documents to return. Defaults to 4.
            fetch_k: (Optional) number of documents to fetch before passing to MMR
                algorithm. Defaults to 20.
            lambda_mult: Number between 0 and 1 that determines the degree
                        of diversity among the results with 0 corresponding
                        to maximum diversity and 1 to minimum diversity.
                        Defaults to 0.5.
            pre_filter: (Optional) dictionary of argument(s) to prefilter on document
                fields.
            post_filter_pipeline: (Optional) pipeline of MongoDB aggregation stages
<<<<<<< HEAD
                following the vectorSearch stage.
=======
                following the vector search.
>>>>>>> ca014d5b
        Returns:
            List of documents selected by maximal marginal relevance.
        """
        query_embedding = self._embedding.embed_query(query)
        docs = self._similarity_search_with_score(
            query_embedding,
            k=fetch_k,
            pre_filter=pre_filter,
            post_filter_pipeline=post_filter_pipeline,
        )
        mmr_doc_indexes = maximal_marginal_relevance(
            np.array(query_embedding),
            [doc.metadata[self._embedding_key] for doc, _ in docs],
            k=k,
            lambda_mult=lambda_mult,
        )
        mmr_docs = [docs[i][0] for i in mmr_doc_indexes]
        return mmr_docs

    @classmethod
    def from_texts(
        cls,
        texts: List[str],
        embedding: Embeddings,
        metadatas: Optional[List[Dict]] = None,
        collection: Optional[Collection[MongoDBDocumentType]] = None,
        **kwargs: Any,
    ) -> MongoDBAtlasVectorSearch:
        """Construct a `MongoDB Atlas Vector Search` vector store from raw documents.

        This is a user-friendly interface that:
            1. Embeds documents.
            2. Adds the documents to a provided MongoDB Atlas Vector Search index
                (Lucene)

        This is intended to be a quick way to get started.

        Example:
            .. code-block:: python
                from pymongo import MongoClient

                from langchain_community.vectorstores import MongoDBAtlasVectorSearch
                from langchain_community.embeddings import OpenAIEmbeddings

                mongo_client = MongoClient("<YOUR-CONNECTION-STRING>")
                collection = mongo_client["<db_name>"]["<collection_name>"]
                embeddings = OpenAIEmbeddings()
                vectorstore = MongoDBAtlasVectorSearch.from_texts(
                    texts,
                    embeddings,
                    metadatas=metadatas,
                    collection=collection
                )
        """
        if collection is None:
            raise ValueError("Must provide 'collection' named parameter.")
        vectorstore = cls(collection, embedding, **kwargs)
        vectorstore.add_texts(texts, metadatas=metadatas)
        return vectorstore<|MERGE_RESOLUTION|>--- conflicted
+++ resolved
@@ -222,16 +222,8 @@
     ) -> List[Tuple[Document, float]]:
         """Return MongoDB documents most similar to the given query and their scores.
 
-<<<<<<< HEAD
         Uses the vectorSearch operator available in MongoDB Atlas Search.
         For more: https://www.mongodb.com/docs/atlas/atlas-vector-search/vector-search-stage/
-=======
-        Uses the $vectorSearch stage
-        performs aNN search on a vector in the specified field.
-        Index the field as "vector" using Atlas Vector Search "vectorSearch" index type
-
-        For more info : https://www.mongodb.com/docs/atlas/atlas-vector-search/vector-search-stage/
->>>>>>> ca014d5b
 
         Args:
             query: Text to look up documents similar to.
@@ -239,11 +231,7 @@
             pre_filter: (Optional) dictionary of argument(s) to prefilter document
                 fields on.
             post_filter_pipeline: (Optional) Pipeline of MongoDB aggregation stages
-<<<<<<< HEAD
                 following the vectorSearch stage.
-=======
-                following the vector Search.
->>>>>>> ca014d5b
 
         Returns:
             List of documents most similar to the query and their scores.
@@ -267,16 +255,8 @@
     ) -> List[Document]:
         """Return MongoDB documents most similar to the given query.
 
-<<<<<<< HEAD
         Uses the vectorSearch operator available in MongoDB Atlas Search.
         For more: https://www.mongodb.com/docs/atlas/atlas-vector-search/vector-search-stage/
-=======
-        Uses the $vectorSearch stage
-        performs aNN search on a vector in the specified field.
-        Index the field as "vector" using Atlas Vector Search "vectorSearch" index type
-
-        For more info : https://www.mongodb.com/docs/atlas/atlas-vector-search/vector-search-stage/
->>>>>>> ca014d5b
 
         Args:
             query: Text to look up documents similar to.
@@ -284,11 +264,7 @@
             pre_filter: (Optional) dictionary of argument(s) to prefilter document
                 fields on.
             post_filter_pipeline: (Optional) Pipeline of MongoDB aggregation stages
-<<<<<<< HEAD
                 following the vectorSearch stage.
-=======
-                following the vector search.
->>>>>>> ca014d5b
 
         Returns:
             List of documents most similar to the query and their scores.
@@ -333,11 +309,7 @@
             pre_filter: (Optional) dictionary of argument(s) to prefilter on document
                 fields.
             post_filter_pipeline: (Optional) pipeline of MongoDB aggregation stages
-<<<<<<< HEAD
                 following the vectorSearch stage.
-=======
-                following the vector search.
->>>>>>> ca014d5b
         Returns:
             List of documents selected by maximal marginal relevance.
         """
