[tool.poetry]
name = "langchain-community"
version = "0.0.24"
description = "Community contributed LangChain integrations."
authors = []
license = "MIT"
readme = "README.md"
repository = "https://github.com/langchain-ai/langchain"

[tool.poetry.dependencies]
python = ">=3.8.1,<4.0"
langchain-core = ">=0.1.26,<0.2"
SQLAlchemy = ">=1.4,<3"
requests = "^2"
PyYAML = ">=5.3"
numpy = "^1"
aiohttp = "^3.8.3"
tenacity = "^8.1.0"
dataclasses-json = ">= 0.5.7, < 0.7"
langsmith = "^0.1.0"
tqdm = {version = ">=4.48.0", optional = true}
openapi-pydantic = {version = "^0.3.2", optional = true}
faiss-cpu = {version = "^1", optional = true}
beautifulsoup4 = {version = "^4", optional = true}
jinja2 = {version = "^3", optional = true}
cohere = {version = "^4", optional = true}
openai = {version = "<2", optional = true}
arxiv = {version = "^1.4", optional = true}
pypdf = {version = "^3.4.0", optional = true}
aleph-alpha-client = {version="^2.15.0", optional = true}
gradientai = {version="^1.4.0", optional = true}
pgvector = {version = "^0.1.6", optional = true}
atlassian-python-api = {version = "^3.36.0", optional=true}
html2text = {version="^2020.1.16", optional=true}
numexpr = {version="^2.8.6", optional=true}
jq = {version = "^1.4.1", optional = true}
pdfminer-six = {version = "^20221105", optional = true}
lxml = {version = "^4.9.2", optional = true}
pymupdf = {version = "^1.22.3", optional = true}
rapidocr-onnxruntime = {version = "^1.3.2", optional = true, python = ">=3.8.1,<3.12"}
pypdfium2 = {version = "^4.10.0", optional = true}
gql = {version = "^3.4.1", optional = true}
pandas = {version = "^2.0.1", optional = true}
telethon = {version = "^1.28.5", optional = true}
chardet = {version="^5.1.0", optional=true}
requests-toolbelt = {version = "^1.0.0", optional = true}
scikit-learn = {version = "^1.2.2", optional = true}
py-trello = {version = "^0.19.0", optional = true}
bibtexparser = {version = "^1.4.0", optional = true}
pyspark = {version = "^3.4.0", optional = true}
mwparserfromhell = {version = "^0.6.4", optional = true}
mwxml = {version = "^0.3.3", optional = true}
esprima = {version = "^4.0.1", optional = true}
streamlit = {version = "^1.18.0", optional = true, python = ">=3.8.1,<3.9.7 || >3.9.7,<4.0"}
psychicapi = {version = "^0.8.0", optional = true}
cassio = {version = "^0.1.0", optional = true}
sympy = {version = "^1.12", optional = true}
rapidfuzz = {version = "^3.1.1", optional = true}
jsonschema = {version = ">1", optional = true}
rank-bm25 = {version = "^0.2.2", optional = true}
geopandas = {version = "^0.13.1", optional = true}
gitpython = {version = "^3.1.32", optional = true}
feedparser = {version = "^6.0.10", optional = true}
newspaper3k = {version = "^0.2.8", optional = true}
xata = {version = "^1.0.0a7", optional = true}
xmltodict = {version = "^0.13.0", optional = true}
markdownify = {version = "^0.11.6", optional = true}
assemblyai = {version = "^0.17.0", optional = true}
sqlite-vss = {version = "^0.1.2", optional = true}
motor = {version = "^3.3.1", optional = true}
timescale-vector = {version = "^0.0.1", optional = true}
typer = {version= "^0.9.0", optional = true}
anthropic = {version = "^0.3.11", optional = true}
aiosqlite = {version = "^0.19.0", optional = true}
rspace_client = {version = "^2.5.0", optional = true}
upstash-redis = {version = "^0.15.0", optional = true}
google-cloud-documentai = {version = "^2.20.1", optional = true}
fireworks-ai = {version = "^0.9.0", optional = true}
javelin-sdk = {version = "^0.1.8", optional = true}
hologres-vector = {version = "^0.0.6", optional = true}
praw = {version = "^7.7.1", optional = true}
msal = {version = "^1.25.0", optional = true}
databricks-vectorsearch = {version = "^0.21", optional = true}
dgml-utils = {version = "^0.3.0", optional = true}
datasets = {version = "^2.15.0", optional = true}
tree-sitter = {version = "^0.20.2", optional = true}
tree-sitter-languages = {version = "^1.8.0", optional = true}
azure-ai-documentintelligence = {version = "^1.0.0b1", optional = true}
oracle-ads = {version = "^2.9.1", optional = true}
zhipuai = {version = "^1.0.7", optional = true}
httpx = {version = "^0.24.1", optional = true}
elasticsearch = {version = "^8.12.0", optional = true}
hdbcli = {version = "^2.19.21", optional = true}
oci = {version = "^2.119.1", optional = true}
rdflib = {version = "7.0.0", optional = true}
nvidia-riva-client = {version = "^2.14.0", optional = true}
<<<<<<< HEAD
friendli-client = {version = "^1.2.4", optional = true}
=======
llmlingua = {version = "^0.1.6", optional = true}
>>>>>>> d7a77054

[tool.poetry.group.test]
optional = true

[tool.poetry.group.test.dependencies]
# The only dependencies that should be added are
# dependencies used for running tests (e.g., pytest, freezegun, response).
# Any dependencies that do not meet that criteria will be removed.
pytest = "^7.3.0"
pytest-cov = "^4.1.0"
pytest-dotenv = "^0.5.2"
duckdb-engine = "^0.9.2"
pytest-watcher = "^0.2.6"
freezegun = "^1.2.2"
responses = "^0.22.0"
pytest-asyncio = "^0.20.3"
lark = "^1.1.5"
pandas = "^2.0.0"
pytest-mock  = "^3.10.0"
pytest-socket = "^0.6.0"
syrupy = "^4.0.2"
requests-mock = "^1.11.0"
langchain-core = {path = "../core", develop = true}

[tool.poetry.group.codespell]
optional = true

[tool.poetry.group.codespell.dependencies]
codespell = "^2.2.0"

[tool.poetry.group.test_integration]
optional = true

[tool.poetry.group.test_integration.dependencies]
# Do not add dependencies in the test_integration group
# Instead:
# 1. Add an optional dependency to the main group
#       poetry add --optional [package name]
# 2. Add the package name to the extended_testing extra (find it below)
# 3. Relock the poetry file
#       poetry lock --no-update
# 4. Favor unit tests not integration tests.
#    Use the @pytest.mark.requires(pkg_name) decorator in unit_tests.
#    Your tests should not rely on network access, as it prevents other
#    developers from being able to easily run them.
#    Instead write unit tests that use the `responses` library or mock.patch with
#    fixtures. Keep the fixtures minimal.
# See Contributing Guide for more instructions on working with optional dependencies.
# https://python.langchain.com/docs/contributing/code#working-with-optional-dependencies
pytest-vcr = "^1.0.2"
wrapt = "^1.15.0"
openai = "^1"
python-dotenv = "^1.0.0"
cassio = "^0.1.0"
tiktoken = ">=0.3.2,<0.6.0"
anthropic = "^0.3.11"
langchain-core = { path = "../core", develop = true }
fireworks-ai = "^0.9.0"

[tool.poetry.group.lint]
optional = true

[tool.poetry.group.lint.dependencies]
ruff = "^0.1.5"

[tool.poetry.group.typing.dependencies]
mypy = "^0.991"
types-pyyaml = "^6.0.12.2"
types-requests = "^2.28.11.5"
types-toml = "^0.10.8.1"
types-pytz = "^2023.3.0.0"
types-chardet = "^5.0.4.6"
types-redis = "^4.3.21.6"
mypy-protobuf = "^3.0.0"
langchain-core = {path = "../core", develop = true}

[tool.poetry.group.dev]
optional = true

[tool.poetry.group.dev.dependencies]
jupyter = "^1.0.0"
setuptools = "^67.6.1"
langchain-core = {path = "../core", develop = true}

[tool.poetry.extras]
cli = ["typer"]

# An extra used to be able to add extended testing.
# Please use new-line on formatting to make it easier to add new packages without
# merge-conflicts
extended_testing = [
 "aleph-alpha-client",
 "aiosqlite",
 "assemblyai",
 "beautifulsoup4",
 "bibtexparser",
 "cassio",
 "chardet",
 "datasets",
 "google-cloud-documentai",
 "esprima",
 "jq",
 "pdfminer-six",
 "pgvector",
 "pypdf",
 "pymupdf",
 "pypdfium2",
 "tqdm",
 "lxml",
 "atlassian-python-api",
 "mwparserfromhell",
 "mwxml",
 "msal",
 "pandas",
 "telethon",
 "psychicapi",
 "gql",
 "gradientai",
 "requests-toolbelt",
 "html2text",
 "numexpr",
 "py-trello",
 "scikit-learn",
 "streamlit",
 "pyspark",
 "openai",
 "sympy",
 "rapidfuzz",
 "jsonschema",
 "rank-bm25",
 "geopandas",
 "jinja2",
 "gitpython",
 "newspaper3k",
 "nvidia-riva-client",
 "feedparser",
 "xata",
 "xmltodict",
 "faiss-cpu",
 "openapi-pydantic",
 "markdownify",
 "arxiv",
 "sqlite-vss",
 "rapidocr-onnxruntime",
 "motor",
 "timescale-vector",
 "anthropic",
 "upstash-redis",
 "rspace_client",
 "fireworks-ai",
 "javelin-sdk",
 "hologres-vector",
 "praw",
 "databricks-vectorsearch",
 "dgml-utils",
 "cohere",
 "tree-sitter",
 "tree-sitter-languages",
 "azure-ai-documentintelligence",
 "oracle-ads",
 "zhipuai",
 "httpx",
 "elasticsearch",
 "hdbcli",
 "oci",
 "rdflib",
<<<<<<< HEAD
 "friendli-client"
=======
 "llmlingua"
>>>>>>> d7a77054
]

[tool.ruff]
exclude = [
  "tests/examples/non-utf8-encoding.py",
  "tests/integration_tests/examples/non-utf8-encoding.py",
]

[tool.ruff.lint]
select = [
  "E",  # pycodestyle
  "F",  # pyflakes
  "I",  # isort
  "T201", # print
]

[tool.mypy]
ignore_missing_imports = "True"
disallow_untyped_defs = "True"
exclude = ["notebooks", "examples", "example_data"]

[tool.coverage.run]
omit = [
    "tests/*",
]

[build-system]
requires = ["poetry-core>=1.0.0"]
build-backend = "poetry.core.masonry.api"

[tool.pytest.ini_options]
# --strict-markers will raise errors on unknown marks.
# https://docs.pytest.org/en/7.1.x/how-to/mark.html#raising-errors-on-unknown-marks
#
# https://docs.pytest.org/en/7.1.x/reference/reference.html
# --strict-config       any warnings encountered while parsing the `pytest`
#                       section of the configuration file raise errors.
#
# https://github.com/tophat/syrupy
# --snapshot-warn-unused    Prints a warning on unused snapshots rather than fail the test suite.
addopts = "--strict-markers --strict-config --durations=5 --snapshot-warn-unused -vv"
# Registering custom markers.
# https://docs.pytest.org/en/7.1.x/example/markers.html#registering-markers
markers = [
  "requires: mark tests as requiring a specific library",
  "scheduled: mark tests to run in scheduled testing",
  "compile: mark placeholder test used to compile integration tests without running them"
]
asyncio_mode = "auto"

[tool.codespell]
skip = '.git,*.pdf,*.svg,*.pdf,*.yaml,*.ipynb,poetry.lock,*.min.js,*.css,package-lock.json,example_data,_dist,examples,*.trig'
# Ignore latin etc
ignore-regex = '.*(Stati Uniti|Tense=Pres).*'
# whats is a typo but used frequently in queries so kept as is
# aapply - async apply
# unsecure - typo but part of API, decided to not bother for now
ignore-words-list = 'momento,collison,ned,foor,reworkd,parth,whats,aapply,mysogyny,unsecure,damon,crate,aadd,symbl,precesses,accademia,nin'<|MERGE_RESOLUTION|>--- conflicted
+++ resolved
@@ -94,11 +94,8 @@
 oci = {version = "^2.119.1", optional = true}
 rdflib = {version = "7.0.0", optional = true}
 nvidia-riva-client = {version = "^2.14.0", optional = true}
-<<<<<<< HEAD
+llmlingua = {version = "^0.1.6", optional = true}
 friendli-client = {version = "^1.2.4", optional = true}
-=======
-llmlingua = {version = "^0.1.6", optional = true}
->>>>>>> d7a77054
 
 [tool.poetry.group.test]
 optional = true
@@ -265,11 +262,8 @@
  "hdbcli",
  "oci",
  "rdflib",
-<<<<<<< HEAD
+ "llmlingua",
  "friendli-client"
-=======
- "llmlingua"
->>>>>>> d7a77054
 ]
 
 [tool.ruff]
