[tool.poetry]
name = "langchain-community"
version = "0.2.0rc1"
description = "Community contributed LangChain integrations."
authors = []
license = "MIT"
readme = "README.md"
repository = "https://github.com/langchain-ai/langchain"

[tool.poetry.dependencies]
python = ">=3.8.1,<4.0"
<<<<<<< HEAD
langchain-core = "^0.1.51"
langchain = "^0.2.0rc1"
SQLAlchemy = ">=1.4,<3"
=======
langchain-core = "^0.1.52"
langchain = "^0.2.0rc2"
SQLAlchemy = ">=1.4,<2.0.29"
>>>>>>> d3ca2cc8
requests = "^2"
PyYAML = ">=5.3"
numpy = "^1"
aiohttp = "^3.8.3"
tenacity = "^8.1.0"
dataclasses-json = ">= 0.5.7, < 0.7"
langsmith = "^0.1.0"
tqdm = {version = ">=4.48.0", optional = true}
openapi-pydantic = {version = "^0.3.2", optional = true}
faiss-cpu = {version = "^1", optional = true}
beautifulsoup4 = {version = "^4", optional = true}
jinja2 = {version = "^3", optional = true}
cohere = {version = "^4", optional = true}
openai = {version = "<2", optional = true}
arxiv = {version = "^1.4", optional = true}
pypdf = {version = "^3.4.0", optional = true}
aleph-alpha-client = {version="^2.15.0", optional = true}
gradientai = {version="^1.4.0", optional = true}
pgvector = {version = "^0.1.6", optional = true}
atlassian-python-api = {version = "^3.36.0", optional=true}
html2text = {version="^2020.1.16", optional=true}
numexpr = {version="^2.8.6", optional=true}
jq = {version = "^1.4.1", optional = true}
pdfminer-six = {version = "^20221105", optional = true}
lxml = {version = ">=4.9.3,<6.0", optional = true}
pymupdf = {version = "^1.22.3", optional = true}
rapidocr-onnxruntime = {version = "^1.3.2", optional = true, python = ">=3.8.1,<3.12"}
pypdfium2 = {version = "^4.10.0", optional = true}
gql = {version = "^3.4.1", optional = true}
pandas = {version = "^2.0.1", optional = true}
telethon = {version = "^1.28.5", optional = true}
chardet = {version="^5.1.0", optional=true}
requests-toolbelt = {version = "^1.0.0", optional = true}
scikit-learn = {version = "^1.2.2", optional = true}
py-trello = {version = "^0.19.0", optional = true}
bibtexparser = {version = "^1.4.0", optional = true}
pyspark = {version = "^3.4.0", optional = true}
mwparserfromhell = {version = "^0.6.4", optional = true}
mwxml = {version = "^0.3.3", optional = true}
esprima = {version = "^4.0.1", optional = true}
streamlit = {version = "^1.18.0", optional = true, python = ">=3.8.1,<3.9.7 || >3.9.7,<4.0"}
psychicapi = {version = "^0.8.0", optional = true}
cassio = {version = "^0.1.6", optional = true}
sympy = {version = "^1.12", optional = true}
rapidfuzz = {version = "^3.1.1", optional = true}
jsonschema = {version = ">1", optional = true}
rank-bm25 = {version = "^0.2.2", optional = true}
geopandas = {version = "^0.13.1", optional = true}
gitpython = {version = "^3.1.32", optional = true}
feedparser = {version = "^6.0.10", optional = true}
newspaper3k = {version = "^0.2.8", optional = true}
xata = {version = "^1.0.0a7", optional = true}
xmltodict = {version = "^0.13.0", optional = true}
markdownify = {version = "^0.11.6", optional = true}
assemblyai = {version = "^0.17.0", optional = true}
sqlite-vss = {version = "^0.1.2", optional = true}
motor = {version = "^3.3.1", optional = true}
timescale-vector = {version = "^0.0.1", optional = true}
typer = {version= "^0.9.0", optional = true}
anthropic = {version = "^0.3.11", optional = true}
aiosqlite = {version = "^0.19.0", optional = true}
rspace_client = {version = "^2.5.0", optional = true}
upstash-redis = {version = "^0.15.0", optional = true}
google-cloud-documentai = {version = "^2.20.1", optional = true}
fireworks-ai = {version = "^0.9.0", optional = true}
javelin-sdk = {version = "^0.1.8", optional = true}
hologres-vector = {version = "^0.0.6", optional = true}
praw = {version = "^7.7.1", optional = true}
msal = {version = "^1.25.0", optional = true}
databricks-vectorsearch = {version = "^0.21", optional = true}
cloudpickle = {version = ">=2.0.0", optional = true}
dgml-utils = {version = "^0.3.0", optional = true}
datasets = {version = "^2.15.0", optional = true}
tree-sitter = {version = "^0.20.2", optional = true}
tree-sitter-languages = {version = "^1.8.0", optional = true}
azure-ai-documentintelligence = {version = "^1.0.0b1", optional = true}
oracle-ads = {version = "^2.9.1", optional = true}
httpx = {version = "^0.24.1", optional = true}
elasticsearch = {version = "^8.12.0", optional = true}
hdbcli = {version = "^2.19.21", optional = true}
oci = {version = "^2.119.1", optional = true}
rdflib = {version = "7.0.0", optional = true}
nvidia-riva-client = {version = "^2.14.0", optional = true}
azure-search-documents = {version = "11.4.0", optional = true}
azure-identity = {version = "^1.15.0", optional = true}
tidb-vector = {version = ">=0.0.3,<1.0.0", optional = true}
friendli-client = {version = "^1.2.4", optional = true}
premai = {version = "^0.3.25", optional = true}
vdms = {version = "^0.0.20", optional = true}
httpx-sse = {version = "^0.4.0", optional = true}
pyjwt = {version = "^2.8.0", optional = true}
oracledb = {version = "^2.2.0", optional = true}

[tool.poetry.group.test]
optional = true

[tool.poetry.group.test.dependencies]
# The only dependencies that should be added are
# dependencies used for running tests (e.g., pytest, freezegun, response).
# Any dependencies that do not meet that criteria will be removed.
pytest = "^7.3.0"
pytest-cov = "^4.1.0"
pytest-dotenv = "^0.5.2"
duckdb-engine = "^0.11.0"
pytest-watcher = "^0.2.6"
freezegun = "^1.2.2"
responses = "^0.22.0"
pytest-asyncio = "^0.20.3"
lark = "^1.1.5"
pandas = "^2.0.0"
pytest-mock  = "^3.10.0"
pytest-socket = "^0.6.0"
syrupy = "^4.0.2"
requests-mock = "^1.11.0"
langchain-core = {path = "../core", develop = true}
langchain = {path = "../langchain", develop = true}

[tool.poetry.group.codespell]
optional = true

[tool.poetry.group.codespell.dependencies]
codespell = "^2.2.0"

[tool.poetry.group.test_integration]
optional = true

[tool.poetry.group.test_integration.dependencies]
# Do not add dependencies in the test_integration group
# Instead:
# 1. Add an optional dependency to the main group
#       poetry add --optional [package name]
# 2. Add the package name to the extended_testing extra (find it below)
# 3. Relock the poetry file
#       poetry lock --no-update
# 4. Favor unit tests not integration tests.
#    Use the @pytest.mark.requires(pkg_name) decorator in unit_tests.
#    Your tests should not rely on network access, as it prevents other
#    developers from being able to easily run them.
#    Instead write unit tests that use the `responses` library or mock.patch with
#    fixtures. Keep the fixtures minimal.
# See Contributing Guide for more instructions on working with optional dependencies.
# https://python.langchain.com/docs/contributing/code#working-with-optional-dependencies
pytest-vcr = "^1.0.2"
wrapt = "^1.15.0"
openai = "^1"
python-dotenv = "^1.0.0"
cassio = "^0.1.6"
tiktoken = ">=0.3.2,<0.6.0"
anthropic = "^0.3.11"
langchain-core = { path = "../core", develop = true }
langchain = {path = "../langchain", develop = true}
fireworks-ai = "^0.9.0"
vdms = "^0.0.20"
exllamav2 = "^0.0.18"

[tool.poetry.group.lint]
optional = true

[tool.poetry.group.lint.dependencies]
ruff = "^0.1.5"

[tool.poetry.group.typing.dependencies]
mypy = "^0.991"
types-pyyaml = "^6.0.12.2"
types-requests = "^2.28.11.5"
types-toml = "^0.10.8.1"
types-pytz = "^2023.3.0.0"
types-chardet = "^5.0.4.6"
types-redis = "^4.3.21.6"
mypy-protobuf = "^3.0.0"
langchain-core = {path = "../core", develop = true}
langchain-text-splitters = {path = "../text-splitters", develop = true}
langchain = {path = "../langchain", develop = true}

[tool.poetry.group.dev]
optional = true

[tool.poetry.group.dev.dependencies]
jupyter = "^1.0.0"
setuptools = "^67.6.1"
langchain-core = {path = "../core", develop = true}

[tool.poetry.extras]
cli = ["typer"]

# An extra used to be able to add extended testing.
# Please use new-line on formatting to make it easier to add new packages without
# merge-conflicts
extended_testing = [
 "aleph-alpha-client",
 "aiosqlite",
 "assemblyai",
 "beautifulsoup4",
 "bibtexparser",
 "cassio",
 "chardet",
 "datasets",
 "google-cloud-documentai",
 "esprima",
 "jq",
 "pdfminer-six",
 "pgvector",
 "pypdf",
 "pymupdf",
 "pypdfium2",
 "tqdm",
 "lxml",
 "atlassian-python-api",
 "mwparserfromhell",
 "mwxml",
 "msal",
 "pandas",
 "telethon",
 "psychicapi",
 "gql",
 "gradientai",
 "requests-toolbelt",
 "html2text",
 "numexpr",
 "py-trello",
 "scikit-learn",
 "streamlit",
 "pyspark",
 "openai",
 "sympy",
 "rapidfuzz",
 "jsonschema",
 "rank-bm25",
 "geopandas",
 "jinja2",
 "gitpython",
 "newspaper3k",
 "nvidia-riva-client",
 "feedparser",
 "xata",
 "xmltodict",
 "faiss-cpu",
 "openapi-pydantic",
 "markdownify",
 "arxiv",
 "sqlite-vss",
 "rapidocr-onnxruntime",
 "motor",
 "timescale-vector",
 "anthropic",
 "upstash-redis",
 "rspace_client",
 "fireworks-ai",
 "javelin-sdk",
 "hologres-vector",
 "praw",
 "databricks-vectorsearch",
 "cloudpickle",
 "dgml-utils",
 "cohere",
 "tree-sitter",
 "tree-sitter-languages",
 "azure-ai-documentintelligence",
 "oracle-ads",
 "httpx",
 "elasticsearch",
 "hdbcli",
 "oci",
 "rdflib",
 "azure-search-documents",
 "azure-identity",
 "tidb-vector",
 "cloudpickle",
 "friendli-client",
 "premai",
 "vdms",
 "httpx-sse",
 "pyjwt",
 "oracledb"
]

[tool.ruff]
exclude = [
  "tests/examples/non-utf8-encoding.py",
  "tests/integration_tests/examples/non-utf8-encoding.py",
]

[tool.ruff.lint]
select = [
  "E",  # pycodestyle
  "F",  # pyflakes
  "I",  # isort
  "T201", # print
]

[tool.mypy]
ignore_missing_imports = "True"
disallow_untyped_defs = "True"
exclude = ["notebooks", "examples", "example_data"]

[tool.coverage.run]
omit = [
    "tests/*",
]

[build-system]
requires = ["poetry-core>=1.0.0"]
build-backend = "poetry.core.masonry.api"

[tool.pytest.ini_options]
# --strict-markers will raise errors on unknown marks.
# https://docs.pytest.org/en/7.1.x/how-to/mark.html#raising-errors-on-unknown-marks
#
# https://docs.pytest.org/en/7.1.x/reference/reference.html
# --strict-config       any warnings encountered while parsing the `pytest`
#                       section of the configuration file raise errors.
#
# https://github.com/tophat/syrupy
# --snapshot-warn-unused    Prints a warning on unused snapshots rather than fail the test suite.
addopts = "--strict-markers --strict-config --durations=5 --snapshot-warn-unused -vv"
# Registering custom markers.
# https://docs.pytest.org/en/7.1.x/example/markers.html#registering-markers
markers = [
  "requires: mark tests as requiring a specific library",
  "scheduled: mark tests to run in scheduled testing",
  "compile: mark placeholder test used to compile integration tests without running them"
]
asyncio_mode = "auto"

[tool.codespell]
skip = '.git,*.pdf,*.svg,*.pdf,*.yaml,*.ipynb,poetry.lock,*.min.js,*.css,package-lock.json,example_data,_dist,examples,*.trig'
# Ignore latin etc
ignore-regex = '.*(Stati Uniti|Tense=Pres).*'
# whats is a typo but used frequently in queries so kept as is
# aapply - async apply
# unsecure - typo but part of API, decided to not bother for now
ignore-words-list = 'momento,collison,ned,foor,reworkd,parth,whats,aapply,mysogyny,unsecure,damon,crate,aadd,symbl,precesses,accademia,nin'<|MERGE_RESOLUTION|>--- conflicted
+++ resolved
@@ -9,15 +9,9 @@
 
 [tool.poetry.dependencies]
 python = ">=3.8.1,<4.0"
-<<<<<<< HEAD
-langchain-core = "^0.1.51"
-langchain = "^0.2.0rc1"
-SQLAlchemy = ">=1.4,<3"
-=======
 langchain-core = "^0.1.52"
 langchain = "^0.2.0rc2"
 SQLAlchemy = ">=1.4,<2.0.29"
->>>>>>> d3ca2cc8
 requests = "^2"
 PyYAML = ">=5.3"
 numpy = "^1"
