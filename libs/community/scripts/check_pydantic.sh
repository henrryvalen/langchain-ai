#!/bin/bash
#
# This script searches for lines starting with "import pydantic" or "from pydantic"
# in tracked files within a Git repository.
#
# Usage: ./scripts/check_pydantic.sh /path/to/repository

# Check if a path argument is provided
if [ $# -ne 1 ]; then
  echo "Usage: $0 /path/to/repository"
  exit 1
fi

repository_path="$1"

# Check that we are not using features that cannot be captured via init.
# pre-init is a custom decorator that we introduced to capture the same semantics
# as @root_validator(pre=False, skip_on_failure=False) available in pydantic 1.
count=$(git grep -E '(@root_validator)|(@validator)|(@field_validator)|(@pre_init)' -- "*.py" | wc -l)
# PRs that increase the current count will not be accepted.
# PRs that decrease update the code in the repository
# and allow decreasing the count of are welcome!
<<<<<<< HEAD
current_count=335
=======
current_count=129
>>>>>>> e1d113ea

if [ "$count" -gt "$current_count" ]; then
  echo "The PR seems to be introducing new usage of @root_validator and/or @field_validator."
  echo "git grep -E '(@root_validator)|(@validator)|(@field_validator)|(@pre_init)' | wc -l returned $count"
  echo "whereas the expected count should be equal or less than $current_count"
  echo "Please update the code to instead use @model_validator or __init__"
  exit 1
elif [ "$count" -lt "$current_count" ]; then
    echo "Please update the $current_count variable in ./scripts/check_pydantic.sh to $count"
    exit 1
fi

# We do not want to be using pydantic-settings. There's already a pattern to look
# up env settings in the code base, and we want to be using the existing pattern
# rather than relying on an external dependency.
count=$(git grep -E '^import pydantic_settings|^from pydantic_settings' -- "*.py" | wc -l)

# PRs that increase the current count will not be accepted.
# PRs that decrease update the code in the repository
# and allow decreasing the count of are welcome!
current_count=8

if [ "$count" -gt "$current_count" ]; then
  echo "The PR seems to be introducing new usage pydantic_settings."
  echo "git grep -E '^import pydantic_settings|^from pydantic_settings' | wc -l returned $count"
  echo "whereas the expected count should be equal or less than $current_count"
  echo "Please update the code to use Field(default_factory=from_env(..)) or Field(default_factory=secret_from_env(..))"
  exit 1
elif [ "$count" -lt "$current_count" ]; then
    echo "Please update the $current_count variable in ./scripts/check_pydantic.sh to $count"
    exit 1
fi<|MERGE_RESOLUTION|>--- conflicted
+++ resolved
@@ -20,11 +20,7 @@
 # PRs that increase the current count will not be accepted.
 # PRs that decrease update the code in the repository
 # and allow decreasing the count of are welcome!
-<<<<<<< HEAD
-current_count=335
-=======
 current_count=129
->>>>>>> e1d113ea
 
 if [ "$count" -gt "$current_count" ]; then
   echo "The PR seems to be introducing new usage of @root_validator and/or @field_validator."
