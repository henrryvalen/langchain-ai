"""Test Meilisearch functionality."""

<<<<<<< HEAD
from typing import TYPE_CHECKING, Generator
=======
from typing import TYPE_CHECKING, Any, Dict, Generator
>>>>>>> 8c2ed85a

import pytest
import requests
from langchain_core.documents import Document

from langchain_community.vectorstores import Meilisearch
from tests.integration_tests.vectorstores.fake_embeddings import FakeEmbeddings

if TYPE_CHECKING:
    import meilisearch

INDEX_NAME = "test-langchain-demo"
TEST_MEILI_HTTP_ADDR = "http://localhost:7700"
TEST_MEILI_MASTER_KEY = "masterKey"


class TestMeilisearchVectorSearch:
    @pytest.fixture(scope="class", autouse=True)
    def enable_vector_search(self) -> Generator[str, None, None]:
        requests.patch(
            f"{TEST_MEILI_HTTP_ADDR}/experimental-features",
            headers={"Authorization": f"Bearer {TEST_MEILI_MASTER_KEY}"},
            json={"vectorStore": True},
            timeout=10,
        )
        yield "done"
        requests.patch(
            f"{TEST_MEILI_HTTP_ADDR}/experimental-features",
            headers={"Authorization": f"Bearer {TEST_MEILI_MASTER_KEY}"},
            json={"vectorStore": False},
            timeout=10,
        )

    @pytest.fixture
    def new_embedders(self) -> Dict[str, Dict[str, Any]]:
        return {
            "default": {
                "source": "userProvided",
                # Dimension defined in FakeEmbeddings as [float(1.0)] * 9 + [float(0.0)]
                "dimensions": 10,
            }
        }

    @pytest.fixture(autouse=True)
    def setup(self) -> None:
        self.delete_all_indexes()

    @pytest.fixture(scope="class", autouse=True)
    def teardown_test(self) -> Generator[str, None, None]:
        # Yields back to the test function.
        yield "done"
        self.delete_all_indexes()

    def delete_all_indexes(self) -> None:
        client = self.client()
        # Deletes all the indexes in the Meilisearch instance.
        indexes = client.get_indexes()
        for index in indexes["results"]:
            task = client.index(index.uid).delete()
            client.wait_for_task(task.task_uid)

    def client(self) -> "meilisearch.Client":
        import meilisearch

        return meilisearch.Client(TEST_MEILI_HTTP_ADDR, TEST_MEILI_MASTER_KEY)

    def _wait_last_task(self) -> None:
        client = self.client()
        # Get the last task
        tasks = client.get_tasks()
        # Wait for the last task to be completed
        client.wait_for_task(tasks.results[0].uid)

    def test_meilisearch(self, new_embedders: Dict[str, Any]) -> None:
        """Test end to end construction and search."""
        texts = ["foo", "bar", "baz"]
        vectorstore = Meilisearch.from_texts(
            texts=texts,
            embedding=FakeEmbeddings(),
            embedders=new_embedders,
            embedder_name=list(new_embedders)[0],
            url=TEST_MEILI_HTTP_ADDR,
            api_key=TEST_MEILI_MASTER_KEY,
            index_name=INDEX_NAME,
        )
        self._wait_last_task()
        output = vectorstore.similarity_search("foo", k=1)
        assert output == [Document(page_content="foo")]

    def test_meilisearch_with_client(self, new_embedders: Dict[str, Any]) -> None:
        """Test end to end construction and search."""
        texts = ["foo", "bar", "baz"]
        vectorstore = Meilisearch.from_texts(
            texts=texts,
            embedding=FakeEmbeddings(),
            embedders=new_embedders,
            embedder_name=list(new_embedders)[0],
            client=self.client(),
            index_name=INDEX_NAME,
        )
        self._wait_last_task()
        output = vectorstore.similarity_search("foo", k=1)
        assert output == [Document(page_content="foo")]

    def test_meilisearch_with_metadatas(self, new_embedders: Dict[str, Any]) -> None:
        """Test end to end construction and search."""
        texts = ["foo", "bar", "baz"]
        metadatas = [{"page": i} for i in range(len(texts))]
        docsearch = Meilisearch.from_texts(
            texts=texts,
            embedding=FakeEmbeddings(),
            embedders=new_embedders,
            embedder_name=list(new_embedders)[0],
            url=TEST_MEILI_HTTP_ADDR,
            api_key=TEST_MEILI_MASTER_KEY,
            index_name=INDEX_NAME,
            metadatas=metadatas,
        )
        self._wait_last_task()
        output = docsearch.similarity_search("foo", k=1)
        assert len(output) == 1
        assert output[0].page_content == "foo"
        assert output[0].metadata["page"] == 0
        assert output == [Document(page_content="foo", metadata={"page": 0})]

    def test_meilisearch_with_metadatas_with_scores(
        self, new_embedders: Dict[str, Any]
    ) -> None:
        """Test end to end construction and scored search."""
        texts = ["foo", "bar", "baz"]
        metadatas = [{"page": str(i)} for i in range(len(texts))]
        docsearch = Meilisearch.from_texts(
            texts=texts,
            embedding=FakeEmbeddings(),
            embedders=new_embedders,
            embedder_name=list(new_embedders)[0],
            url=TEST_MEILI_HTTP_ADDR,
            api_key=TEST_MEILI_MASTER_KEY,
            index_name=INDEX_NAME,
            metadatas=metadatas,
        )
        self._wait_last_task()
        output = docsearch.similarity_search_with_score("foo", k=1)
        assert output == [(Document(page_content="foo", metadata={"page": "0"}), 1.0)]

    def test_meilisearch_with_metadatas_with_scores_using_vector(
        self, new_embedders: Dict[str, Any]
    ) -> None:
        """Test end to end construction and scored search, using embedding vector."""
        texts = ["foo", "bar", "baz"]
        metadatas = [{"page": str(i)} for i in range(len(texts))]
        embeddings = FakeEmbeddings()

        docsearch = Meilisearch.from_texts(
            texts=texts,
            embedding=FakeEmbeddings(),
            embedders=new_embedders,
            embedder_name=list(new_embedders)[0],
            url=TEST_MEILI_HTTP_ADDR,
            api_key=TEST_MEILI_MASTER_KEY,
            index_name=INDEX_NAME,
            metadatas=metadatas,
        )
        embedded_query = embeddings.embed_query("foo")
        self._wait_last_task()
        output = docsearch.similarity_search_by_vector_with_scores(
            embedding=embedded_query, k=1
        )
        assert output == [(Document(page_content="foo", metadata={"page": "0"}), 1.0)]<|MERGE_RESOLUTION|>--- conflicted
+++ resolved
@@ -1,10 +1,6 @@
 """Test Meilisearch functionality."""
 
-<<<<<<< HEAD
-from typing import TYPE_CHECKING, Generator
-=======
 from typing import TYPE_CHECKING, Any, Dict, Generator
->>>>>>> 8c2ed85a
 
 import pytest
 import requests
