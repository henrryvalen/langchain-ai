"""Test SingleStoreDB functionality."""
<<<<<<< HEAD

=======
import math
>>>>>>> cd4c5428
import os
import tempfile
from typing import List

import numpy as np
import pytest
from langchain_core.documents import Document
from langchain_core.embeddings import Embeddings

from langchain_community.vectorstores.singlestoredb import SingleStoreDB
from langchain_community.vectorstores.utils import DistanceStrategy
from tests.integration_tests.vectorstores.fake_embeddings import FakeEmbeddings

TEST_SINGLESTOREDB_URL = "root:pass@localhost:3306/db"
TEST_SINGLE_RESULT = [Document(page_content="foo")]
TEST_SINGLE_WITH_METADATA_RESULT = [Document(page_content="foo", metadata={"a": "b"})]
TEST_RESULT = [Document(page_content="foo"), Document(page_content="foo")]
TEST_IMAGES_DIR = ""

try:
    import singlestoredb as s2

    singlestoredb_installed = True
except ImportError:
    singlestoredb_installed = False

try:
    from langchain_experimental.open_clip import OpenCLIPEmbeddings

    langchain_experimental_installed = True
except ImportError:
    langchain_experimental_installed = False


def drop(table_name: str) -> None:
    with s2.connect(TEST_SINGLESTOREDB_URL) as conn:
        conn.autocommit(True)
        with conn.cursor() as cursor:
            cursor.execute(f"DROP TABLE IF EXISTS {table_name};")


class NormilizedFakeEmbeddings(FakeEmbeddings):
    """Fake embeddings with normalization. For testing purposes."""

    def normalize(self, vector: List[float]) -> List[float]:
        """Normalize vector."""
        return [float(v / np.linalg.norm(vector)) for v in vector]

    def embed_documents(self, texts: List[str]) -> List[List[float]]:
        return [self.normalize(v) for v in super().embed_documents(texts)]

    def embed_query(self, text: str) -> List[float]:
        return self.normalize(super().embed_query(text))


class RandomEmbeddings(Embeddings):
    """Fake embeddings with random vectors. For testing purposes."""

    def embed_documents(self, texts: List[str]) -> List[List[float]]:
        return [np.random.rand(100).tolist() for _ in texts]

    def embed_query(self, text: str) -> List[float]:
        return np.random.rand(100).tolist()

    def embed_image(self, uris: List[str]) -> List[List[float]]:
        return [np.random.rand(100).tolist() for _ in uris]


class IncrementalEmbeddings(Embeddings):
    """Fake embeddings with incremental vectors. For testing purposes."""

    def __init__(self) -> None:
        self.counter = 0

    def set_counter(self, counter: int) -> None:
        self.counter = counter

    def embed_query(self, text: str) -> List[float]:
        self.counter += 1
        return [
            math.cos(self.counter * math.pi / 10),
            math.sin(self.counter * math.pi / 10),
        ]

    def embed_documents(self, texts: List[str]) -> List[List[float]]:
        return [self.embed_query(text) for text in texts]


@pytest.fixture
def texts() -> List[str]:
    return ["foo", "bar", "baz"]


@pytest.fixture
def snow_rain_docs() -> List[Document]:
    return [
        Document(
            page_content="""In the parched desert, a sudden rainstorm brought relief,
            as the droplets danced upon the thirsty earth, rejuvenating the landscape
            with the sweet scent of petrichor.""",
            metadata={"count": "1", "category": "rain", "group": "a"},
        ),
        Document(
            page_content="""Amidst the bustling cityscape, the rain fell relentlessly,
            creating a symphony of pitter-patter on the pavement, while umbrellas
            bloomed like colorful flowers in a sea of gray.""",
            metadata={"count": "2", "category": "rain", "group": "a"},
        ),
        Document(
            page_content="""High in the mountains, the rain transformed into a delicate
            mist, enveloping the peaks in a mystical veil, where each droplet seemed to
            whisper secrets to the ancient rocks below.""",
            metadata={"count": "3", "category": "rain", "group": "b"},
        ),
        Document(
            page_content="""Blanketing the countryside in a soft, pristine layer, the
            snowfall painted a serene tableau, muffling the world in a tranquil hush
            as delicate flakes settled upon the branches of trees like nature's own 
            lacework.""",
            metadata={"count": "1", "category": "snow", "group": "b"},
        ),
        Document(
            page_content="""In the urban landscape, snow descended, transforming
            bustling streets into a winter wonderland, where the laughter of
            children echoed amidst the flurry of snowballs and the twinkle of
            holiday lights.""",
            metadata={"count": "2", "category": "snow", "group": "a"},
        ),
        Document(
            page_content="""Atop the rugged peaks, snow fell with an unyielding
            intensity, sculpting the landscape into a pristine alpine paradise,
            where the frozen crystals shimmered under the moonlight, casting a
            spell of enchantment over the wilderness below.""",
            metadata={"count": "3", "category": "snow", "group": "a"},
        ),
    ]


@pytest.mark.skipif(not singlestoredb_installed, reason="singlestoredb not installed")
def test_singlestoredb(texts: List[str]) -> None:
    """Test end to end construction and search."""
    table_name = "test_singlestoredb"
    drop(table_name)
    docsearch = SingleStoreDB.from_texts(
        texts,
        NormilizedFakeEmbeddings(),
        table_name=table_name,
        host=TEST_SINGLESTOREDB_URL,
    )
    output = docsearch.similarity_search("foo", k=1)
    assert output == TEST_SINGLE_RESULT
    drop(table_name)


@pytest.mark.skipif(not singlestoredb_installed, reason="singlestoredb not installed")
def test_singlestoredb_new_vector(texts: List[str]) -> None:
    """Test adding a new document"""
    table_name = "test_singlestoredb_new_vector"
    drop(table_name)
    docsearch = SingleStoreDB.from_texts(
        texts,
        NormilizedFakeEmbeddings(),
        table_name=table_name,
        host=TEST_SINGLESTOREDB_URL,
    )
    docsearch.add_texts(["foo"])
    output = docsearch.similarity_search("foo", k=2)
    assert output == TEST_RESULT
    drop(table_name)


@pytest.mark.skipif(not singlestoredb_installed, reason="singlestoredb not installed")
def test_singlestoredb_euclidean_distance(texts: List[str]) -> None:
    """Test adding a new document"""
    table_name = "test_singlestoredb_euclidean_distance"
    drop(table_name)
    docsearch = SingleStoreDB.from_texts(
        texts,
        FakeEmbeddings(),
        distance_strategy=DistanceStrategy.EUCLIDEAN_DISTANCE,
        table_name=table_name,
        host=TEST_SINGLESTOREDB_URL,
    )
    docsearch.add_texts(["foo"])
    output = docsearch.similarity_search("foo", k=2)
    assert output == TEST_RESULT
    drop(table_name)


@pytest.mark.skipif(not singlestoredb_installed, reason="singlestoredb not installed")
def test_singlestoredb_vector_index_1(texts: List[str]) -> None:
    """Test adding a new document"""
    table_name = "test_singlestoredb_vector_index_1"
    drop(table_name)
    docsearch = SingleStoreDB.from_texts(
        texts,
        FakeEmbeddings(),
        distance_strategy=DistanceStrategy.EUCLIDEAN_DISTANCE,
        table_name=table_name,
        use_vector_index=True,
        vector_size=10,
        host=TEST_SINGLESTOREDB_URL,
    )
    docsearch.add_texts(["foo"])
    output = docsearch.similarity_search("foo", k=2)
    assert output == TEST_RESULT
    drop(table_name)


@pytest.mark.skipif(not singlestoredb_installed, reason="singlestoredb not installed")
def test_singlestoredb_vector_index_2(texts: List[str]) -> None:
    """Test adding a new document"""
    table_name = "test_singlestoredb_vector_index_2"
    drop(table_name)
    docsearch = SingleStoreDB.from_texts(
        texts,
        FakeEmbeddings(),
        table_name=table_name,
        use_vector_index=True,
        vector_index_options={"index_type": "IVF_PQ", "nlist": 256},
        vector_size=10,
        host=TEST_SINGLESTOREDB_URL,
    )
    docsearch.add_texts(["foo"])
    output = docsearch.similarity_search("foo", k=1)
    output[0].page_content == "foo"
    drop(table_name)


@pytest.mark.skipif(not singlestoredb_installed, reason="singlestoredb not installed")
def test_singlestoredb_vector_index_large() -> None:
    """Test adding a new document"""
    table_name = "test_singlestoredb_vector_index_large"
    drop(table_name)
    docsearch = SingleStoreDB.from_texts(
        ["foo"] * 30,
        RandomEmbeddings(),
        distance_strategy=DistanceStrategy.EUCLIDEAN_DISTANCE,
        table_name=table_name,
        use_vector_index=True,
        vector_size=100,
        vector_index_name="vector_index_large",
        host=TEST_SINGLESTOREDB_URL,
    )
    output = docsearch.similarity_search("foo", k=1)
    assert output[0].page_content == "foo"
    drop(table_name)


@pytest.mark.skipif(not singlestoredb_installed, reason="singlestoredb not installed")
def test_singlestoredb_from_existing(texts: List[str]) -> None:
    """Test adding a new document"""
    table_name = "test_singlestoredb_from_existing"
    drop(table_name)
    SingleStoreDB.from_texts(
        texts,
        NormilizedFakeEmbeddings(),
        table_name=table_name,
        host=TEST_SINGLESTOREDB_URL,
    )
    # Test creating from an existing
    docsearch2 = SingleStoreDB(
        NormilizedFakeEmbeddings(),
        table_name="test_singlestoredb_from_existing",
        host=TEST_SINGLESTOREDB_URL,
    )
    output = docsearch2.similarity_search("foo", k=1)
    assert output == TEST_SINGLE_RESULT
    drop(table_name)


@pytest.mark.skipif(not singlestoredb_installed, reason="singlestoredb not installed")
def test_singlestoredb_from_documents(texts: List[str]) -> None:
    """Test from_documents constructor."""
    table_name = "test_singlestoredb_from_documents"
    drop(table_name)
    docs = [Document(page_content=t, metadata={"a": "b"}) for t in texts]
    docsearch = SingleStoreDB.from_documents(
        docs,
        NormilizedFakeEmbeddings(),
        table_name=table_name,
        host=TEST_SINGLESTOREDB_URL,
    )
    output = docsearch.similarity_search("foo", k=1)
    assert output == TEST_SINGLE_WITH_METADATA_RESULT
    drop(table_name)


@pytest.mark.skipif(not singlestoredb_installed, reason="singlestoredb not installed")
def test_singlestoredb_add_texts_to_existing(texts: List[str]) -> None:
    """Test adding a new document"""
    table_name = "test_singlestoredb_add_texts_to_existing"
    drop(table_name)
    # Test creating from an existing
    SingleStoreDB.from_texts(
        texts,
        NormilizedFakeEmbeddings(),
        table_name=table_name,
        host=TEST_SINGLESTOREDB_URL,
    )
    docsearch = SingleStoreDB(
        NormilizedFakeEmbeddings(),
        table_name=table_name,
        host=TEST_SINGLESTOREDB_URL,
    )
    docsearch.add_texts(["foo"])
    output = docsearch.similarity_search("foo", k=2)
    assert output == TEST_RESULT
    drop(table_name)


@pytest.mark.skipif(not singlestoredb_installed, reason="singlestoredb not installed")
def test_singlestoredb_filter_metadata(texts: List[str]) -> None:
    """Test filtering by metadata"""
    table_name = "test_singlestoredb_filter_metadata"
    drop(table_name)
    docs = [
        Document(page_content=t, metadata={"index": i}) for i, t in enumerate(texts)
    ]
    docsearch = SingleStoreDB.from_documents(
        docs,
        FakeEmbeddings(),
        distance_strategy=DistanceStrategy.EUCLIDEAN_DISTANCE,
        table_name=table_name,
        host=TEST_SINGLESTOREDB_URL,
    )
    output = docsearch.similarity_search("foo", k=1, filter={"index": 2})
    assert output == [Document(page_content="baz", metadata={"index": 2})]
    drop(table_name)


@pytest.mark.skipif(not singlestoredb_installed, reason="singlestoredb not installed")
def test_singlestoredb_filter_metadata_2(texts: List[str]) -> None:
    """Test filtering by metadata field that is similar for each document"""
    table_name = "test_singlestoredb_filter_metadata_2"
    drop(table_name)
    docs = [
        Document(page_content=t, metadata={"index": i, "category": "budget"})
        for i, t in enumerate(texts)
    ]
    docsearch = SingleStoreDB.from_documents(
        docs,
        FakeEmbeddings(),
        distance_strategy=DistanceStrategy.EUCLIDEAN_DISTANCE,
        table_name=table_name,
        host=TEST_SINGLESTOREDB_URL,
    )
    output = docsearch.similarity_search("foo", k=1, filter={"category": "budget"})
    assert output == [
        Document(page_content="foo", metadata={"index": 0, "category": "budget"})
    ]
    drop(table_name)


@pytest.mark.skipif(not singlestoredb_installed, reason="singlestoredb not installed")
def test_singlestoredb_filter_metadata_3(texts: List[str]) -> None:
    """Test filtering by two metadata fields"""
    table_name = "test_singlestoredb_filter_metadata_3"
    drop(table_name)
    docs = [
        Document(page_content=t, metadata={"index": i, "category": "budget"})
        for i, t in enumerate(texts)
    ]
    docsearch = SingleStoreDB.from_documents(
        docs,
        FakeEmbeddings(),
        distance_strategy=DistanceStrategy.EUCLIDEAN_DISTANCE,
        table_name=table_name,
        host=TEST_SINGLESTOREDB_URL,
    )
    output = docsearch.similarity_search(
        "foo", k=1, filter={"category": "budget", "index": 1}
    )
    assert output == [
        Document(page_content="bar", metadata={"index": 1, "category": "budget"})
    ]
    drop(table_name)


@pytest.mark.skipif(not singlestoredb_installed, reason="singlestoredb not installed")
def test_singlestoredb_filter_metadata_4(texts: List[str]) -> None:
    """Test no matches"""
    table_name = "test_singlestoredb_filter_metadata_4"
    drop(table_name)
    docs = [
        Document(page_content=t, metadata={"index": i, "category": "budget"})
        for i, t in enumerate(texts)
    ]
    docsearch = SingleStoreDB.from_documents(
        docs,
        FakeEmbeddings(),
        distance_strategy=DistanceStrategy.EUCLIDEAN_DISTANCE,
        table_name=table_name,
        host=TEST_SINGLESTOREDB_URL,
    )
    output = docsearch.similarity_search("foo", k=1, filter={"category": "vacation"})
    assert output == []
    drop(table_name)


@pytest.mark.skipif(not singlestoredb_installed, reason="singlestoredb not installed")
def test_singlestoredb_filter_metadata_5(texts: List[str]) -> None:
    """Test complex metadata path"""
    table_name = "test_singlestoredb_filter_metadata_5"
    drop(table_name)
    docs = [
        Document(
            page_content=t,
            metadata={
                "index": i,
                "category": "budget",
                "subfield": {"subfield": {"idx": i, "other_idx": i + 1}},
            },
        )
        for i, t in enumerate(texts)
    ]
    docsearch = SingleStoreDB.from_documents(
        docs,
        FakeEmbeddings(),
        distance_strategy=DistanceStrategy.EUCLIDEAN_DISTANCE,
        table_name=table_name,
        host=TEST_SINGLESTOREDB_URL,
    )
    output = docsearch.similarity_search(
        "foo", k=1, filter={"category": "budget", "subfield": {"subfield": {"idx": 2}}}
    )
    assert output == [
        Document(
            page_content="baz",
            metadata={
                "index": 2,
                "category": "budget",
                "subfield": {"subfield": {"idx": 2, "other_idx": 3}},
            },
        )
    ]
    drop(table_name)


@pytest.mark.skipif(not singlestoredb_installed, reason="singlestoredb not installed")
def test_singlestoredb_filter_metadata_6(texts: List[str]) -> None:
    """Test filtering by other bool"""
    table_name = "test_singlestoredb_filter_metadata_6"
    drop(table_name)
    docs = [
        Document(
            page_content=t,
            metadata={"index": i, "category": "budget", "is_good": i == 1},
        )
        for i, t in enumerate(texts)
    ]
    docsearch = SingleStoreDB.from_documents(
        docs,
        FakeEmbeddings(),
        distance_strategy=DistanceStrategy.EUCLIDEAN_DISTANCE,
        table_name=table_name,
        host=TEST_SINGLESTOREDB_URL,
    )
    output = docsearch.similarity_search(
        "foo", k=1, filter={"category": "budget", "is_good": True}
    )
    assert output == [
        Document(
            page_content="bar",
            metadata={"index": 1, "category": "budget", "is_good": True},
        )
    ]
    drop(table_name)


@pytest.mark.skipif(not singlestoredb_installed, reason="singlestoredb not installed")
def test_singlestoredb_filter_metadata_7(texts: List[str]) -> None:
    """Test filtering by float"""
    table_name = "test_singlestoredb_filter_metadata_7"
    drop(table_name)
    docs = [
        Document(
            page_content=t,
            metadata={"index": i, "category": "budget", "score": i + 0.5},
        )
        for i, t in enumerate(texts)
    ]
    docsearch = SingleStoreDB.from_documents(
        docs,
        FakeEmbeddings(),
        distance_strategy=DistanceStrategy.EUCLIDEAN_DISTANCE,
        table_name=table_name,
        host=TEST_SINGLESTOREDB_URL,
    )
    output = docsearch.similarity_search(
        "bar", k=1, filter={"category": "budget", "score": 2.5}
    )
    assert output == [
        Document(
            page_content="baz",
            metadata={"index": 2, "category": "budget", "score": 2.5},
        )
    ]
    drop(table_name)


@pytest.mark.skipif(not singlestoredb_installed, reason="singlestoredb not installed")
def test_singlestoredb_as_retriever(texts: List[str]) -> None:
    table_name = "test_singlestoredb_8"
    drop(table_name)
    docsearch = SingleStoreDB.from_texts(
        texts,
        FakeEmbeddings(),
        distance_strategy=DistanceStrategy.EUCLIDEAN_DISTANCE,
        table_name=table_name,
        host=TEST_SINGLESTOREDB_URL,
    )
    retriever = docsearch.as_retriever(search_kwargs={"k": 2})
    output = retriever.invoke("foo")
    assert output == [
        Document(
            page_content="foo",
        ),
        Document(
            page_content="bar",
        ),
    ]
    drop(table_name)


@pytest.mark.skipif(not singlestoredb_installed, reason="singlestoredb not installed")
def test_singlestoredb_add_image(texts: List[str]) -> None:
    """Test adding images"""
    table_name = "test_singlestoredb_add_image"
    drop(table_name)
    docsearch = SingleStoreDB(
        RandomEmbeddings(),
        table_name=table_name,
        host=TEST_SINGLESTOREDB_URL,
    )
    temp_files = []
    for _ in range(3):
        temp_file = tempfile.NamedTemporaryFile(delete=False)
        temp_file.write(b"foo")
        temp_file.close()
        temp_files.append(temp_file.name)

    docsearch.add_images(temp_files)
    output = docsearch.similarity_search("foo", k=1)
    assert output[0].page_content in temp_files
    drop(table_name)


@pytest.mark.skipif(not singlestoredb_installed, reason="singlestoredb not installed")
@pytest.mark.skipif(
    not langchain_experimental_installed, reason="langchain_experimental not installed"
)
def test_singestoredb_add_image2() -> None:
    table_name = "test_singlestoredb_add_images"
    drop(table_name)
    docsearch = SingleStoreDB(
        OpenCLIPEmbeddings(),
        table_name=table_name,
        host=TEST_SINGLESTOREDB_URL,
    )
    image_uris = sorted(
        [
            os.path.join(TEST_IMAGES_DIR, image_name)
            for image_name in os.listdir(TEST_IMAGES_DIR)
            if image_name.endswith(".jpg")
        ]
    )
    docsearch.add_images(image_uris)
    output = docsearch.similarity_search("horse", k=1)
    assert "horse" in output[0].page_content
    drop(table_name)


@pytest.mark.skipif(not singlestoredb_installed, reason="singlestoredb not installed")
def test_singlestoredb_text_only_search(snow_rain_docs: List[Document]) -> None:
    table_name = "test_singlestoredb_text_only_search"
    drop(table_name)
    docsearch = SingleStoreDB(
        RandomEmbeddings(),
        table_name=table_name,
        use_full_text_search=True,
        host=TEST_SINGLESTOREDB_URL,
    )
    docsearch.add_documents(snow_rain_docs)
    output = docsearch.similarity_search(
        "rainstorm in parched desert",
        k=3,
        filter={"count": "1"},
        search_strategy=SingleStoreDB.SearchStrategy.TEXT_ONLY,
    )
    assert len(output) == 2
    assert (
        "In the parched desert, a sudden rainstorm brought relief,"
        in output[0].page_content
    )
    assert (
        "Blanketing the countryside in a soft, pristine layer" in output[1].page_content
    )

    output = docsearch.similarity_search(
        "snowfall in countryside",
        k=3,
        search_strategy=SingleStoreDB.SearchStrategy.TEXT_ONLY,
    )
    assert len(output) == 3
    assert (
        "Blanketing the countryside in a soft, pristine layer,"
        in output[0].page_content
    )
    drop(table_name)


@pytest.mark.skipif(not singlestoredb_installed, reason="singlestoredb not installed")
def test_singlestoredb_filter_by_text_search(snow_rain_docs: List[Document]) -> None:
    table_name = "test_singlestoredb_filter_by_text_search"
    drop(table_name)
    embeddings = IncrementalEmbeddings()
    docsearch = SingleStoreDB.from_documents(
        snow_rain_docs,
        embeddings,
        table_name=table_name,
        use_full_text_search=True,
        use_vector_index=True,
        vector_size=2,
        host=TEST_SINGLESTOREDB_URL,
    )
    output = docsearch.similarity_search(
        "rainstorm in parched desert",
        k=1,
        search_strategy=SingleStoreDB.SearchStrategy.FILTER_BY_TEXT,
        filter_threshold=0,
    )
    assert len(output) == 1
    assert (
        "In the parched desert, a sudden rainstorm brought relief"
        in output[0].page_content
    )
    drop(table_name)


@pytest.mark.skipif(not singlestoredb_installed, reason="singlestoredb not installed")
def test_singlestoredb_filter_by_vector_search1(snow_rain_docs: List[Document]) -> None:
    table_name = "test_singlestoredb_filter_by_vector_search1"
    drop(table_name)
    embeddings = IncrementalEmbeddings()
    docsearch = SingleStoreDB.from_documents(
        snow_rain_docs,
        embeddings,
        table_name=table_name,
        use_full_text_search=True,
        use_vector_index=True,
        vector_size=2,
        host=TEST_SINGLESTOREDB_URL,
    )
    output = docsearch.similarity_search(
        "rainstorm in parched desert, rain",
        k=1,
        filter={"category": "rain"},
        search_strategy=SingleStoreDB.SearchStrategy.FILTER_BY_VECTOR,
        filter_threshold=-0.2,
    )
    assert len(output) == 1
    assert (
        "High in the mountains, the rain transformed into a delicate"
        in output[0].page_content
    )
    drop(table_name)


@pytest.mark.skipif(not singlestoredb_installed, reason="singlestoredb not installed")
def test_singlestoredb_filter_by_vector_search2(snow_rain_docs: List[Document]) -> None:
    table_name = "test_singlestoredb_filter_by_vector_search2"
    drop(table_name)
    embeddings = IncrementalEmbeddings()
    docsearch = SingleStoreDB.from_documents(
        snow_rain_docs,
        embeddings,
        distance_strategy=DistanceStrategy.EUCLIDEAN_DISTANCE,
        table_name=table_name,
        use_full_text_search=True,
        use_vector_index=True,
        vector_size=2,
        host=TEST_SINGLESTOREDB_URL,
    )
    output = docsearch.similarity_search(
        "rainstorm in parched desert, rain",
        k=1,
        filter={"group": "a"},
        search_strategy=SingleStoreDB.SearchStrategy.FILTER_BY_VECTOR,
        filter_threshold=1.5,
    )
    assert len(output) == 1
    assert (
        "Amidst the bustling cityscape, the rain fell relentlessly"
        in output[0].page_content
    )
    drop(table_name)


@pytest.mark.skipif(not singlestoredb_installed, reason="singlestoredb not installed")
def test_singlestoredb_weighted_sum_search_unsupported_strategy(
    snow_rain_docs: List[Document],
) -> None:
    table_name = "test_singlestoredb_waighted_sum_search_unsupported_strategy"
    drop(table_name)
    embeddings = IncrementalEmbeddings()
    docsearch = SingleStoreDB.from_documents(
        snow_rain_docs,
        embeddings,
        table_name=table_name,
        use_full_text_search=True,
        use_vector_index=True,
        vector_size=2,
        host=TEST_SINGLESTOREDB_URL,
        distance_strategy=DistanceStrategy.EUCLIDEAN_DISTANCE,
    )
    try:
        docsearch.similarity_search(
            "rainstorm in parched desert, rain",
            k=1,
            search_strategy=SingleStoreDB.SearchStrategy.WEIGHTED_SUM,
        )
    except ValueError as e:
        assert "Search strategy WEIGHTED_SUM is not" in str(e)
    drop(table_name)


@pytest.mark.skipif(not singlestoredb_installed, reason="singlestoredb not installed")
def test_singlestoredb_weighted_sum_search(snow_rain_docs: List[Document]) -> None:
    table_name = "test_singlestoredb_waighted_sum_search"
    drop(table_name)
    embeddings = IncrementalEmbeddings()
    docsearch = SingleStoreDB.from_documents(
        snow_rain_docs,
        embeddings,
        table_name=table_name,
        use_full_text_search=True,
        use_vector_index=True,
        vector_size=2,
        host=TEST_SINGLESTOREDB_URL,
    )
    output = docsearch.similarity_search(
        "rainstorm in parched desert, rain",
        k=1,
        search_strategy=SingleStoreDB.SearchStrategy.WEIGHTED_SUM,
        filter={"category": "snow"},
    )
    assert len(output) == 1
    assert (
        "Atop the rugged peaks, snow fell with an unyielding" in output[0].page_content
    )
    drop(table_name)<|MERGE_RESOLUTION|>--- conflicted
+++ resolved
@@ -1,9 +1,5 @@
 """Test SingleStoreDB functionality."""
-<<<<<<< HEAD
-
-=======
 import math
->>>>>>> cd4c5428
 import os
 import tempfile
 from typing import List
