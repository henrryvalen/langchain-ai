"""Test SQLServer_VectorStore functionality."""

import os
from typing import List

import pytest
from langchain_core.documents import Document

from langchain_community.embeddings import FakeEmbeddings
from langchain_community.vectorstores import sqlserver
from langchain_community.vectorstores.sqlserver import SQLServer_VectorStore

_CONNECTION_STRING = str(os.environ.get("TEST_AZURESQLSERVER_CONNECTION_STRING"))
EMBEDDING_LENGTH = 1536
VECTOR_STORE_TABLE_NAME = "langchain_vector_store_test"


@pytest.fixture(autouse=True)
def setup() -> None:
    """This is called before a testcase is run. Ensuring there are no interference
    across testcases."""
    sqlserver._embedding_store = None
    sqlserver.Base.metadata.clear()
    return


@pytest.fixture
def store() -> SQLServer_VectorStore:
    """Setup resources that are needed for the duration of the test."""
    store = SQLServer_VectorStore(
        connection_string=_CONNECTION_STRING,
        embedding_length=EMBEDDING_LENGTH,
        # FakeEmbeddings returns embeddings of the same size as `embedding_length`.
        embedding_function=FakeEmbeddings(size=EMBEDDING_LENGTH),
        table_name=VECTOR_STORE_TABLE_NAME,
    )

    return store  # provide this data to the test


@pytest.fixture
def texts() -> List[str]:
    """Definition of texts used in the tests."""
    query = [
        """I have bought several of the Vitality canned dog food products and have 
        found them all to be of good quality. The product looks more like a stew 
        than a processed meat and it smells better. My Labrador is finicky and she 
        appreciates this product better than  most.""",
        """The candy is just red , No flavor . Just  plan and chewy .
        I would never buy them again""",
        "Arrived in 6 days and were so stale i could not eat any of the 6 bags!!",
        """Got these on sale for roughly 25 cents per cup, which is half the price 
        of my local grocery stores, plus they rarely stock the spicy flavors. These 
        things are a GREAT snack for my office where time is constantly crunched and 
        sometimes you can't escape for a real meal. This is one of my favorite flavors 
        of Instant Lunch and will be back to buy every time it goes on sale.""",
        """If you are looking for a less messy version of licorice for the children, 
        then be sure to try these!  They're soft, easy to chew, and they don't get your 
        hands all sticky and gross in the car, in the summer, at the beach, etc. 
        We love all the flavos and sometimes mix these in with the chocolate to have a 
        very nice snack! Great item, great price too, highly recommend!""",
    ]
    return query  # provide this data to the test.


@pytest.fixture
def metadatas() -> List[dict]:
    """Definition of metadatas used in the tests."""
    query_metadata = [
        {"id": 1, "summary": "Good Quality Dog Food"},
        {"id": 2, "summary": "Nasty No flavor"},
        {"id": 3, "summary": "stale product"},
        {"id": 4, "summary": "Great value and convenient ramen"},
        {"id": 5, "summary": "Great for the kids!"},
    ]
    return query_metadata  # provide this data to the test.


@pytest.fixture
def docs() -> List[Document]:
    """Definition of doc variable used in the tests."""
    docs = [
        Document(
            page_content="rabbit",
            metadata={"color": "black", "type": "pet", "length": 6},
        ),
        Document(
            page_content="cherry",
            metadata={"color": "red", "type": "fruit", "length": 6},
        ),
        Document(
            page_content="hamster",
            metadata={"color": "brown", "type": "pet", "length": 7},
        ),
        Document(
            page_content="cat", metadata={"color": "black", "type": "pet", "length": 3}
        ),
        Document(
            page_content="elderberry",
            metadata={"color": "blue", "type": "fruit", "length": 10},
        ),
    ]
    return docs  # provide this data to the test


def test_sqlserver_add_texts(
    store: SQLServer_VectorStore,
    texts: List[str],
    metadatas: List[dict],
) -> None:
    """Test that add text returns equivalent number of ids of input texts."""
    result = store.add_texts(texts, metadatas)
    assert len(result) == len(texts)


def test_sqlserver_add_texts_when_no_metadata_is_provided(
    store: SQLServer_VectorStore,
    texts: List[str],
) -> None:
    """Test that when user calls the add_texts function without providing metadata,
    the embedded text still get added to the vector store."""
    result = store.add_texts(texts)
    assert len(result) == len(texts)


def test_sqlserver_add_texts_when_text_length_and_metadata_length_vary(
    store: SQLServer_VectorStore,
    texts: List[str],
    metadatas: List[dict],
) -> None:
    """Test that all texts provided are added into the vector store
    even when metadata is not available for all the texts."""
    # We get all metadatas except the last one from our metadatas fixture.
    # The text without a corresponding metadata should be added to the vector store.
    metadatas = metadatas[:-1]
    result = store.add_texts(texts, metadatas)
    assert len(result) == len(texts)


def test_sqlserver_add_texts_when_list_of_given_id_is_less_than_list_of_texts(
    store: SQLServer_VectorStore,
    texts: List[str],
    metadatas: List[dict],
) -> None:
    """Test that when length of given id is less than length of texts,
    random ids are created."""
    # List of ids is one less than len(texts) which is 5.
    metadatas = metadatas[:-1]
    metadatas.append({"summary": "Great for the kids!"})
    result = store.add_texts(texts, metadatas)
    # Length of ids returned by add_texts function should be equal to length of texts.
    assert len(result) == len(texts)


def test_add_document_with_sqlserver(
    store: SQLServer_VectorStore,
    docs: List[Document],
) -> None:
    """Test that when add_document function is used, it integrates well
    with the add_text function in SQLServer Vector Store."""
    result = store.add_documents(docs)
    assert len(result) == len(docs)


def test_that_a_document_entry_without_metadata_will_be_added_to_vectorstore(
    store: SQLServer_VectorStore,
    docs: List[Document],
) -> None:
    """Test that you can add a document that has no metadata into the vectorstore."""
    documents = docs[:-1]
    documents.append(Document(page_content="elderberry"))
    result = store.add_documents(documents)
    assert len(result) == len(documents)


def test_that_drop_deletes_vector_store(
    store: SQLServer_VectorStore,
    texts: List[str],
) -> None:
    """Test that when drop is called, vector store is deleted
    and a call to add_text raises an exception.
    """
    store.drop()
<<<<<<< HEAD
    with pytest.raises(Exception):
        store.add_texts(texts)


def test_that_add_text_fails_if_text_embedding_length_is_not_equal_to_embedding_length(
    store: SQLServer_VectorStore,
    texts: List[str],
) -> None:
    """Test that a call to add_text will raise an exception if the embedding_length of
    the embedding function in use is not the same as the embedding_length used in
    creating the vector store."""
    store.add_texts(texts)

    # Assign a new embedding function with a different length to the store.
    #
    store.embedding_function = FakeEmbeddings(size=384)  # a different size is used.

    with pytest.raises(Exception):
        # add_texts should fail and raise an exception since embedding length of
        # the newly assigned embedding_function is different from the initial
        # embedding length.
        store.add_texts(texts)


def test_that_any_size_of_embeddings_can_be_added_when_embedding_length_is_not_defined(
    texts: List[str],
) -> None:
    """"""
    # Create a SQLServer_VectorStore without `embedding_length` defined.
    store_without_length = SQLServer_VectorStore(
        connection_string=_CONNECTION_STRING,
        # FakeEmbeddings returns embeddings of the same size as `embedding_length`.
        embedding_function=FakeEmbeddings(size=EMBEDDING_LENGTH),
        table_name="VECTOR_STORE_TABLE_NAME_NEW",
    )
    store_without_length.add_texts(texts)

    # Add texts using an embedding function with a different length.
    # This should not raise an exception.
    #
    store_without_length.embedding_function = FakeEmbeddings(size=420)
    store_without_length.add_texts(texts)


def test_that_similarity_search_returns_expected_no_of_documents(
    store: SQLServer_VectorStore,
    texts: List[str],
) -> None:
    """Test that the amount of documents returned when similarity search
    is called is the same as the number of documents requested."""
    store.add_texts(texts)
    number_of_docs_to_return = 3
    result = store.similarity_search(query="Good review", k=number_of_docs_to_return)
    assert len(result) == number_of_docs_to_return


def test_that_similarity_search_returns_results_with_scores_sorted_in_ascending_order(
    store: SQLServer_VectorStore,
    texts: List[str],
) -> None:
    """Assert that the list returned by a similarity search
    is sorted in an ascending order. The implication is that
    we have the smallest score (most similar doc.) returned first.
    """
    store.add_texts(texts)
    number_of_docs_to_return = 4
    doc_with_score = store.similarity_search_with_score(
        "Good review", k=number_of_docs_to_return
    )
    assert doc_with_score == sorted(doc_with_score, key=lambda x: x[1])
=======
    with pytest.raises(DBAPIError):
        store.add_texts(texts)


def test_sqlserver_delete_text_by_id_valid_ids_provided(
    store: SQLServer_VectorStore,
) -> None:
    """Test that delete API deletes texts by id."""
    texts = [
        "Good review",
        "new books",
        "table",
        "Sunglasses are a form of protective eyewear.",
        "It's a new year.",
    ]

    metadatas = [
        {"id": 100, "source": "book review", "length": 11},
        {"id": 200, "source": "random texts", "length": 9},
        {"id": 200, "source": "household list", "length": 5},
        {"id": 600, "source": "newspaper page", "length": 44},
        {"id": 300, "source": "random texts", "length": 16},
    ]
    store.add_texts(texts, metadatas)

    result = store.delete(["100", "200", "600"])
    # Should return true since valid ids are given
    if result:
        pass


def test_sqlserver_delete_text_by_id_valid_id_and_invalid_ids_provided(
    store: SQLServer_VectorStore,
) -> None:
    """Test that delete API deletes texts by id."""
    texts = [
        "Good review",
        "new books",
        "table",
        "Sunglasses are a form of protective eyewear.",
        "It's a new year.",
    ]

    metadatas = [
        {"id": 100, "source": "book review", "length": 11},
        {"id": 200, "source": "random texts", "length": 9},
        {"id": 200, "source": "household list", "length": 5},
        {"id": 600, "source": "newspaper page", "length": 44},
        {"id": 300, "source": "random texts", "length": 16},
    ]
    store.add_texts(texts, metadatas)

    result = store.delete(["100", "200", "600", "900"])
    # Should return true since valid ids are given
    if result:
        pass


def test_sqlserver_delete_text_by_id_invalid_ids_provided(
    store: SQLServer_VectorStore,
) -> None:
    """Test that delete API deletes texts by id."""
    texts = [
        "Good review",
        "new books",
        "table",
        "Sunglasses are a form of protective eyewear.",
        "It's a new year.",
    ]

    metadatas = [
        {"id": 100, "source": "book review", "length": 11},
        {"id": 200, "source": "random texts", "length": 9},
        {"id": 200, "source": "household list", "length": 5},
        {"id": 600, "source": "newspaper page", "length": 44},
        {"id": 300, "source": "random texts", "length": 16},
    ]
    store.add_texts(texts, metadatas)

    result = store.delete(["100000"])
    # Should return False since given id is not in DB
    if not result:
        pass


def test_sqlserver_delete_text_by_id_no_ids_provided(
    store: SQLServer_VectorStore,
) -> None:
    """Test that delete API deletes texts by id."""
    texts = [
        "Good review",
        "new books",
        "table",
        "Sunglasses are a form of protective eyewear.",
        "It's a new year.",
    ]

    metadatas = [
        {"id": 100, "source": "book review", "length": 11},
        {"id": 200, "source": "random texts", "length": 9},
        {"id": 200, "source": "household list", "length": 5},
        {"id": 600, "source": "newspaper page", "length": 44},
        {"id": 300, "source": "random texts", "length": 16},
    ]
    result = store.add_texts(texts, metadatas)

    # Should return False, since empty list of ids given
    if not result:
        pass
>>>>>>> 3ee73c45
<|MERGE_RESOLUTION|>--- conflicted
+++ resolved
@@ -181,7 +181,6 @@
     and a call to add_text raises an exception.
     """
     store.drop()
-<<<<<<< HEAD
     with pytest.raises(Exception):
         store.add_texts(texts)
 
@@ -204,6 +203,113 @@
         # the newly assigned embedding_function is different from the initial
         # embedding length.
         store.add_texts(texts)
+
+
+def test_sqlserver_delete_text_by_id_valid_ids_provided(
+    store: SQLServer_VectorStore,
+) -> None:
+    """Test that delete API deletes texts by id."""
+    texts = [
+        "Good review",
+        "new books",
+        "table",
+        "Sunglasses are a form of protective eyewear.",
+        "It's a new year.",
+    ]
+
+    metadatas = [
+        {"id": 100, "source": "book review", "length": 11},
+        {"id": 200, "source": "random texts", "length": 9},
+        {"id": 200, "source": "household list", "length": 5},
+        {"id": 600, "source": "newspaper page", "length": 44},
+        {"id": 300, "source": "random texts", "length": 16},
+    ]
+    store.add_texts(texts, metadatas)
+
+    result = store.delete(["100", "200", "600"])
+    # Should return true since valid ids are given
+    if result:
+        pass
+
+
+def test_sqlserver_delete_text_by_id_valid_id_and_invalid_ids_provided(
+    store: SQLServer_VectorStore,
+) -> None:
+    """Test that delete API deletes texts by id."""
+    texts = [
+        "Good review",
+        "new books",
+        "table",
+        "Sunglasses are a form of protective eyewear.",
+        "It's a new year.",
+    ]
+
+    metadatas = [
+        {"id": 100, "source": "book review", "length": 11},
+        {"id": 200, "source": "random texts", "length": 9},
+        {"id": 200, "source": "household list", "length": 5},
+        {"id": 600, "source": "newspaper page", "length": 44},
+        {"id": 300, "source": "random texts", "length": 16},
+    ]
+    store.add_texts(texts, metadatas)
+
+    result = store.delete(["100", "200", "600", "900"])
+    # Should return true since valid ids are given
+    if result:
+        pass
+
+
+def test_sqlserver_delete_text_by_id_invalid_ids_provided(
+    store: SQLServer_VectorStore,
+) -> None:
+    """Test that delete API deletes texts by id."""
+    texts = [
+        "Good review",
+        "new books",
+        "table",
+        "Sunglasses are a form of protective eyewear.",
+        "It's a new year.",
+    ]
+
+    metadatas = [
+        {"id": 100, "source": "book review", "length": 11},
+        {"id": 200, "source": "random texts", "length": 9},
+        {"id": 200, "source": "household list", "length": 5},
+        {"id": 600, "source": "newspaper page", "length": 44},
+        {"id": 300, "source": "random texts", "length": 16},
+    ]
+    store.add_texts(texts, metadatas)
+
+    result = store.delete(["100000"])
+    # Should return False since given id is not in DB
+    if not result:
+        pass
+
+
+def test_sqlserver_delete_text_by_id_no_ids_provided(
+    store: SQLServer_VectorStore,
+) -> None:
+    """Test that delete API deletes texts by id."""
+    texts = [
+        "Good review",
+        "new books",
+        "table",
+        "Sunglasses are a form of protective eyewear.",
+        "It's a new year.",
+    ]
+
+    metadatas = [
+        {"id": 100, "source": "book review", "length": 11},
+        {"id": 200, "source": "random texts", "length": 9},
+        {"id": 200, "source": "household list", "length": 5},
+        {"id": 600, "source": "newspaper page", "length": 44},
+        {"id": 300, "source": "random texts", "length": 16},
+    ]
+    result = store.add_texts(texts, metadatas)
+
+    # Should return False, since empty list of ids given
+    if not result:
+        pass
 
 
 def test_that_any_size_of_embeddings_can_be_added_when_embedding_length_is_not_defined(
@@ -251,115 +357,4 @@
     doc_with_score = store.similarity_search_with_score(
         "Good review", k=number_of_docs_to_return
     )
-    assert doc_with_score == sorted(doc_with_score, key=lambda x: x[1])
-=======
-    with pytest.raises(DBAPIError):
-        store.add_texts(texts)
-
-
-def test_sqlserver_delete_text_by_id_valid_ids_provided(
-    store: SQLServer_VectorStore,
-) -> None:
-    """Test that delete API deletes texts by id."""
-    texts = [
-        "Good review",
-        "new books",
-        "table",
-        "Sunglasses are a form of protective eyewear.",
-        "It's a new year.",
-    ]
-
-    metadatas = [
-        {"id": 100, "source": "book review", "length": 11},
-        {"id": 200, "source": "random texts", "length": 9},
-        {"id": 200, "source": "household list", "length": 5},
-        {"id": 600, "source": "newspaper page", "length": 44},
-        {"id": 300, "source": "random texts", "length": 16},
-    ]
-    store.add_texts(texts, metadatas)
-
-    result = store.delete(["100", "200", "600"])
-    # Should return true since valid ids are given
-    if result:
-        pass
-
-
-def test_sqlserver_delete_text_by_id_valid_id_and_invalid_ids_provided(
-    store: SQLServer_VectorStore,
-) -> None:
-    """Test that delete API deletes texts by id."""
-    texts = [
-        "Good review",
-        "new books",
-        "table",
-        "Sunglasses are a form of protective eyewear.",
-        "It's a new year.",
-    ]
-
-    metadatas = [
-        {"id": 100, "source": "book review", "length": 11},
-        {"id": 200, "source": "random texts", "length": 9},
-        {"id": 200, "source": "household list", "length": 5},
-        {"id": 600, "source": "newspaper page", "length": 44},
-        {"id": 300, "source": "random texts", "length": 16},
-    ]
-    store.add_texts(texts, metadatas)
-
-    result = store.delete(["100", "200", "600", "900"])
-    # Should return true since valid ids are given
-    if result:
-        pass
-
-
-def test_sqlserver_delete_text_by_id_invalid_ids_provided(
-    store: SQLServer_VectorStore,
-) -> None:
-    """Test that delete API deletes texts by id."""
-    texts = [
-        "Good review",
-        "new books",
-        "table",
-        "Sunglasses are a form of protective eyewear.",
-        "It's a new year.",
-    ]
-
-    metadatas = [
-        {"id": 100, "source": "book review", "length": 11},
-        {"id": 200, "source": "random texts", "length": 9},
-        {"id": 200, "source": "household list", "length": 5},
-        {"id": 600, "source": "newspaper page", "length": 44},
-        {"id": 300, "source": "random texts", "length": 16},
-    ]
-    store.add_texts(texts, metadatas)
-
-    result = store.delete(["100000"])
-    # Should return False since given id is not in DB
-    if not result:
-        pass
-
-
-def test_sqlserver_delete_text_by_id_no_ids_provided(
-    store: SQLServer_VectorStore,
-) -> None:
-    """Test that delete API deletes texts by id."""
-    texts = [
-        "Good review",
-        "new books",
-        "table",
-        "Sunglasses are a form of protective eyewear.",
-        "It's a new year.",
-    ]
-
-    metadatas = [
-        {"id": 100, "source": "book review", "length": 11},
-        {"id": 200, "source": "random texts", "length": 9},
-        {"id": 200, "source": "household list", "length": 5},
-        {"id": 600, "source": "newspaper page", "length": 44},
-        {"id": 300, "source": "random texts", "length": 16},
-    ]
-    result = store.add_texts(texts, metadatas)
-
-    # Should return False, since empty list of ids given
-    if not result:
-        pass
->>>>>>> 3ee73c45
+    assert doc_with_score == sorted(doc_with_score, key=lambda x: x[1])