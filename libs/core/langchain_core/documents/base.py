from __future__ import annotations

from typing import Any, List, Literal, Optional

from langchain_core.load.serializable import Serializable
from langchain_core.pydantic_v1 import Field


class Document(Serializable):
    """Class for storing a piece of text and associated metadata.

    Example:

        .. code-block:: python

            from langchain_core.documents import Document

            document = Document(
                page_content="Hello, world!",
                metadata={"source": "https://example.com"}
            )
    """
<<<<<<< HEAD
=======

    # The ID field is optional at the moment.
    # It will likely become required in a future major release after
    # it has been adopted by enough vectorstore implementations.
    id: Optional[str] = None
    """An optional identifier for the document.
    
    Ideally this should be unique across the document collection and formatted 
    as a UUID, but this will not be enforced.
    """
>>>>>>> 29aa9d67

    page_content: str
    """String text."""
    metadata: dict = Field(default_factory=dict)
    """Arbitrary metadata about the page content (e.g., source, relationships to other
        documents, etc.).
    """
    type: Literal["Document"] = "Document"

    def __init__(self, page_content: str, **kwargs: Any) -> None:
        """Pass page_content in as positional or named arg."""
        super().__init__(page_content=page_content, **kwargs)

    @classmethod
    def is_lc_serializable(cls) -> bool:
        """Return whether this class is serializable."""
        return True

    @classmethod
    def get_lc_namespace(cls) -> List[str]:
        """Get the namespace of the langchain object."""
        return ["langchain", "schema", "document"]

    def __str__(self) -> str:
        """Override __str__ to restrict it to page_content and metadata."""
        # The format matches pydantic format for __str__.
        #
        # The purpose of this change is to make sure that user code that
        # feeds Document objects directly into prompts remains unchanged
        # due to the addition of the id field (or any other fields in the future).
        #
        # This override will likely be removed in the future in favor of
        # a more general solution of formatting content directly inside the prompts.
        if self.metadata:
            return f"page_content='{self.page_content}' metadata={self.metadata}"
        else:
            return f"page_content='{self.page_content}'"<|MERGE_RESOLUTION|>--- conflicted
+++ resolved
@@ -20,8 +20,6 @@
                 metadata={"source": "https://example.com"}
             )
     """
-<<<<<<< HEAD
-=======
 
     # The ID field is optional at the moment.
     # It will likely become required in a future major release after
@@ -32,7 +30,6 @@
     Ideally this should be unique across the document collection and formatted 
     as a UUID, but this will not be enforced.
     """
->>>>>>> 29aa9d67
 
     page_content: str
     """String text."""
