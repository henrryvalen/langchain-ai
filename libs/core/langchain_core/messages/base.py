--- conflicted
+++ resolved
@@ -86,11 +86,7 @@
         for k, v in right.items():
             if k not in merged:
                 merged[k] = v
-<<<<<<< HEAD
-            elif merged[k] is None:
-=======
             elif merged[k] is None and v:
->>>>>>> 0de7cf89
                 merged[k] = v
             elif type(merged[k]) != type(v):
                 raise ValueError(
