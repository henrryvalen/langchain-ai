"""**Prompt** is the input to the model.

Prompt is often constructed
from multiple components and prompt values. Prompt classes and functions make constructing
 and working with prompts easy.

**Class hierarchy:**

.. code-block::

    BasePromptTemplate --> PipelinePromptTemplate
                           StringPromptTemplate --> PromptTemplate
                                                    FewShotPromptTemplate
                                                    FewShotPromptWithTemplates
                           BaseChatPromptTemplate --> AutoGPTPrompt
                                                      ChatPromptTemplate --> AgentScratchPadChatPromptTemplate



    BaseMessagePromptTemplate --> MessagesPlaceholder
                                  BaseStringMessagePromptTemplate --> ChatMessagePromptTemplate
                                                                      HumanMessagePromptTemplate
                                                                      AIMessagePromptTemplate
                                                                      SystemMessagePromptTemplate

"""  # noqa: E501
<<<<<<< HEAD

=======
>>>>>>> cd4c5428
from langchain_core.prompts.base import (
    BasePromptTemplate,
    aformat_document,
    format_document,
)
from langchain_core.prompts.chat import (
    AIMessagePromptTemplate,
    BaseChatPromptTemplate,
    ChatMessagePromptTemplate,
    ChatPromptTemplate,
    HumanMessagePromptTemplate,
    MessagesPlaceholder,
    SystemMessagePromptTemplate,
)
from langchain_core.prompts.few_shot import (
    FewShotChatMessagePromptTemplate,
    FewShotPromptTemplate,
)
from langchain_core.prompts.few_shot_with_templates import FewShotPromptWithTemplates
from langchain_core.prompts.loading import load_prompt
from langchain_core.prompts.pipeline import PipelinePromptTemplate
from langchain_core.prompts.prompt import PromptTemplate
from langchain_core.prompts.string import (
    StringPromptTemplate,
    check_valid_template,
    get_template_variables,
    jinja2_formatter,
    validate_jinja2,
)

__all__ = [
    "AIMessagePromptTemplate",
    "BaseChatPromptTemplate",
    "BasePromptTemplate",
    "ChatMessagePromptTemplate",
    "ChatPromptTemplate",
    "FewShotPromptTemplate",
    "FewShotPromptWithTemplates",
    "FewShotChatMessagePromptTemplate",
    "HumanMessagePromptTemplate",
    "MessagesPlaceholder",
    "PipelinePromptTemplate",
    "PromptTemplate",
    "StringPromptTemplate",
    "SystemMessagePromptTemplate",
    "load_prompt",
    "format_document",
    "aformat_document",
    "check_valid_template",
    "get_template_variables",
    "jinja2_formatter",
    "validate_jinja2",
]<|MERGE_RESOLUTION|>--- conflicted
+++ resolved
@@ -24,10 +24,6 @@
                                                                       SystemMessagePromptTemplate
 
 """  # noqa: E501
-<<<<<<< HEAD
-
-=======
->>>>>>> cd4c5428
 from langchain_core.prompts.base import (
     BasePromptTemplate,
     aformat_document,
