"""Chat prompt template."""

from __future__ import annotations

from abc import ABC, abstractmethod
from pathlib import Path
from typing import (
    Any,
    Dict,
    List,
    Literal,
    Optional,
    Sequence,
    Set,
    Tuple,
    Type,
    TypedDict,
    TypeVar,
    Union,
    cast,
    overload,
)

from langchain_core._api import deprecated
from langchain_core.load import Serializable
from langchain_core.messages import (
    AIMessage,
    AnyMessage,
    BaseMessage,
    ChatMessage,
    HumanMessage,
    SystemMessage,
    convert_to_messages,
)
from langchain_core.messages.base import get_msg_title_repr
from langchain_core.prompt_values import ChatPromptValue, ImageURL, PromptValue
from langchain_core.prompts.base import BasePromptTemplate
from langchain_core.prompts.image import ImagePromptTemplate
from langchain_core.prompts.prompt import PromptTemplate
from langchain_core.prompts.string import StringPromptTemplate, get_template_variables
from langchain_core.pydantic_v1 import Field, PositiveInt, root_validator
from langchain_core.utils import get_colored_text
from langchain_core.utils.interactive_env import is_interactive_env


class BaseMessagePromptTemplate(Serializable, ABC):
    """Base class for message prompt templates."""

    @classmethod
    def is_lc_serializable(cls) -> bool:
        """Return whether or not the class is serializable."""
        return True

    @classmethod
    def get_lc_namespace(cls) -> List[str]:
        """Get the namespace of the langchain object."""
        return ["langchain", "prompts", "chat"]

    @abstractmethod
    def format_messages(self, **kwargs: Any) -> List[BaseMessage]:
        """Format messages from kwargs. Should return a list of BaseMessages.

        Args:
            **kwargs: Keyword arguments to use for formatting.

        Returns:
            List of BaseMessages.
        """

    async def aformat_messages(self, **kwargs: Any) -> List[BaseMessage]:
        """Format messages from kwargs. Should return a list of BaseMessages.

        Args:
            **kwargs: Keyword arguments to use for formatting.

        Returns:
            List of BaseMessages.
        """
        return self.format_messages(**kwargs)

    @property
    @abstractmethod
    def input_variables(self) -> List[str]:
        """Input variables for this prompt template.

        Returns:
            List of input variables.
        """

    def pretty_repr(self, html: bool = False) -> str:
        """Human-readable representation."""
        raise NotImplementedError

    def pretty_print(self) -> None:
        print(self.pretty_repr(html=is_interactive_env()))  # noqa: T201

    def __add__(self, other: Any) -> ChatPromptTemplate:
        """Combine two prompt templates.

        Args:
            other: Another prompt template.

        Returns:
            Combined prompt template.
        """
        prompt = ChatPromptTemplate(messages=[self])  # type: ignore[call-arg]
        return prompt + other


class MessagesPlaceholder(BaseMessagePromptTemplate):
    """Prompt template that assumes variable is already list of messages.

    A placeholder which can be used to pass in a list of messages.

    Direct usage:

        .. code-block:: python

            from langchain_core.prompts import MessagesPlaceholder

            prompt = MessagesPlaceholder("history")
            prompt.format_messages() # raises KeyError

            prompt = MessagesPlaceholder("history", optional=True)
            prompt.format_messages() # returns empty list []

            prompt.format_messages(
                history=[
                    ("system", "You are an AI assistant."),
                    ("human", "Hello!"),
                ]
            )
            # -> [
            #     SystemMessage(content="You are an AI assistant."),
            #     HumanMessage(content="Hello!"),
            # ]

    Building a prompt with chat history:

        .. code-block:: python

            from langchain_core.prompts import ChatPromptTemplate, MessagesPlaceholder

            prompt = ChatPromptTemplate.from_messages(
                [
                    ("system", "You are a helpful assistant."),
                    MessagesPlaceholder("history"),
                    ("human", "{question}")
                ]
            )
            prompt.invoke(
               {
                   "history": [("human", "what's 5 + 2"), ("ai", "5 + 2 is 7")],
                   "question": "now multiply that by 4"
               }
            )
            # -> ChatPromptValue(messages=[
            #     SystemMessage(content="You are a helpful assistant."),
            #     HumanMessage(content="what's 5 + 2"),
            #     AIMessage(content="5 + 2 is 7"),
            #     HumanMessage(content="now multiply that by 4"),
            # ])
    """

    variable_name: str
    """Name of variable to use as messages."""

    optional: bool = False
    """If True format_messages can be called with no arguments and will return an empty 
        list. If False then a named argument with name `variable_name` must be passed 
        in, even if the value is an empty list."""

    k: Optional[PositiveInt] = None
    """Optional maximum on the number of messages to include."""

    @classmethod
    def get_lc_namespace(cls) -> List[str]:
        """Get the namespace of the langchain object."""
        return ["langchain", "prompts", "chat"]

    def __init__(self, variable_name: str, *, optional: bool = False, **kwargs: Any):
        super().__init__(variable_name=variable_name, optional=optional, **kwargs)

    def format_messages(self, **kwargs: Any) -> List[BaseMessage]:
        """Format messages from kwargs.

        Args:
            **kwargs: Keyword arguments to use for formatting.

        Returns:
            List of BaseMessage.
        """
        value = (
            kwargs.get(self.variable_name, [])
            if self.optional
            else kwargs[self.variable_name]
        )
        if not isinstance(value, list):
            raise ValueError(
                f"variable {self.variable_name} should be a list of base messages, "
                f"got {value}"
            )
<<<<<<< HEAD
        for v in convert_to_messages(value):
            if not isinstance(v, BaseMessage):
                raise ValueError(
                    f"variable {self.variable_name} should be a list of base messages,"
                    f" got {value}"
                )
        if self.k:
            value = value[-self.k * 2 :]
        return value
=======
        return convert_to_messages(value)
>>>>>>> 255ad39a

    @property
    def input_variables(self) -> List[str]:
        """Input variables for this prompt template.

        Returns:
            List of input variable names.
        """
        return [self.variable_name] if not self.optional else []

    def pretty_repr(self, html: bool = False) -> str:
        var = "{" + self.variable_name + "}"
        if html:
            title = get_msg_title_repr("Messages Placeholder", bold=True)
            var = get_colored_text(var, "yellow")
        else:
            title = get_msg_title_repr("Messages Placeholder")
        return f"{title}\n\n{var}"


MessagePromptTemplateT = TypeVar(
    "MessagePromptTemplateT", bound="BaseStringMessagePromptTemplate"
)
"""Type variable for message prompt templates."""


class BaseStringMessagePromptTemplate(BaseMessagePromptTemplate, ABC):
    """Base class for message prompt templates that use a string prompt template."""

    prompt: StringPromptTemplate
    """String prompt template."""
    additional_kwargs: dict = Field(default_factory=dict)
    """Additional keyword arguments to pass to the prompt template."""

    @classmethod
    def get_lc_namespace(cls) -> List[str]:
        """Get the namespace of the langchain object."""
        return ["langchain", "prompts", "chat"]

    @classmethod
    def from_template(
        cls: Type[MessagePromptTemplateT],
        template: str,
        template_format: str = "f-string",
        partial_variables: Optional[Dict[str, Any]] = None,
        **kwargs: Any,
    ) -> MessagePromptTemplateT:
        """Create a class from a string template.

        Args:
            template: a template.
            template_format: format of the template.
            partial_variables: A dictionary of variables that can be used to partially
                               fill in the template. For example, if the template is
                              `"{variable1} {variable2}"`, and `partial_variables` is
                              `{"variable1": "foo"}`, then the final prompt will be
                              `"foo {variable2}"`.
            **kwargs: keyword arguments to pass to the constructor.

        Returns:
            A new instance of this class.
        """
        prompt = PromptTemplate.from_template(
            template,
            template_format=template_format,
            partial_variables=partial_variables,
        )
        return cls(prompt=prompt, **kwargs)

    @classmethod
    def from_template_file(
        cls: Type[MessagePromptTemplateT],
        template_file: Union[str, Path],
        input_variables: List[str],
        **kwargs: Any,
    ) -> MessagePromptTemplateT:
        """Create a class from a template file.

        Args:
            template_file: path to a template file. String or Path.
            input_variables: list of input variables.
            **kwargs: keyword arguments to pass to the constructor.

        Returns:
            A new instance of this class.
        """
        prompt = PromptTemplate.from_file(template_file, input_variables)
        return cls(prompt=prompt, **kwargs)

    @abstractmethod
    def format(self, **kwargs: Any) -> BaseMessage:
        """Format the prompt template.

        Args:
            **kwargs: Keyword arguments to use for formatting.

        Returns:
            Formatted message.
        """

    async def aformat(self, **kwargs: Any) -> BaseMessage:
        """Format the prompt template.

        Args:
            **kwargs: Keyword arguments to use for formatting.

        Returns:
            Formatted message.
        """
        return self.format(**kwargs)

    def format_messages(self, **kwargs: Any) -> List[BaseMessage]:
        """Format messages from kwargs.

        Args:
            **kwargs: Keyword arguments to use for formatting.

        Returns:
            List of BaseMessages.
        """
        return [self.format(**kwargs)]

    async def aformat_messages(self, **kwargs: Any) -> List[BaseMessage]:
        return [await self.aformat(**kwargs)]

    @property
    def input_variables(self) -> List[str]:
        """
        Input variables for this prompt template.

        Returns:
            List of input variable names.
        """
        return self.prompt.input_variables

    def pretty_repr(self, html: bool = False) -> str:
        # TODO: Handle partials
        title = self.__class__.__name__.replace("MessagePromptTemplate", " Message")
        title = get_msg_title_repr(title, bold=html)
        return f"{title}\n\n{self.prompt.pretty_repr(html=html)}"


class ChatMessagePromptTemplate(BaseStringMessagePromptTemplate):
    """Chat message prompt template."""

    role: str
    """Role of the message."""

    @classmethod
    def get_lc_namespace(cls) -> List[str]:
        """Get the namespace of the langchain object."""
        return ["langchain", "prompts", "chat"]

    def format(self, **kwargs: Any) -> BaseMessage:
        """Format the prompt template.

        Args:
            **kwargs: Keyword arguments to use for formatting.

        Returns:
            Formatted message.
        """
        text = self.prompt.format(**kwargs)
        return ChatMessage(
            content=text, role=self.role, additional_kwargs=self.additional_kwargs
        )

    async def aformat(self, **kwargs: Any) -> BaseMessage:
        text = await self.prompt.aformat(**kwargs)
        return ChatMessage(
            content=text, role=self.role, additional_kwargs=self.additional_kwargs
        )


_StringImageMessagePromptTemplateT = TypeVar(
    "_StringImageMessagePromptTemplateT", bound="_StringImageMessagePromptTemplate"
)


class _TextTemplateParam(TypedDict, total=False):
    text: Union[str, Dict]


class _ImageTemplateParam(TypedDict, total=False):
    image_url: Union[str, Dict]


class _StringImageMessagePromptTemplate(BaseMessagePromptTemplate):
    """Human message prompt template. This is a message sent from the user."""

    prompt: Union[
        StringPromptTemplate, List[Union[StringPromptTemplate, ImagePromptTemplate]]
    ]
    """Prompt template."""
    additional_kwargs: dict = Field(default_factory=dict)
    """Additional keyword arguments to pass to the prompt template."""

    _msg_class: Type[BaseMessage]

    @classmethod
    def get_lc_namespace(cls) -> List[str]:
        """Get the namespace of the langchain object."""
        return ["langchain", "prompts", "chat"]

    @classmethod
    def from_template(
        cls: Type[_StringImageMessagePromptTemplateT],
        template: Union[str, List[Union[str, _TextTemplateParam, _ImageTemplateParam]]],
        template_format: str = "f-string",
        *,
        partial_variables: Optional[Dict[str, Any]] = None,
        **kwargs: Any,
    ) -> _StringImageMessagePromptTemplateT:
        """Create a class from a string template.

        Args:
            template: a template.
            template_format: format of the template.
            partial_variables: A dictionary of variables that can be used too partially.
            **kwargs: keyword arguments to pass to the constructor.

        Returns:
            A new instance of this class.
        """
        if isinstance(template, str):
            prompt: Union[StringPromptTemplate, List] = PromptTemplate.from_template(
                template,
                template_format=template_format,
                partial_variables=partial_variables,
            )
            return cls(prompt=prompt, **kwargs)
        elif isinstance(template, list):
            if (partial_variables is not None) and len(partial_variables) > 0:
                raise ValueError(
                    "Partial variables are not supported for list of templates."
                )
            prompt = []
            for tmpl in template:
                if isinstance(tmpl, str) or isinstance(tmpl, dict) and "text" in tmpl:
                    if isinstance(tmpl, str):
                        text: str = tmpl
                    else:
                        text = cast(_TextTemplateParam, tmpl)["text"]  # type: ignore[assignment]
                    prompt.append(
                        PromptTemplate.from_template(
                            text, template_format=template_format
                        )
                    )
                elif isinstance(tmpl, dict) and "image_url" in tmpl:
                    img_template = cast(_ImageTemplateParam, tmpl)["image_url"]
                    if isinstance(img_template, str):
                        vars = get_template_variables(img_template, "f-string")
                        if vars:
                            if len(vars) > 1:
                                raise ValueError(
                                    "Only one format variable allowed per image"
                                    f" template.\nGot: {vars}"
                                    f"\nFrom: {tmpl}"
                                )
                            input_variables = [vars[0]]
                        else:
                            input_variables = None
                        img_template = {"url": img_template}
                        img_template_obj = ImagePromptTemplate(
                            input_variables=input_variables, template=img_template
                        )
                    elif isinstance(img_template, dict):
                        img_template = dict(img_template)
                        if "url" in img_template:
                            input_variables = get_template_variables(
                                img_template["url"], "f-string"
                            )
                        else:
                            input_variables = None
                        img_template_obj = ImagePromptTemplate(
                            input_variables=input_variables, template=img_template
                        )
                    else:
                        raise ValueError()
                    prompt.append(img_template_obj)
                else:
                    raise ValueError()
            return cls(prompt=prompt, **kwargs)
        else:
            raise ValueError()

    @classmethod
    def from_template_file(
        cls: Type[_StringImageMessagePromptTemplateT],
        template_file: Union[str, Path],
        input_variables: List[str],
        **kwargs: Any,
    ) -> _StringImageMessagePromptTemplateT:
        """Create a class from a template file.

        Args:
            template_file: path to a template file. String or Path.
            input_variables: list of input variables.
            **kwargs: keyword arguments to pass to the constructor.

        Returns:
            A new instance of this class.
        """
        with open(str(template_file), "r") as f:
            template = f.read()
        return cls.from_template(template, input_variables=input_variables, **kwargs)

    def format_messages(self, **kwargs: Any) -> List[BaseMessage]:
        """Format messages from kwargs.

        Args:
            **kwargs: Keyword arguments to use for formatting.

        Returns:
            List of BaseMessages.
        """
        return [self.format(**kwargs)]

    async def aformat_messages(self, **kwargs: Any) -> List[BaseMessage]:
        return [await self.aformat(**kwargs)]

    @property
    def input_variables(self) -> List[str]:
        """
        Input variables for this prompt template.

        Returns:
            List of input variable names.
        """
        prompts = self.prompt if isinstance(self.prompt, list) else [self.prompt]
        input_variables = [iv for prompt in prompts for iv in prompt.input_variables]
        return input_variables

    def format(self, **kwargs: Any) -> BaseMessage:
        """Format the prompt template.

        Args:
            **kwargs: Keyword arguments to use for formatting.

        Returns:
            Formatted message.
        """
        if isinstance(self.prompt, StringPromptTemplate):
            text = self.prompt.format(**kwargs)
            return self._msg_class(
                content=text, additional_kwargs=self.additional_kwargs
            )
        else:
            content: List = []
            for prompt in self.prompt:
                inputs = {var: kwargs[var] for var in prompt.input_variables}
                if isinstance(prompt, StringPromptTemplate):
                    formatted: Union[str, ImageURL] = prompt.format(**inputs)
                    content.append({"type": "text", "text": formatted})
                elif isinstance(prompt, ImagePromptTemplate):
                    formatted = prompt.format(**inputs)
                    content.append({"type": "image_url", "image_url": formatted})
            return self._msg_class(
                content=content, additional_kwargs=self.additional_kwargs
            )

    async def aformat(self, **kwargs: Any) -> BaseMessage:
        """Format the prompt template.

        Args:
            **kwargs: Keyword arguments to use for formatting.

        Returns:
            Formatted message.
        """
        if isinstance(self.prompt, StringPromptTemplate):
            text = await self.prompt.aformat(**kwargs)
            return self._msg_class(
                content=text, additional_kwargs=self.additional_kwargs
            )
        else:
            content: List = []
            for prompt in self.prompt:
                inputs = {var: kwargs[var] for var in prompt.input_variables}
                if isinstance(prompt, StringPromptTemplate):
                    formatted: Union[str, ImageURL] = await prompt.aformat(**inputs)
                    content.append({"type": "text", "text": formatted})
                elif isinstance(prompt, ImagePromptTemplate):
                    formatted = await prompt.aformat(**inputs)
                    content.append({"type": "image_url", "image_url": formatted})
            return self._msg_class(
                content=content, additional_kwargs=self.additional_kwargs
            )

    def pretty_repr(self, html: bool = False) -> str:
        # TODO: Handle partials
        title = self.__class__.__name__.replace("MessagePromptTemplate", " Message")
        title = get_msg_title_repr(title, bold=html)
        prompts = self.prompt if isinstance(self.prompt, list) else [self.prompt]
        prompt_reprs = "\n\n".join(prompt.pretty_repr(html=html) for prompt in prompts)
        return f"{title}\n\n{prompt_reprs}"


class HumanMessagePromptTemplate(_StringImageMessagePromptTemplate):
    """Human message prompt template. This is a message sent from the user."""

    _msg_class: Type[BaseMessage] = HumanMessage


class AIMessagePromptTemplate(_StringImageMessagePromptTemplate):
    """AI message prompt template. This is a message sent from the AI."""

    _msg_class: Type[BaseMessage] = AIMessage

    @classmethod
    def get_lc_namespace(cls) -> List[str]:
        """Get the namespace of the langchain object."""
        return ["langchain", "prompts", "chat"]


class SystemMessagePromptTemplate(_StringImageMessagePromptTemplate):
    """System message prompt template.
    This is a message that is not sent to the user.
    """

    _msg_class: Type[BaseMessage] = SystemMessage

    @classmethod
    def get_lc_namespace(cls) -> List[str]:
        """Get the namespace of the langchain object."""
        return ["langchain", "prompts", "chat"]


class BaseChatPromptTemplate(BasePromptTemplate, ABC):
    """Base class for chat prompt templates."""

    @property
    def lc_attributes(self) -> Dict:
        """
        Return a list of attribute names that should be included in the
        serialized kwargs. These attributes must be accepted by the
        constructor.
        """
        return {"input_variables": self.input_variables}

    def format(self, **kwargs: Any) -> str:
        """Format the chat template into a string.

        Args:
            **kwargs: keyword arguments to use for filling in template variables
                      in all the template messages in this chat template.

        Returns:
            formatted string
        """
        return self.format_prompt(**kwargs).to_string()

    async def aformat(self, **kwargs: Any) -> str:
        """Format the chat template into a string.

        Args:
            **kwargs: keyword arguments to use for filling in template variables
                      in all the template messages in this chat template.

        Returns:
            formatted string
        """
        return (await self.aformat_prompt(**kwargs)).to_string()

    def format_prompt(self, **kwargs: Any) -> PromptValue:
        """
        Format prompt. Should return a PromptValue.
        Args:
            **kwargs: Keyword arguments to use for formatting.

        Returns:
            PromptValue.
        """
        messages = self.format_messages(**kwargs)
        return ChatPromptValue(messages=messages)

    async def aformat_prompt(self, **kwargs: Any) -> PromptValue:
        messages = await self.aformat_messages(**kwargs)
        return ChatPromptValue(messages=messages)

    @abstractmethod
    def format_messages(self, **kwargs: Any) -> List[BaseMessage]:
        """Format kwargs into a list of messages."""

    async def aformat_messages(self, **kwargs: Any) -> List[BaseMessage]:
        """Format kwargs into a list of messages."""
        return self.format_messages(**kwargs)

    def pretty_repr(self, html: bool = False) -> str:
        """Human-readable representation."""
        raise NotImplementedError

    def pretty_print(self) -> None:
        print(self.pretty_repr(html=is_interactive_env()))  # noqa: T201


MessageLike = Union[BaseMessagePromptTemplate, BaseMessage, BaseChatPromptTemplate]

MessageLikeRepresentation = Union[
    MessageLike,
    Tuple[
        Union[str, Type],
        Union[str, List[dict], List[object]],
    ],
    str,
]


class ChatPromptTemplate(BaseChatPromptTemplate):
    """Prompt template for chat models.

    Use to create flexible templated prompts for chat models.

    Examples:

        .. code-block:: python

            from langchain_core.prompts import ChatPromptTemplate

            template = ChatPromptTemplate.from_messages([
                ("system", "You are a helpful AI bot. Your name is {name}."),
                ("human", "Hello, how are you doing?"),
                ("ai", "I'm doing well, thanks!"),
                ("human", "{user_input}"),
            ])

            prompt_value = template.invoke(
                {
                    "name": "Bob",
                    "user_input": "What is your name?"
                }
            )
            # Output:
            # ChatPromptValue(
            #    messages=[
            #        SystemMessage(content='You are a helpful AI bot. Your name is Bob.'),
            #        HumanMessage(content='Hello, how are you doing?'),
            #        AIMessage(content="I'm doing well, thanks!"),
            #        HumanMessage(content='What is your name?')
            #    ]
            #)

    Messages Placeholder:

        .. code-block:: python

            # In addition to Human/AI/Tool/Function messages,
            # you can initialize the template with a MessagesPlaceholder
            # either using the class directly or with the shorthand tuple syntax:

            template = ChatPromptTemplate.from_messages([
                ("system", "You are a helpful AI bot."),
                # Means the template will receive an optional list of messages under
                # the "conversation" key
                ("placeholder", "{conversation}")
                # Equivalently:
                # MessagesPlaceholder(variable_name="conversation", optional=True)
            ])

            prompt_value = template.invoke(
                {
                    "conversation": [
                        ("human", "Hi!"),
                        ("ai", "How can I assist you today?"),
                        ("human", "Can you make me an ice cream sundae?"),
                        ("ai", "No.")
                    ]
                }
            )

            # Output:
            # ChatPromptValue(
            #    messages=[
            #        SystemMessage(content='You are a helpful AI bot.'),
            #        HumanMessage(content='Hi!'),
            #        AIMessage(content='How can I assist you today?'),
            #        HumanMessage(content='Can you make me an ice cream sundae?'),
            #        AIMessage(content='No.'),
            #    ]
            #)

    Single-variable template:

        If your prompt has only a single input variable (i.e., 1 instance of "{variable_nams}"),
        and you invoke the template with a non-dict object, the prompt template will
        inject the provided argument into that variable location.


        .. code-block:: python

            from langchain_core.prompts import ChatPromptTemplate

            template = ChatPromptTemplate.from_messages([
                ("system", "You are a helpful AI bot. Your name is Carl."),
                ("human", "{user_input}"),
            ])

            prompt_value = template.invoke("Hello, there!")
            # Equivalent to
            # prompt_value = template.invoke({"user_input": "Hello, there!"})

            # Output:
            #  ChatPromptValue(
            #     messages=[
            #         SystemMessage(content='You are a helpful AI bot. Your name is Carl.'),
            #         HumanMessage(content='Hello, there!'),
            #     ]
            # )

    """  # noqa: E501

    input_variables: List[str]
    """List of input variables in template messages. Used for validation."""
    messages: List[MessageLike]
    """List of messages consisting of either message prompt templates or messages."""
    validate_template: bool = False
    """Whether or not to try validating the template."""

    @classmethod
    def get_lc_namespace(cls) -> List[str]:
        """Get the namespace of the langchain object."""
        return ["langchain", "prompts", "chat"]

    def __add__(self, other: Any) -> ChatPromptTemplate:
        """Combine two prompt templates.

        Args:
            other: Another prompt template.

        Returns:
            Combined prompt template.
        """
        # Allow for easy combining
        if isinstance(other, ChatPromptTemplate):
            return ChatPromptTemplate(messages=self.messages + other.messages)  # type: ignore[call-arg]
        elif isinstance(
            other, (BaseMessagePromptTemplate, BaseMessage, BaseChatPromptTemplate)
        ):
            return ChatPromptTemplate(messages=self.messages + [other])  # type: ignore[call-arg]
        elif isinstance(other, (list, tuple)):
            _other = ChatPromptTemplate.from_messages(other)
            return ChatPromptTemplate(messages=self.messages + _other.messages)  # type: ignore[call-arg]
        elif isinstance(other, str):
            prompt = HumanMessagePromptTemplate.from_template(other)
            return ChatPromptTemplate(messages=self.messages + [prompt])  # type: ignore[call-arg]
        else:
            raise NotImplementedError(f"Unsupported operand type for +: {type(other)}")

    @root_validator(pre=True)
    def validate_input_variables(cls, values: dict) -> dict:
        """Validate input variables.

        If input_variables is not set, it will be set to the union of
        all input variables in the messages.

        Args:
            values: values to validate.

        Returns:
            Validated values.
        """
        messages = values["messages"]
        input_vars = set()
        input_types: Dict[str, Any] = values.get("input_types", {})
        for message in messages:
            if isinstance(message, (BaseMessagePromptTemplate, BaseChatPromptTemplate)):
                input_vars.update(message.input_variables)
            if isinstance(message, MessagesPlaceholder):
                if message.variable_name not in input_types:
                    input_types[message.variable_name] = List[AnyMessage]
        if "partial_variables" in values:
            input_vars = input_vars - set(values["partial_variables"])
        if "input_variables" in values and values.get("validate_template"):
            if input_vars != set(values["input_variables"]):
                raise ValueError(
                    "Got mismatched input_variables. "
                    f"Expected: {input_vars}. "
                    f"Got: {values['input_variables']}"
                )
        else:
            values["input_variables"] = sorted(input_vars)
        values["input_types"] = input_types
        return values

    @classmethod
    def from_template(cls, template: str, **kwargs: Any) -> ChatPromptTemplate:
        """Create a chat prompt template from a template string.

        Creates a chat template consisting of a single message assumed to be from
        the human.

        Args:
            template: template string
            **kwargs: keyword arguments to pass to the constructor.

        Returns:
            A new instance of this class.
        """
        prompt_template = PromptTemplate.from_template(template, **kwargs)
        message = HumanMessagePromptTemplate(prompt=prompt_template)
        return cls.from_messages([message])

    @classmethod
    @deprecated("0.0.1", alternative="from_messages classmethod", pending=True)
    def from_role_strings(
        cls, string_messages: List[Tuple[str, str]]
    ) -> ChatPromptTemplate:
        """Create a chat prompt template from a list of (role, template) tuples.

        Args:
            string_messages: list of (role, template) tuples.

        Returns:
            a chat prompt template
        """
        return cls(  # type: ignore[call-arg]
            messages=[
                ChatMessagePromptTemplate.from_template(template, role=role)
                for role, template in string_messages
            ]
        )

    @classmethod
    @deprecated("0.0.1", alternative="from_messages classmethod", pending=True)
    def from_strings(
        cls, string_messages: List[Tuple[Type[BaseMessagePromptTemplate], str]]
    ) -> ChatPromptTemplate:
        """Create a chat prompt template from a list of (role class, template) tuples.

        Args:
            string_messages: list of (role class, template) tuples.

        Returns:
            a chat prompt template
        """
        return cls.from_messages(string_messages)

    @classmethod
    def from_messages(
        cls,
        messages: Sequence[MessageLikeRepresentation],
        template_format: Literal["f-string", "mustache"] = "f-string",
    ) -> ChatPromptTemplate:
        """Create a chat prompt template from a variety of message formats.

        Examples:

            Instantiation from a list of message templates:

            .. code-block:: python

                template = ChatPromptTemplate.from_messages([
                    ("human", "Hello, how are you?"),
                    ("ai", "I'm doing well, thanks!"),
                    ("human", "That's good to hear."),
                ])

            Instantiation from mixed message formats:

            .. code-block:: python

                template = ChatPromptTemplate.from_messages([
                    SystemMessage(content="hello"),
                    ("human", "Hello, how are you?"),
                ])

        Args:
            messages: sequence of message representations.
                  A message can be represented using the following formats:
                  (1) BaseMessagePromptTemplate, (2) BaseMessage, (3) 2-tuple of
                  (message type, template); e.g., ("human", "{user_input}"),
                  (4) 2-tuple of (message class, template), (4) a string which is
                  shorthand for ("human", template); e.g., "{user_input}"

        Returns:
            a chat prompt template
        """
        _messages = [
            _convert_to_message(message, template_format) for message in messages
        ]

        # Automatically infer input variables from messages
        input_vars: Set[str] = set()
        partial_vars: Dict[str, Any] = {}
        for _message in _messages:
            if isinstance(_message, MessagesPlaceholder) and _message.optional:
                partial_vars[_message.variable_name] = []
            elif isinstance(
                _message, (BaseChatPromptTemplate, BaseMessagePromptTemplate)
            ):
                input_vars.update(_message.input_variables)

        return cls(
            input_variables=sorted(input_vars),
            messages=_messages,
            partial_variables=partial_vars,
        )

    def format_messages(self, **kwargs: Any) -> List[BaseMessage]:
        """Format the chat template into a list of finalized messages.

        Args:
            **kwargs: keyword arguments to use for filling in template variables
                      in all the template messages in this chat template.

        Returns:
            list of formatted messages
        """
        kwargs = self._merge_partial_and_user_variables(**kwargs)
        result = []
        for message_template in self.messages:
            if isinstance(message_template, BaseMessage):
                result.extend([message_template])
            elif isinstance(
                message_template, (BaseMessagePromptTemplate, BaseChatPromptTemplate)
            ):
                message = message_template.format_messages(**kwargs)
                result.extend(message)
            else:
                raise ValueError(f"Unexpected input: {message_template}")
        return result

    async def aformat_messages(self, **kwargs: Any) -> List[BaseMessage]:
        """Format the chat template into a list of finalized messages.

        Args:
            **kwargs: keyword arguments to use for filling in template variables
                      in all the template messages in this chat template.

        Returns:
            list of formatted messages
        """
        kwargs = self._merge_partial_and_user_variables(**kwargs)
        result = []
        for message_template in self.messages:
            if isinstance(message_template, BaseMessage):
                result.extend([message_template])
            elif isinstance(
                message_template, (BaseMessagePromptTemplate, BaseChatPromptTemplate)
            ):
                message = await message_template.aformat_messages(**kwargs)
                result.extend(message)
            else:
                raise ValueError(f"Unexpected input: {message_template}")
        return result

    def partial(self, **kwargs: Any) -> ChatPromptTemplate:
        """Get a new ChatPromptTemplate with some input variables already filled in.

        Args:
            **kwargs: keyword arguments to use for filling in template variables. Ought
                        to be a subset of the input variables.

        Returns:
            A new ChatPromptTemplate.


        Example:

            .. code-block:: python

                from langchain_core.prompts import ChatPromptTemplate

                template = ChatPromptTemplate.from_messages(
                    [
                        ("system", "You are an AI assistant named {name}."),
                        ("human", "Hi I'm {user}"),
                        ("ai", "Hi there, {user}, I'm {name}."),
                        ("human", "{input}"),
                    ]
                )
                template2 = template.partial(user="Lucy", name="R2D2")

                template2.format_messages(input="hello")
        """
        prompt_dict = self.__dict__.copy()
        prompt_dict["input_variables"] = list(
            set(self.input_variables).difference(kwargs)
        )
        prompt_dict["partial_variables"] = {**self.partial_variables, **kwargs}
        return type(self)(**prompt_dict)

    def append(self, message: MessageLikeRepresentation) -> None:
        """Append message to the end of the chat template.

        Args:
            message: representation of a message to append.
        """
        self.messages.append(_convert_to_message(message))

    def extend(self, messages: Sequence[MessageLikeRepresentation]) -> None:
        """Extend the chat template with a sequence of messages."""
        self.messages.extend([_convert_to_message(message) for message in messages])

    @overload
    def __getitem__(self, index: int) -> MessageLike:
        ...

    @overload
    def __getitem__(self, index: slice) -> ChatPromptTemplate:
        ...

    def __getitem__(
        self, index: Union[int, slice]
    ) -> Union[MessageLike, ChatPromptTemplate]:
        """Use to index into the chat template."""
        if isinstance(index, slice):
            start, stop, step = index.indices(len(self.messages))
            messages = self.messages[start:stop:step]
            return ChatPromptTemplate.from_messages(messages)
        else:
            return self.messages[index]

    def __len__(self) -> int:
        """Get the length of the chat template."""
        return len(self.messages)

    @property
    def _prompt_type(self) -> str:
        """Name of prompt type."""
        return "chat"

    def save(self, file_path: Union[Path, str]) -> None:
        """Save prompt to file.

        Args:
            file_path: path to file.
        """
        raise NotImplementedError()

    def pretty_repr(self, html: bool = False) -> str:
        # TODO: handle partials
        return "\n\n".join(msg.pretty_repr(html=html) for msg in self.messages)


def _create_template_from_message_type(
    message_type: str,
    template: Union[str, list],
    template_format: Literal["f-string", "mustache"] = "f-string",
) -> BaseMessagePromptTemplate:
    """Create a message prompt template from a message type and template string.

    Args:
        message_type: str the type of the message template (e.g., "human", "ai", etc.)
        template: str the template string.

    Returns:
        a message prompt template of the appropriate type.
    """
    if message_type in ("human", "user"):
        message: BaseMessagePromptTemplate = HumanMessagePromptTemplate.from_template(
            template, template_format=template_format
        )
    elif message_type in ("ai", "assistant"):
        message = AIMessagePromptTemplate.from_template(
            cast(str, template), template_format=template_format
        )
    elif message_type == "system":
        message = SystemMessagePromptTemplate.from_template(
            cast(str, template), template_format=template_format
        )
    elif message_type == "placeholder":
        if isinstance(template, str):
            if template[0] != "{" or template[-1] != "}":
                raise ValueError(
                    f"Invalid placeholder template: {template}."
                    " Expected a variable name surrounded by curly braces."
                )
            var_name = template[1:-1]
            message = MessagesPlaceholder(variable_name=var_name, optional=True)
        elif len(template) == 2 and isinstance(template[1], bool):
            var_name_wrapped, is_optional = template
            if not isinstance(var_name_wrapped, str):
                raise ValueError(
                    "Expected variable name to be a string." f" Got: {var_name_wrapped}"
                )
            if var_name_wrapped[0] != "{" or var_name_wrapped[-1] != "}":
                raise ValueError(
                    f"Invalid placeholder template: {var_name_wrapped}."
                    " Expected a variable name surrounded by curly braces."
                )
            var_name = var_name_wrapped[1:-1]

            message = MessagesPlaceholder(variable_name=var_name, optional=is_optional)
        else:
            raise ValueError(
                "Unexpected arguments for placeholder message type."
                " Expected either a single string variable name"
                " or a list of [variable_name: str, is_optional: bool]."
                f" Got: {template}"
            )
    else:
        raise ValueError(
            f"Unexpected message type: {message_type}. Use one of 'human',"
            f" 'user', 'ai', 'assistant', or 'system'."
        )
    return message


def _convert_to_message(
    message: MessageLikeRepresentation,
    template_format: Literal["f-string", "mustache"] = "f-string",
) -> Union[BaseMessage, BaseMessagePromptTemplate, BaseChatPromptTemplate]:
    """Instantiate a message from a variety of message formats.

    The message format can be one of the following:

    - BaseMessagePromptTemplate
    - BaseMessage
    - 2-tuple of (role string, template); e.g., ("human", "{user_input}")
    - 2-tuple of (message class, template)
    - string: shorthand for ("human", template); e.g., "{user_input}"

    Args:
        message: a representation of a message in one of the supported formats

    Returns:
        an instance of a message or a message template
    """
    if isinstance(message, (BaseMessagePromptTemplate, BaseChatPromptTemplate)):
        _message: Union[
            BaseMessage, BaseMessagePromptTemplate, BaseChatPromptTemplate
        ] = message
    elif isinstance(message, BaseMessage):
        _message = message
    elif isinstance(message, str):
        _message = _create_template_from_message_type(
            "human", message, template_format=template_format
        )
    elif isinstance(message, tuple):
        if len(message) != 2:
            raise ValueError(f"Expected 2-tuple of (role, template), got {message}")
        message_type_str, template = message
        if isinstance(message_type_str, str):
            _message = _create_template_from_message_type(
                message_type_str, template, template_format=template_format
            )
        else:
            _message = message_type_str(
                prompt=PromptTemplate.from_template(
                    cast(str, template), template_format=template_format
                )
            )
    else:
        raise NotImplementedError(f"Unsupported message type: {type(message)}")

    return _message<|MERGE_RESOLUTION|>--- conflicted
+++ resolved
@@ -160,6 +160,24 @@
             #     AIMessage(content="5 + 2 is 7"),
             #     HumanMessage(content="now multiply that by 4"),
             # ])
+
+    Limiting the number of messages:
+
+        .. code-block:: python
+
+            from langchain_core.prompts import MessagesPlaceholder
+
+            prompt = MessagesPlaceholder("history", k=1)
+
+            prompt.format_messages(
+                history=[
+                    ("system", "You are an AI assistant."),
+                    ("human", "Hello!"),
+                ]
+            )
+            # -> [
+            #     HumanMessage(content="Hello!"),
+            # ]
     """
 
     variable_name: str
@@ -171,7 +189,8 @@
         in, even if the value is an empty list."""
 
     k: Optional[PositiveInt] = None
-    """Optional maximum on the number of messages to include."""
+    """Maximum number of messages to include. If None, then will include all. 
+    Defaults to None."""
 
     @classmethod
     def get_lc_namespace(cls) -> List[str]:
@@ -200,19 +219,10 @@
                 f"variable {self.variable_name} should be a list of base messages, "
                 f"got {value}"
             )
-<<<<<<< HEAD
-        for v in convert_to_messages(value):
-            if not isinstance(v, BaseMessage):
-                raise ValueError(
-                    f"variable {self.variable_name} should be a list of base messages,"
-                    f" got {value}"
-                )
+        value = convert_to_messages(value)
         if self.k:
-            value = value[-self.k * 2 :]
+            value = value[-self.k : ]
         return value
-=======
-        return convert_to_messages(value)
->>>>>>> 255ad39a
 
     @property
     def input_variables(self) -> List[str]:
