"""Load prompts."""

import json
import logging
from pathlib import Path
from typing import Callable, Dict, Optional, Union

import yaml

from langchain_core.output_parsers.string import StrOutputParser
from langchain_core.prompts.base import BasePromptTemplate
from langchain_core.prompts.chat import ChatPromptTemplate
from langchain_core.prompts.few_shot import FewShotPromptTemplate
from langchain_core.prompts.prompt import PromptTemplate
from langchain_core.utils import try_load_from_hub

logger = logging.getLogger(__name__)


def load_prompt_from_config(config: dict) -> BasePromptTemplate:
    """Load prompt from Config Dict.

    Args:
        config: Dict containing the prompt configuration.

    Returns:
        A PromptTemplate object.

    Raises:
        ValueError: If the prompt type is not supported.
    """
    if "_type" not in config:
        logger.warning("No `_type` key found, defaulting to `prompt`.")
    config_type = config.pop("_type", "prompt")

    if config_type not in type_to_loader_dict:
        raise ValueError(f"Loading {config_type} prompt not supported")

    prompt_loader = type_to_loader_dict[config_type]
    return prompt_loader(config)


def _load_template(var_name: str, config: dict) -> dict:
    """Load template from the path if applicable."""
    # Check if template_path exists in config.
    if f"{var_name}_path" in config:
        # If it does, make sure template variable doesn't also exist.
        if var_name in config:
            raise ValueError(
                f"Both `{var_name}_path` and `{var_name}` cannot be provided."
            )
        # Pop the template path from the config.
        template_path = Path(config.pop(f"{var_name}_path"))
        # Load the template.
        if template_path.suffix == ".txt":
            with open(template_path) as f:
                template = f.read()
        else:
            raise ValueError
        # Set the template variable to the extracted variable.
        config[var_name] = template
    return config


def _load_examples(config: dict) -> dict:
    """Load examples if necessary."""
    if isinstance(config["examples"], list):
        pass
    elif isinstance(config["examples"], str):
        with open(config["examples"]) as f:
            if config["examples"].endswith(".json"):
                examples = json.load(f)
            elif config["examples"].endswith((".yaml", ".yml")):
                examples = yaml.safe_load(f)
            else:
                raise ValueError(
                    "Invalid file format. Only json or yaml formats are supported."
                )
        config["examples"] = examples
    else:
        raise ValueError("Invalid examples format. Only list or string are supported.")
    return config


def _load_output_parser(config: dict) -> dict:
    """Load output parser."""
    if "output_parser" in config and config["output_parser"]:
        _config = config.pop("output_parser")
        output_parser_type = _config.pop("_type")
        if output_parser_type == "default":
            output_parser = StrOutputParser(**_config)
        else:
            raise ValueError(f"Unsupported output parser {output_parser_type}")
        config["output_parser"] = output_parser
    return config


def _load_few_shot_prompt(config: dict) -> FewShotPromptTemplate:
    """Load the "few shot" prompt from the config."""
    # Load the suffix and prefix templates.
    config = _load_template("suffix", config)
    config = _load_template("prefix", config)
    # Load the example prompt.
    if "example_prompt_path" in config:
        if "example_prompt" in config:
            raise ValueError(
                "Only one of example_prompt and example_prompt_path should "
                "be specified."
            )
        config["example_prompt"] = load_prompt(config.pop("example_prompt_path"))
    else:
        config["example_prompt"] = load_prompt_from_config(config["example_prompt"])
    # Load the examples.
    config = _load_examples(config)
    config = _load_output_parser(config)
    return FewShotPromptTemplate(**config)


def _load_prompt(config: dict) -> PromptTemplate:
    """Load the prompt template from config."""
    # Load the template from disk if necessary.
    config = _load_template("template", config)
    config = _load_output_parser(config)

    template_format = config.get("template_format", "f-string")
    if template_format == "jinja2":
        # Disabled due to:
        # https://github.com/langchain-ai/langchain/issues/4394
        raise ValueError(
            f"Loading templates with '{template_format}' format is no longer supported "
            f"since it can lead to arbitrary code execution. Please migrate to using "
            f"the 'f-string' template format, which does not suffer from this issue."
        )

    return PromptTemplate(**config)


<<<<<<< HEAD
def load_prompt(path: Union[str, Path]) -> BasePromptTemplate:
    """Unified method for loading a prompt from LangChainHub or local fs."""
    if hub_result := try_load_from_hub(
        path, _load_prompt_from_file, "prompts", {"py", "json", "yaml"}
    ):
        return hub_result
    else:
        return _load_prompt_from_file(path)
=======
def load_prompt(
    path: Union[str, Path], encoding: Optional[str] = None
) -> BasePromptTemplate:
    """Unified method for loading a prompt from LangChainHub or local fs.

    Args:
        path: Path to the prompt file.
        encoding: Encoding of the file. Defaults to None.

    Returns:
        A PromptTemplate object.

    Raises:
        RuntimeError: If the path is a Lang Chain Hub path.
    """
    if isinstance(path, str) and path.startswith("lc://"):
        raise RuntimeError(
            "Loading from the deprecated github-based Hub is no longer supported. "
            "Please use the new LangChain Hub at https://smith.langchain.com/hub "
            "instead."
        )
    return _load_prompt_from_file(path, encoding)
>>>>>>> 99eb31ec


def _load_prompt_from_file(
    file: Union[str, Path], encoding: Optional[str] = None
) -> BasePromptTemplate:
    """Load prompt from file."""
    # Convert file to a Path object.
    if isinstance(file, str):
        file_path = Path(file)
    else:
        file_path = file
    # Load from either json or yaml.
    if file_path.suffix == ".json":
        with open(file_path, encoding=encoding) as f:
            config = json.load(f)
    elif file_path.suffix.endswith((".yaml", ".yml")):
        with open(file_path, mode="r", encoding=encoding) as f:
            config = yaml.safe_load(f)
    else:
        raise ValueError(f"Got unsupported file type {file_path.suffix}")
    # Load the prompt from the config now.
    return load_prompt_from_config(config)


def _load_chat_prompt(config: Dict) -> ChatPromptTemplate:
    """Load chat prompt from config"""
    messages = config.pop("messages")
    config.pop("input_variables")
    config.pop("output_parser")
    text_messages = []
    for message in messages:
        text_messages.append(
            (message.get("role", "user"), message["prompt"].pop("template"))
        )
    return ChatPromptTemplate.from_messages(text_messages, **config)


type_to_loader_dict: Dict[str, Callable[[dict], BasePromptTemplate]] = {
    "prompt": _load_prompt,
    "few_shot": _load_few_shot_prompt,
    "chat": _load_chat_prompt,
}<|MERGE_RESOLUTION|>--- conflicted
+++ resolved
@@ -135,7 +135,6 @@
     return PromptTemplate(**config)
 
 
-<<<<<<< HEAD
 def load_prompt(path: Union[str, Path]) -> BasePromptTemplate:
     """Unified method for loading a prompt from LangChainHub or local fs."""
     if hub_result := try_load_from_hub(
@@ -144,30 +143,6 @@
         return hub_result
     else:
         return _load_prompt_from_file(path)
-=======
-def load_prompt(
-    path: Union[str, Path], encoding: Optional[str] = None
-) -> BasePromptTemplate:
-    """Unified method for loading a prompt from LangChainHub or local fs.
-
-    Args:
-        path: Path to the prompt file.
-        encoding: Encoding of the file. Defaults to None.
-
-    Returns:
-        A PromptTemplate object.
-
-    Raises:
-        RuntimeError: If the path is a Lang Chain Hub path.
-    """
-    if isinstance(path, str) and path.startswith("lc://"):
-        raise RuntimeError(
-            "Loading from the deprecated github-based Hub is no longer supported. "
-            "Please use the new LangChain Hub at https://smith.langchain.com/hub "
-            "instead."
-        )
-    return _load_prompt_from_file(path, encoding)
->>>>>>> 99eb31ec
 
 
 def _load_prompt_from_file(
