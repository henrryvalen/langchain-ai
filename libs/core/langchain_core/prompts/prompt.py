"""Prompt schema definition."""

from __future__ import annotations

import warnings
from pathlib import Path
from typing import Any, Dict, List, Literal, Optional, Union

from langchain_core.prompts.string import (
    DEFAULT_FORMATTER_MAPPING,
    StringPromptTemplate,
    check_valid_template,
    get_template_variables,
    mustache_schema,
)
from langchain_core.pydantic_v1 import BaseModel, root_validator
from langchain_core.runnables.config import RunnableConfig


class PromptTemplate(StringPromptTemplate):
    """Prompt template for a language model.

    A prompt template consists of a string template. It accepts a set of parameters
    from the user that can be used to generate a prompt for a language model.

    The template can be formatted using either f-strings (default) or jinja2 syntax.

    *Security warning*:
        Prefer using `template_format="f-string"` instead of
        `template_format="jinja2"`, or make sure to NEVER accept jinja2 templates
        from untrusted sources as they may lead to arbitrary Python code execution.

        As of LangChain 0.0.329, Jinja2 templates will be rendered using
        Jinja2's SandboxedEnvironment by default. This sand-boxing should
        be treated as a best-effort approach rather than a guarantee of security,
        as it is an opt-out rather than opt-in approach.

        Despite the sand-boxing, we recommend to never use jinja2 templates
        from untrusted sources.

    Example:

        .. code-block:: python

            from langchain_core.prompts import PromptTemplate

            # Instantiation using from_template (recommended)
            prompt = PromptTemplate.from_template("Say {foo}")
            prompt.format(foo="bar")

            # Instantiation using initializer
            prompt = PromptTemplate(template="Say {foo}")
    """

    @property
    def lc_attributes(self) -> Dict[str, Any]:
        return {
            "template_format": self.template_format,
        }

    @classmethod
    def get_lc_namespace(cls) -> List[str]:
        """Get the namespace of the langchain object."""
        return ["langchain", "prompts", "prompt"]

    template: str
    """The prompt template."""

    template_format: Literal["f-string", "mustache", "jinja2"] = "f-string"
    """The format of the prompt template.
    Options are: 'f-string', 'mustache', 'jinja2'."""

    validate_template: bool = False
    """Whether or not to try validating the template."""

    @root_validator(pre=True)
    def pre_init_validation(cls, values: Dict) -> Dict:
        """Check that template and input variables are consistent."""
        if values.get("template") is None:
            # Will let pydantic fail with a ValidationError if template
            # is not provided.
            return values

        # Set some default values based on the field defaults
        values.setdefault("template_format", "f-string")
        values.setdefault("partial_variables", {})

        if values.get("validate_template"):
            if values["template_format"] == "mustache":
                raise ValueError("Mustache templates cannot be validated.")

            if "input_variables" not in values:
                raise ValueError(
                    "Input variables must be provided to validate the template."
                )

            all_inputs = values["input_variables"] + list(values["partial_variables"])
            check_valid_template(
                values["template"], values["template_format"], all_inputs
            )

        if values["template_format"]:
            values["input_variables"] = [
                var
                for var in get_template_variables(
                    values["template"], values["template_format"]
                )
                if var not in values["partial_variables"]
            ]

        return values

    def get_input_schema(self, config: RunnableConfig | None = None) -> type[BaseModel]:
        """Get the input schema for the prompt.

        Args:
            config: The runnable configuration.

        Returns:
            The input schema for the prompt.
        """
        if self.template_format != "mustache":
            return super().get_input_schema(config)

        return mustache_schema(self.template)

    def __add__(self, other: Any) -> PromptTemplate:
        """Override the + operator to allow for combining prompt templates."""
        # Allow for easy combining
        if isinstance(other, PromptTemplate):
            if self.template_format != "f-string":
                raise ValueError(
                    "Adding prompt templates only supported for f-strings."
                )
            if other.template_format != "f-string":
                raise ValueError(
                    "Adding prompt templates only supported for f-strings."
                )
            input_variables = list(
                set(self.input_variables) | set(other.input_variables)
            )
            template = self.template + other.template
            # If any do not want to validate, then don't
            validate_template = self.validate_template and other.validate_template
            partial_variables = {k: v for k, v in self.partial_variables.items()}
            for k, v in other.partial_variables.items():
                if k in partial_variables:
                    raise ValueError("Cannot have same variable partialed twice.")
                else:
                    partial_variables[k] = v
            return PromptTemplate(
                template=template,
                input_variables=input_variables,
                partial_variables=partial_variables,
                template_format="f-string",
                validate_template=validate_template,
            )
        elif isinstance(other, str):
            prompt = PromptTemplate.from_template(other)
            return self + prompt
        else:
            raise NotImplementedError(f"Unsupported operand type for +: {type(other)}")

    @property
    def _prompt_type(self) -> str:
        """Return the prompt type key."""
        return "prompt"

    def format(self, **kwargs: Any) -> str:
        """Format the prompt with the inputs.

        Args:
            kwargs: Any arguments to be passed to the prompt template.

        Returns:
            A formatted string.
        """
        kwargs = self._merge_partial_and_user_variables(**kwargs)
        return DEFAULT_FORMATTER_MAPPING[self.template_format](self.template, **kwargs)

    @classmethod
    def from_examples(
        cls,
        examples: List[str],
        suffix: str,
        input_variables: List[str],
        example_separator: str = "\n\n",
        prefix: str = "",
        **kwargs: Any,
    ) -> PromptTemplate:
        """Take examples in list format with prefix and suffix to create a prompt.

        Intended to be used as a way to dynamically create a prompt from examples.

        Args:
            examples: List of examples to use in the prompt.
            suffix: String to go after the list of examples. Should generally
                set up the user's input.
            input_variables: A list of variable names the final prompt template
                will expect.
            example_separator: The separator to use in between examples. Defaults
                to two new line characters.
            prefix: String that should go before any examples. Generally includes
                examples. Default to an empty string.

        Returns:
            The final prompt generated.
        """
        template = example_separator.join([prefix, *examples, suffix])
        return cls(input_variables=input_variables, template=template, **kwargs)

    @classmethod
    def from_file(
        cls,
        template_file: Union[str, Path],
        input_variables: Optional[List[str]] = None,
        encoding: Optional[str] = None,
        **kwargs: Any,
    ) -> PromptTemplate:
        """Load a prompt from a file.

        Args:
            template_file: The path to the file containing the prompt template.
            input_variables: [DEPRECATED] A list of variable names the final prompt
                template will expect. Defaults to None.
            encoding: The encoding system for opening the template file.
                If not provided, will use the OS default.

        input_variables is ignored as from_file now delegates to from_template().

        Returns:
            The prompt loaded from the file.
        """
<<<<<<< HEAD
        with open(str(template_file), "r", encoding="utf-8") as f:
=======
        with open(str(template_file), "r", encoding=encoding) as f:
>>>>>>> 99eb31ec
            template = f.read()
        if input_variables:
            warnings.warn(
                "`input_variables' is deprecated and ignored.", DeprecationWarning
            )
        return cls.from_template(template=template, **kwargs)

    @classmethod
    def from_template(
        cls,
        template: str,
        *,
        template_format: str = "f-string",
        partial_variables: Optional[Dict[str, Any]] = None,
        **kwargs: Any,
    ) -> PromptTemplate:
        """Load a prompt template from a template.

        *Security warning*:
            Prefer using `template_format="f-string"` instead of
            `template_format="jinja2"`, or make sure to NEVER accept jinja2 templates
            from untrusted sources as they may lead to arbitrary Python code execution.

            As of LangChain 0.0.329, Jinja2 templates will be rendered using
            Jinja2's SandboxedEnvironment by default. This sand-boxing should
            be treated as a best-effort approach rather than a guarantee of security,
            as it is an opt-out rather than opt-in approach.

            Despite the sand-boxing, we recommend never using jinja2 templates
            from untrusted sources.

        Args:
            template: The template to load.
            template_format: The format of the template. Use `jinja2` for jinja2,
                             and `f-string` or None for f-strings.
                             Defaults to `f-string`.
            partial_variables: A dictionary of variables that can be used to partially
                               fill in the template. For example, if the template is
                              `"{variable1} {variable2}"`, and `partial_variables` is
                              `{"variable1": "foo"}`, then the final prompt will be
                              `"foo {variable2}"`. Defaults to None.
            kwargs: Any other arguments to pass to the prompt template.

        Returns:
            The prompt template loaded from the template.
        """

        input_variables = get_template_variables(template, template_format)
        _partial_variables = partial_variables or {}

        if _partial_variables:
            input_variables = [
                var for var in input_variables if var not in _partial_variables
            ]

        return cls(
            input_variables=input_variables,
            template=template,
            template_format=template_format,  # type: ignore[arg-type]
            partial_variables=_partial_variables,
            **kwargs,
        )<|MERGE_RESOLUTION|>--- conflicted
+++ resolved
@@ -231,11 +231,7 @@
         Returns:
             The prompt loaded from the file.
         """
-<<<<<<< HEAD
-        with open(str(template_file), "r", encoding="utf-8") as f:
-=======
         with open(str(template_file), "r", encoding=encoding) as f:
->>>>>>> 99eb31ec
             template = f.read()
         if input_variables:
             warnings.warn(
