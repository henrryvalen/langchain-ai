--- conflicted
+++ resolved
@@ -655,7 +655,6 @@
     ]
 
 
-<<<<<<< HEAD
 def test_messages_placeholder_with_max() -> None:
     history = [
         AIMessage(content="1"),
@@ -664,12 +663,13 @@
     ]
     prompt = MessagesPlaceholder("history")
     assert prompt.format_messages(history=history) == history
-    prompt = MessagesPlaceholder("history", k=1)
+    prompt = MessagesPlaceholder("history", k=2)
     assert prompt.format_messages(history=history) == [
         AIMessage(content="2"),
         AIMessage(content="3"),
     ]
-=======
+
+
 def test_chat_prompt_message_placeholder_partial() -> None:
     prompt = ChatPromptTemplate.from_messages([MessagesPlaceholder("history")])
     prompt = prompt.partial(history=[("system", "foo")])
@@ -723,5 +723,4 @@
         prompt.invoke([("user", "Hi there")])  # type: ignore
 
     with pytest.raises(TypeError):
-        await prompt.ainvoke([("user", "Hi there")])  # type: ignore
->>>>>>> 255ad39a
+        await prompt.ainvoke([("user", "Hi there")])  # type: ignore