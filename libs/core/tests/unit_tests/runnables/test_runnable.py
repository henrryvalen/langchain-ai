--- conflicted
+++ resolved
@@ -346,301 +346,8 @@
     assert chat_prompt.input_schema.schema() == {
         "title": "PromptInput",
         "type": "object",
-<<<<<<< HEAD
         "properties": {"history": {"title": "History", "type": "string"}},
-        "required": ["history"],
-=======
-        "properties": {
-            "history": {
-                "title": "History",
-                "type": "array",
-                "items": {
-                    "anyOf": [
-                        {"$ref": "#/definitions/AIMessage"},
-                        {"$ref": "#/definitions/HumanMessage"},
-                        {"$ref": "#/definitions/ChatMessage"},
-                        {"$ref": "#/definitions/SystemMessage"},
-                        {"$ref": "#/definitions/FunctionMessage"},
-                        {"$ref": "#/definitions/ToolMessage"},
-                    ]
-                },
-            }
-        },
-        "definitions": {
-            "ToolCall": {
-                "title": "ToolCall",
-                "type": "object",
-                "properties": {
-                    "name": {"title": "Name", "type": "string"},
-                    "args": {"title": "Args", "type": "object"},
-                    "id": {"title": "Id", "type": "string"},
-                },
-                "required": ["name", "args", "id"],
-            },
-            "InvalidToolCall": {
-                "title": "InvalidToolCall",
-                "type": "object",
-                "properties": {
-                    "name": {"title": "Name", "type": "string"},
-                    "args": {"title": "Args", "type": "string"},
-                    "id": {"title": "Id", "type": "string"},
-                    "error": {"title": "Error", "type": "string"},
-                },
-                "required": ["name", "args", "id", "error"],
-            },
-            "UsageMetadata": {
-                "title": "UsageMetadata",
-                "type": "object",
-                "properties": {
-                    "input_tokens": {"title": "Input Tokens", "type": "integer"},
-                    "output_tokens": {"title": "Output Tokens", "type": "integer"},
-                    "total_tokens": {"title": "Total Tokens", "type": "integer"},
-                },
-                "required": ["input_tokens", "output_tokens", "total_tokens"],
-            },
-            "AIMessage": {
-                "title": "AIMessage",
-                "description": AnyStr(),
-                "type": "object",
-                "properties": {
-                    "content": {
-                        "title": "Content",
-                        "anyOf": [
-                            {"type": "string"},
-                            {
-                                "type": "array",
-                                "items": {
-                                    "anyOf": [{"type": "string"}, {"type": "object"}]
-                                },
-                            },
-                        ],
-                    },
-                    "additional_kwargs": {
-                        "title": "Additional Kwargs",
-                        "type": "object",
-                    },
-                    "response_metadata": {
-                        "title": "Response Metadata",
-                        "type": "object",
-                    },
-                    "type": {
-                        "title": "Type",
-                        "default": "ai",
-                        "enum": ["ai"],
-                        "type": "string",
-                    },
-                    "name": {"title": "Name", "type": "string"},
-                    "id": {"title": "Id", "type": "string"},
-                    "example": {
-                        "title": "Example",
-                        "default": False,
-                        "type": "boolean",
-                    },
-                    "tool_calls": {
-                        "title": "Tool Calls",
-                        "default": [],
-                        "type": "array",
-                        "items": {"$ref": "#/definitions/ToolCall"},
-                    },
-                    "invalid_tool_calls": {
-                        "title": "Invalid Tool Calls",
-                        "default": [],
-                        "type": "array",
-                        "items": {"$ref": "#/definitions/InvalidToolCall"},
-                    },
-                    "usage_metadata": {"$ref": "#/definitions/UsageMetadata"},
-                },
-                "required": ["content"],
-            },
-            "HumanMessage": {
-                "title": "HumanMessage",
-                "description": AnyStr(),
-                "type": "object",
-                "properties": {
-                    "content": {
-                        "title": "Content",
-                        "anyOf": [
-                            {"type": "string"},
-                            {
-                                "type": "array",
-                                "items": {
-                                    "anyOf": [{"type": "string"}, {"type": "object"}]
-                                },
-                            },
-                        ],
-                    },
-                    "additional_kwargs": {
-                        "title": "Additional Kwargs",
-                        "type": "object",
-                    },
-                    "response_metadata": {
-                        "title": "Response Metadata",
-                        "type": "object",
-                    },
-                    "type": {
-                        "title": "Type",
-                        "default": "human",
-                        "enum": ["human"],
-                        "type": "string",
-                    },
-                    "name": {"title": "Name", "type": "string"},
-                    "id": {"title": "Id", "type": "string"},
-                    "example": {
-                        "title": "Example",
-                        "default": False,
-                        "type": "boolean",
-                    },
-                },
-                "required": ["content"],
-            },
-            "ChatMessage": {
-                "title": "ChatMessage",
-                "description": AnyStr(),
-                "type": "object",
-                "properties": {
-                    "content": {
-                        "title": "Content",
-                        "anyOf": [
-                            {"type": "string"},
-                            {
-                                "type": "array",
-                                "items": {
-                                    "anyOf": [{"type": "string"}, {"type": "object"}]
-                                },
-                            },
-                        ],
-                    },
-                    "additional_kwargs": {
-                        "title": "Additional Kwargs",
-                        "type": "object",
-                    },
-                    "response_metadata": {
-                        "title": "Response Metadata",
-                        "type": "object",
-                    },
-                    "type": {
-                        "title": "Type",
-                        "default": "chat",
-                        "enum": ["chat"],
-                        "type": "string",
-                    },
-                    "name": {"title": "Name", "type": "string"},
-                    "id": {"title": "Id", "type": "string"},
-                    "role": {"title": "Role", "type": "string"},
-                },
-                "required": ["content", "role"],
-            },
-            "SystemMessage": {
-                "title": "SystemMessage",
-                "description": AnyStr(),
-                "type": "object",
-                "properties": {
-                    "content": {
-                        "title": "Content",
-                        "anyOf": [
-                            {"type": "string"},
-                            {
-                                "type": "array",
-                                "items": {
-                                    "anyOf": [{"type": "string"}, {"type": "object"}]
-                                },
-                            },
-                        ],
-                    },
-                    "additional_kwargs": {
-                        "title": "Additional Kwargs",
-                        "type": "object",
-                    },
-                    "response_metadata": {
-                        "title": "Response Metadata",
-                        "type": "object",
-                    },
-                    "type": {
-                        "title": "Type",
-                        "default": "system",
-                        "enum": ["system"],
-                        "type": "string",
-                    },
-                    "name": {"title": "Name", "type": "string"},
-                    "id": {"title": "Id", "type": "string"},
-                },
-                "required": ["content"],
-            },
-            "FunctionMessage": {
-                "title": "FunctionMessage",
-                "description": AnyStr(),
-                "type": "object",
-                "properties": {
-                    "content": {
-                        "title": "Content",
-                        "anyOf": [
-                            {"type": "string"},
-                            {
-                                "type": "array",
-                                "items": {
-                                    "anyOf": [{"type": "string"}, {"type": "object"}]
-                                },
-                            },
-                        ],
-                    },
-                    "additional_kwargs": {
-                        "title": "Additional Kwargs",
-                        "type": "object",
-                    },
-                    "response_metadata": {
-                        "title": "Response Metadata",
-                        "type": "object",
-                    },
-                    "type": {
-                        "title": "Type",
-                        "default": "function",
-                        "enum": ["function"],
-                        "type": "string",
-                    },
-                    "name": {"title": "Name", "type": "string"},
-                    "id": {"title": "Id", "type": "string"},
-                },
-                "required": ["content", "name"],
-            },
-            "ToolMessage": {
-                "title": "ToolMessage",
-                "description": AnyStr(),
-                "type": "object",
-                "properties": {
-                    "content": {
-                        "title": "Content",
-                        "anyOf": [
-                            {"type": "string"},
-                            {
-                                "type": "array",
-                                "items": {
-                                    "anyOf": [{"type": "string"}, {"type": "object"}]
-                                },
-                            },
-                        ],
-                    },
-                    "additional_kwargs": {
-                        "title": "Additional Kwargs",
-                        "type": "object",
-                    },
-                    "response_metadata": {
-                        "title": "Response Metadata",
-                        "type": "object",
-                    },
-                    "type": {
-                        "title": "Type",
-                        "default": "tool",
-                        "enum": ["tool"],
-                        "type": "string",
-                    },
-                    "name": {"title": "Name", "type": "string"},
-                    "id": {"title": "Id", "type": "string"},
-                    "tool_call_id": {"title": "Tool Call Id", "type": "string"},
-                },
-                "required": ["content", "tool_call_id"],
-            },
-        },
->>>>>>> 987099cf
+        "required": ["history"]
     }
     assert chat_prompt.output_schema.schema() == snapshot
 
