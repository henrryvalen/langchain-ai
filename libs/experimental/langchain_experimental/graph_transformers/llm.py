import asyncio
import json
from typing import Any, Dict, List, Optional, Sequence, Tuple, Type, cast

from langchain_community.graphs.graph_document import GraphDocument, Node, Relationship
from langchain_core.documents import Document
from langchain_core.language_models import BaseLanguageModel
from langchain_core.messages import SystemMessage
from langchain_core.output_parsers import JsonOutputParser
from langchain_core.prompts import (
    ChatPromptTemplate,
    HumanMessagePromptTemplate,
    PromptTemplate,
)
from langchain_core.pydantic_v1 import BaseModel, Field

examples = [
    {
        "text": (
            "Adam is a software engineer in Microsoft since 2009, "
            "and last year he got an award as the Best Talent"
        ),
        "head": "Adam",
        "head_type": "Person",
        "relation": "WORKS_FOR",
        "tail": "Microsoft",
        "tail_type": "Company",
    },
    {
        "text": (
            "Adam is a software engineer in Microsoft since 2009, "
            "and last year he got an award as the Best Talent"
        ),
        "head": "Adam",
        "head_type": "Person",
        "relation": "HAS_AWARD",
        "tail": "Best Talent",
        "tail_type": "Award",
    },
    {
        "text": (
            "Microsoft is a tech company that provide "
            "several products such as Microsoft Word"
        ),
        "head": "Microsoft Word",
        "head_type": "Product",
        "relation": "PRODUCED_BY",
        "tail": "Microsoft",
        "tail_type": "Company",
    },
    {
        "text": "Microsoft Word is a lightweight app that accessible offline",
        "head": "Microsoft Word",
        "head_type": "Product",
        "relation": "HAS_CHARACTERISTIC",
        "tail": "lightweight app",
        "tail_type": "Characteristic",
    },
    {
        "text": "Microsoft Word is a lightweight app that accessible offline",
        "head": "Microsoft Word",
        "head_type": "Product",
        "relation": "HAS_CHARACTERISTIC",
        "tail": "accessible offline",
        "tail_type": "Characteristic",
    },
]

system_prompt = (
    "# Knowledge Graph Instructions for GPT-4\n"
    "## 1. Overview\n"
    "You are a top-tier algorithm designed for extracting information in structured "
    "formats to build a knowledge graph.\n"
    "Try to capture as much information from the text as possible without "
    "sacrifing accuracy. Do not add any information that is not explicitly "
    "mentioned in the text\n"
    "- **Nodes** represent entities and concepts.\n"
    "- The aim is to achieve simplicity and clarity in the knowledge graph, making it\n"
    "accessible for a vast audience.\n"
    "## 2. Labeling Nodes\n"
    "- **Consistency**: Ensure you use available types for node labels.\n"
    "Ensure you use basic or elementary types for node labels.\n"
    "- For example, when you identify an entity representing a person, "
    "always label it as **'person'**. Avoid using more specific terms "
    "like 'mathematician' or 'scientist'"
    "  - **Node IDs**: Never utilize integers as node IDs. Node IDs should be "
    "names or human-readable identifiers found in the text.\n"
    "- **Relationships** represent connections between entities or concepts.\n"
    "Ensure consistency and generality in relationship types when constructing "
    "knowledge graphs. Instead of using specific and momentary types "
    "such as 'BECAME_PROFESSOR', use more general and timeless relationship types "
    "like 'PROFESSOR'. Make sure to use general and timeless relationship types!\n"
    "## 3. Coreference Resolution\n"
    "- **Maintain Entity Consistency**: When extracting entities, it's vital to "
    "ensure consistency.\n"
    'If an entity, such as "John Doe", is mentioned multiple times in the text '
    'but is referred to by different names or pronouns (e.g., "Joe", "he"),'
    "always use the most complete identifier for that entity throughout the "
    'knowledge graph. In this example, use "John Doe" as the entity ID.\n'
    "Remember, the knowledge graph should be coherent and easily understandable, "
    "so maintaining consistency in entity references is crucial.\n"
    "## 4. Strict Compliance\n"
    "Adhere to the rules strictly. Non-compliance will result in termination."
)

default_prompt = ChatPromptTemplate.from_messages(
    [
        (
            "system",
            system_prompt,
        ),
        (
            "human",
            (
                "Tip: Make sure to answer in the correct format and do "
                "not include any explanations. "
                "Use the given format to extract information from the "
                "following input: {input}"
            ),
        ),
    ]
)


def optional_enum_field(
    enum_values: Optional[List[str]] = None,
    description: str = "",
    is_rel: bool = False,
    **field_kwargs: Any,
) -> Any:
    """Utility function to conditionally create a field with an enum constraint."""
    if enum_values:
        return Field(
            ...,
            enum=enum_values,
            description=f"{description}. Available options are {enum_values}",
            **field_kwargs,
        )
    else:
        node_info = (
            "Ensure you use basic or elementary types for node labels.\n"
            "For example, when you identify an entity representing a person, "
            "always label it as **'Person'**. Avoid using more specific terms "
            "like 'Mathematician' or 'Scientist'"
        )
        rel_info = (
            "Instead of using specific and momentary types such as "
            "'BECAME_PROFESSOR', use more general and timeless relationship types like "
            "'PROFESSOR'. However, do not sacrifice any accuracy for generality"
        )
        additional_info = rel_info if is_rel else node_info
        return Field(..., description=description + additional_info, **field_kwargs)


class _Graph(BaseModel):
    nodes: Optional[List]
    relationships: Optional[List]


<<<<<<< HEAD
=======
class UnstructuredRelation(BaseModel):
    head: str = Field(
        description=(
            "extracted head entity like Microsoft, Apple, John. "
            "Must use human-readable unique identifier."
        )
    )
    head_type: str = Field(
        description="type of the extracted head entity like Person, Company, etc"
    )
    relation: str = Field(description="relation between the head and the tail entities")
    tail: str = Field(
        description=(
            "extracted tail entity like Microsoft, Apple, John. "
            "Must use human-readable unique identifier."
        )
    )
    tail_type: str = Field(
        description="type of the extracted tail entity like Person, Company, etc"
    )


def create_unstructured_prompt(
    node_labels: Optional[List[str]] = None, rel_types: Optional[List[str]] = None
) -> ChatPromptTemplate:
    node_labels_str = str(node_labels) if node_labels else ""
    rel_types_str = str(rel_types) if rel_types else ""
    base_string_parts = [
        "You are a top-tier algorithm designed for extracting information in "
        "structured formats to build a knowledge graph. Your task is to identify "
        "the entities and relations requested with the user prompt from a given "
        "text. You must generate the output in a JSON format containing a list "
        'with JSON objects. Each object should have the keys: "head", '
        '"head_type", "relation", "tail", and "tail_type". The "head" '
        "key must contain the text of the extracted entity with one of the types "
        "from the provided list in the user prompt.",
        f'The "head_type" key must contain the type of the extracted head entity, '
        f"which must be one of the types from {node_labels_str}."
        if node_labels
        else "",
        f'The "relation" key must contain the type of relation between the "head" '
        f'and the "tail", which must be one of the relations from {rel_types_str}.'
        if rel_types
        else "",
        f'The "tail" key must represent the text of an extracted entity which is '
        f'the tail of the relation, and the "tail_type" key must contain the type '
        f"of the tail entity from {node_labels_str}."
        if node_labels
        else "",
        "Attempt to extract as many entities and relations as you can. Maintain "
        "Entity Consistency: When extracting entities, it's vital to ensure "
        'consistency. If an entity, such as "John Doe", is mentioned multiple '
        "times in the text but is referred to by different names or pronouns "
        '(e.g., "Joe", "he"), always use the most complete identifier for '
        "that entity. The knowledge graph should be coherent and easily "
        "understandable, so maintaining consistency in entity references is "
        "crucial.",
        "IMPORTANT NOTES:\n- Don't add any explanation and text.",
    ]
    system_prompt = "\n".join(filter(None, base_string_parts))

    system_message = SystemMessage(content=system_prompt)
    parser = JsonOutputParser(pydantic_object=UnstructuredRelation)

    human_prompt = PromptTemplate(
        template="""Based on the following example, extract entities and 
relations from the provided text.\n\n
Use the following entity types, don't use other entity that is not defined below:
# ENTITY TYPES:
{node_labels}

Use the following relation types, don't use other relation that is not defined below:
# RELATION TYPES:
{rel_types}

Below are a number of examples of text and their extracted entities and relationships.
{examples}

For the following text, extract entities and relations as in the provided example.
{format_instructions}\nText: {input}""",
        input_variables=["input"],
        partial_variables={
            "format_instructions": parser.get_format_instructions(),
            "node_labels": node_labels,
            "rel_types": rel_types,
            "examples": examples,
        },
    )

    human_message_prompt = HumanMessagePromptTemplate(prompt=human_prompt)

    chat_prompt = ChatPromptTemplate.from_messages(
        [system_message, human_message_prompt]
    )
    return chat_prompt


>>>>>>> cd4c5428
def create_simple_model(
    node_labels: Optional[List[str]] = None, rel_types: Optional[List[str]] = None
) -> Type[_Graph]:
    """
    Simple model allows to limit node and/or relationship types.
    Doesn't have any node or relationship properties.
    """

    class SimpleNode(BaseModel):
        """Represents a node in a graph with associated properties."""

        id: str = Field(description="Name or human-readable unique identifier.")
        type: str = optional_enum_field(
            node_labels, description="The type or label of the node."
        )

    class SimpleRelationship(BaseModel):
        """Represents a directed relationship between two nodes in a graph."""

        source_node_id: str = Field(
            description="Name or human-readable unique identifier of source node"
        )
        source_node_type: str = optional_enum_field(
            node_labels, description="The type or label of the source node."
        )
        target_node_id: str = Field(
            description="Name or human-readable unique identifier of target node"
        )
        target_node_type: str = optional_enum_field(
            node_labels, description="The type or label of the target node."
        )
        type: str = optional_enum_field(
            rel_types, description="The type of the relationship.", is_rel=True
        )

    class DynamicGraph(_Graph):
        """Represents a graph document consisting of nodes and relationships."""

        nodes: Optional[List[SimpleNode]] = Field(description="List of nodes")
        relationships: Optional[List[SimpleRelationship]] = Field(
            description="List of relationships"
        )

    return DynamicGraph


def map_to_base_node(node: Any) -> Node:
    """Map the SimpleNode to the base Node."""
    return Node(id=node.id, type=node.type)


def map_to_base_relationship(rel: Any) -> Relationship:
    """Map the SimpleRelationship to the base Relationship."""
    source = Node(id=rel.source_node_id, type=rel.source_node_type)
    target = Node(id=rel.target_node_id, type=rel.target_node_type)
    return Relationship(source=source, target=target, type=rel.type)


def _parse_and_clean_json(
    argument_json: Dict[str, Any],
) -> Tuple[List[Node], List[Relationship]]:
    nodes = []
    for node in argument_json["nodes"]:
        if not node.get("id"):  # Id is mandatory, skip this node
            continue
        nodes.append(
            Node(
                id=node["id"],
                type=node.get("type"),
            )
        )
    relationships = []
    for rel in argument_json["relationships"]:
        # Mandatory props
        if (
            not rel.get("source_node_id")
            or not rel.get("target_node_id")
            or not rel.get("type")
        ):
            continue

        # Node type copying if needed from node list
        if not rel.get("source_node_type"):
            try:
                rel["source_node_type"] = [
                    el.get("type")
                    for el in argument_json["nodes"]
                    if el["id"] == rel["source_node_id"]
                ][0]
            except IndexError:
                rel["source_node_type"] = None
        if not rel.get("target_node_type"):
            try:
                rel["target_node_type"] = [
                    el.get("type")
                    for el in argument_json["nodes"]
                    if el["id"] == rel["target_node_id"]
                ][0]
            except IndexError:
                rel["target_node_type"] = None

        source_node = Node(
            id=rel["source_node_id"],
            type=rel["source_node_type"],
        )
        target_node = Node(
            id=rel["target_node_id"],
            type=rel["target_node_type"],
        )
        relationships.append(
            Relationship(
                source=source_node,
                target=target_node,
                type=rel["type"],
            )
        )
    return nodes, relationships


def _format_nodes(nodes: List[Node]) -> List[Node]:
    return [
        Node(
            id=el.id.title() if isinstance(el.id, str) else el.id,
            type=el.type.capitalize(),
        )
        for el in nodes
    ]


def _format_relationships(rels: List[Relationship]) -> List[Relationship]:
    return [
        Relationship(
            source=_format_nodes([el.source])[0],
            target=_format_nodes([el.target])[0],
            type=el.type.replace(" ", "_").upper(),
        )
        for el in rels
    ]


def _convert_to_graph_document(
    raw_schema: Dict[Any, Any],
) -> Tuple[List[Node], List[Relationship]]:
    # If there are validation errors
    if not raw_schema["parsed"]:
        try:
            try:  # OpenAI type response
                argument_json = json.loads(
                    raw_schema["raw"].additional_kwargs["tool_calls"][0]["function"][
                        "arguments"
                    ]
                )
            except Exception:  # Google type response
                argument_json = json.loads(
                    raw_schema["raw"].additional_kwargs["function_call"]["arguments"]
                )

            nodes, relationships = _parse_and_clean_json(argument_json)
        except Exception:  # If we can't parse JSON
            return ([], [])
    else:  # If there are no validation errors use parsed pydantic object
        parsed_schema: _Graph = raw_schema["parsed"]
        nodes = (
            [map_to_base_node(node) for node in parsed_schema.nodes]
            if parsed_schema.nodes
            else []
        )

        relationships = (
            [map_to_base_relationship(rel) for rel in parsed_schema.relationships]
            if parsed_schema.relationships
            else []
        )
    # Title / Capitalize
    return _format_nodes(nodes), _format_relationships(relationships)


class LLMGraphTransformer:
    """Transform documents into graph-based documents using a LLM.

    It allows specifying constraints on the types of nodes and relationships to include
    in the output graph. The class doesn't support neither extract and node or
    relationship properties

    Args:
        llm (BaseLanguageModel): An instance of a language model supporting structured
          output.
        allowed_nodes (List[str], optional): Specifies which node types are
          allowed in the graph. Defaults to an empty list, allowing all node types.
        allowed_relationships (List[str], optional): Specifies which relationship types
          are allowed in the graph. Defaults to an empty list, allowing all relationship
          types.
        prompt (Optional[ChatPromptTemplate], optional): The prompt to pass to
          the LLM with additional instructions.
        strict_mode (bool, optional): Determines whether the transformer should apply
          filtering to strictly adhere to `allowed_nodes` and `allowed_relationships`.
          Defaults to True.

    Example:
        .. code-block:: python
            from langchain_experimental.graph_transformers import LLMGraphTransformer
            from langchain_core.documents import Document
            from langchain_openai import ChatOpenAI

            llm=ChatOpenAI(temperature=0)
            transformer = LLMGraphTransformer(
                llm=llm,
                allowed_nodes=["Person", "Organization"])

            doc = Document(page_content="Elon Musk is suing OpenAI")
            graph_documents = transformer.convert_to_graph_documents([doc])
    """

    def __init__(
        self,
        llm: BaseLanguageModel,
        allowed_nodes: List[str] = [],
        allowed_relationships: List[str] = [],
<<<<<<< HEAD
        prompt: ChatPromptTemplate = default_prompt,
=======
        prompt: Optional[ChatPromptTemplate] = None,
>>>>>>> cd4c5428
        strict_mode: bool = True,
    ) -> None:
        self.allowed_nodes = allowed_nodes
        self.allowed_relationships = allowed_relationships
        self.strict_mode = strict_mode
<<<<<<< HEAD

        # Define chain
        schema = create_simple_model(allowed_nodes, allowed_relationships)
        structured_llm = llm.with_structured_output(schema, include_raw=True)
        self.chain = prompt | structured_llm
=======
        self._function_call = True
        # Check if the LLM really supports structured output
        try:
            llm.with_structured_output(_Graph)
        except NotImplementedError:
            self._function_call = False
        if not self._function_call:
            try:
                import json_repair

                self.json_repair = json_repair
            except ImportError:
                raise ImportError(
                    "Could not import json_repair python package. "
                    "Please install it with `pip install json-repair`."
                )
            prompt = prompt or create_unstructured_prompt(
                allowed_nodes, allowed_relationships
            )
            self.chain = prompt | llm
        else:
            # Define chain
            schema = create_simple_model(allowed_nodes, allowed_relationships)
            structured_llm = llm.with_structured_output(schema, include_raw=True)
            prompt = prompt or default_prompt
            self.chain = prompt | structured_llm
>>>>>>> cd4c5428

    def process_response(self, document: Document) -> GraphDocument:
        """
        Processes a single document, transforming it into a graph document using
        an LLM based on the model's schema and constraints.
        """
        text = document.page_content
        raw_schema = self.chain.invoke({"input": text})
<<<<<<< HEAD
        raw_schema = cast(Dict[Any, Any], raw_schema)
        nodes, relationships = _convert_to_graph_document(raw_schema)
=======
        if self._function_call:
            raw_schema = cast(Dict[Any, Any], raw_schema)
            nodes, relationships = _convert_to_graph_document(raw_schema)
        else:
            nodes_set = set()
            relationships = []
            parsed_json = self.json_repair.loads(raw_schema.content)
            for rel in parsed_json:
                # Nodes need to be deduplicated using a set
                nodes_set.add((rel["head"], rel["head_type"]))
                nodes_set.add((rel["tail"], rel["tail_type"]))

                source_node = Node(id=rel["head"], type=rel["head_type"])
                target_node = Node(id=rel["tail"], type=rel["tail_type"])
                relationships.append(
                    Relationship(
                        source=source_node, target=target_node, type=rel["relation"]
                    )
                )
        # Create nodes list
        nodes = [Node(id=el[0], type=el[1]) for el in list(nodes_set)]
>>>>>>> cd4c5428

        # Strict mode filtering
        if self.strict_mode and (self.allowed_nodes or self.allowed_relationships):
            if self.allowed_nodes:
                lower_allowed_nodes = [el.lower() for el in self.allowed_nodes]
                nodes = [
                    node for node in nodes if node.type.lower() in lower_allowed_nodes
                ]
                relationships = [
                    rel
                    for rel in relationships
                    if rel.source.type.lower() in lower_allowed_nodes
                    and rel.target.type.lower() in lower_allowed_nodes
                ]
            if self.allowed_relationships:
                relationships = [
                    rel
                    for rel in relationships
                    if rel.type.lower()
                    in [el.lower() for el in self.allowed_relationships]
                ]

        return GraphDocument(nodes=nodes, relationships=relationships, source=document)

    def convert_to_graph_documents(
        self, documents: Sequence[Document]
    ) -> List[GraphDocument]:
        """Convert a sequence of documents into graph documents.

        Args:
            documents (Sequence[Document]): The original documents.
            **kwargs: Additional keyword arguments.

        Returns:
            Sequence[GraphDocument]: The transformed documents as graphs.
        """
        return [self.process_response(document) for document in documents]

    async def aprocess_response(self, document: Document) -> GraphDocument:
        """
        Asynchronously processes a single document, transforming it into a
        graph document.
        """
        text = document.page_content
        raw_schema = await self.chain.ainvoke({"input": text})
        raw_schema = cast(Dict[Any, Any], raw_schema)
        nodes, relationships = _convert_to_graph_document(raw_schema)

        if self.strict_mode and (self.allowed_nodes or self.allowed_relationships):
            if self.allowed_nodes:
                lower_allowed_nodes = [el.lower() for el in self.allowed_nodes]
                nodes = [
                    node for node in nodes if node.type.lower() in lower_allowed_nodes
                ]
                relationships = [
                    rel
                    for rel in relationships
                    if rel.source.type.lower() in lower_allowed_nodes
                    and rel.target.type.lower() in lower_allowed_nodes
                ]
            if self.allowed_relationships:
                relationships = [
                    rel
                    for rel in relationships
                    if rel.type.lower()
                    in [el.lower() for el in self.allowed_relationships]
                ]

        return GraphDocument(nodes=nodes, relationships=relationships, source=document)

    async def aconvert_to_graph_documents(
        self, documents: Sequence[Document]
    ) -> List[GraphDocument]:
        """
        Asynchronously convert a sequence of documents into graph documents.
        """
        tasks = [
            asyncio.create_task(self.aprocess_response(document))
            for document in documents
        ]
        results = await asyncio.gather(*tasks)
        return results<|MERGE_RESOLUTION|>--- conflicted
+++ resolved
@@ -157,8 +157,6 @@
     relationships: Optional[List]
 
 
-<<<<<<< HEAD
-=======
 class UnstructuredRelation(BaseModel):
     head: str = Field(
         description=(
@@ -256,7 +254,6 @@
     return chat_prompt
 
 
->>>>>>> cd4c5428
 def create_simple_model(
     node_labels: Optional[List[str]] = None, rel_types: Optional[List[str]] = None
 ) -> Type[_Graph]:
@@ -475,23 +472,12 @@
         llm: BaseLanguageModel,
         allowed_nodes: List[str] = [],
         allowed_relationships: List[str] = [],
-<<<<<<< HEAD
-        prompt: ChatPromptTemplate = default_prompt,
-=======
         prompt: Optional[ChatPromptTemplate] = None,
->>>>>>> cd4c5428
         strict_mode: bool = True,
     ) -> None:
         self.allowed_nodes = allowed_nodes
         self.allowed_relationships = allowed_relationships
         self.strict_mode = strict_mode
-<<<<<<< HEAD
-
-        # Define chain
-        schema = create_simple_model(allowed_nodes, allowed_relationships)
-        structured_llm = llm.with_structured_output(schema, include_raw=True)
-        self.chain = prompt | structured_llm
-=======
         self._function_call = True
         # Check if the LLM really supports structured output
         try:
@@ -518,7 +504,6 @@
             structured_llm = llm.with_structured_output(schema, include_raw=True)
             prompt = prompt or default_prompt
             self.chain = prompt | structured_llm
->>>>>>> cd4c5428
 
     def process_response(self, document: Document) -> GraphDocument:
         """
@@ -527,10 +512,6 @@
         """
         text = document.page_content
         raw_schema = self.chain.invoke({"input": text})
-<<<<<<< HEAD
-        raw_schema = cast(Dict[Any, Any], raw_schema)
-        nodes, relationships = _convert_to_graph_document(raw_schema)
-=======
         if self._function_call:
             raw_schema = cast(Dict[Any, Any], raw_schema)
             nodes, relationships = _convert_to_graph_document(raw_schema)
@@ -552,7 +533,6 @@
                 )
         # Create nodes list
         nodes = [Node(id=el[0], type=el[1]) for el in list(nodes_set)]
->>>>>>> cd4c5428
 
         # Strict mode filtering
         if self.strict_mode and (self.allowed_nodes or self.allowed_relationships):
