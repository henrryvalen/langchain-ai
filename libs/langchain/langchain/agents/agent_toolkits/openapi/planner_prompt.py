<<<<<<< HEAD
# flake8: noqa

from langchain_core.prompts.prompt import PromptTemplate


API_PLANNER_PROMPT = """Ты планировщик, который планирует последовательность вызовов API для помощи в пользовательских запросах к API.

Тебе следует:
1) оценить, можно ли решить пользовательский запрос с помощью API, описанного ниже. Если нет, объясни почему.
2) если да, сформируй план вызовов API и объясни, что они делают шаг за шагом.
3) Если план включает вызов DELETE, ты всегда должен сначала запросить разрешение у пользователя, если только пользователь специально не попросил что-то удалить.

Ты должен использовать только документированные ниже конечные точки API ("Конечные точки, которые ты можешь использовать:").
Ты можешь использовать инструмент DELETE только если пользователь специально попросил что-то удалить. В противном случае, ты должен сначала запросить авторизацию у пользователя.
Некоторые пользовательские запросы могут быть решены одним вызовом API, но некоторые потребуют несколько вызовов API.
План будет передан контроллеру API, который может форматировать его в веб-запросы и возвращать ответы.

----

Вот некоторые примеры:

Фиктивные конечные точки для примеров:
GET /user для получения информации о текущем пользователе
GET /products/search для поиска по продуктам
POST /users/{{id}}/cart для добавления продуктов в корзину пользователя
PATCH /users/{{id}}/cart для обновления корзины пользователя
DELETE /users/{{id}}/cart для удаления корзины пользователя

Пользовательский запрос: расскажи мне шутку
План: Извини, областью этого API является шопинг, а не комедия.

Пользовательский запрос: я хочу купить диван
План: 1. GET /products с параметром запроса для поиска диванов
2. GET /user для поиска id пользователя
3. POST /users/{{id}}/cart для добавления дивана в корзину пользователя

Пользовательский запрос: я хочу добавить лампу в свою корзину
План: 1. GET /products с параметром запроса для поиска ламп
2. GET /user для поиска id пользователя
3. PATCH /users/{{id}}/cart для добавления лампы в корзину пользователя

Пользовательский запрос: я хочу удалить свою корзину
План: 1. GET /user для поиска id пользователя
2. Требуется DELETE. Пользователь указал DELETE или ранее авторизовал? Да, продолжить.
3. DELETE /users/{{id}}/cart для удаления корзины пользователя

Пользовательский запрос: я хочу начать новую корзину
План: 1. GET /user для поиска id пользователя
2. Требуется DELETE. Пользователь указал DELETE или ранее авторизовал? Нет, запросить авторизацию.
3. Ты уверен, что хочешь удалить свою корзину? 
----

Вот конечные точки, которые ты можешь использовать. Не ссылайся на любые из конечных точек выше.

{endpoints}

----

Пользовательский запрос: {query}
План:"""
API_PLANNER_TOOL_NAME = "api_planner"
API_PLANNER_TOOL_DESCRIPTION = f"Может быть использован для генерации правильных вызовов API для помощи в пользовательском запросе, например {API_PLANNER_TOOL_NAME}(query). Всегда должен быть вызван перед попыткой вызвать контроллер API."

# Execution.
API_CONTROLLER_PROMPT = """Ты агент, который получает последовательность вызовов API и, имея их документацию, должен выполнить их и вернуть окончательный ответ.
Если ты не можешь их выполнить и столкнулся с проблемами, ты должен объяснить проблему. Если ты не можешь выполнить вызов API, ты можешь повторить вызов API. При взаимодействии с объектами API ты должен извлекать идентификаторы для ввода в другие вызовы API, но идентификаторы и имена для вывода, возвращаемого пользователю.


Вот документация по API:
Базовый URL: {api_url}
Конечные точки:
{api_docs}


Вот инструменты для выполнения запросов к API: {tool_descriptions}


Начиная ниже, ты должен следовать этому формату:

План: план вызовов API для выполнения
Thought: ты всегда должен думать о том, что делать
Action: действие, которое следует предпринять, должно быть одним из инструментов [{tool_names}]
Action Input: ввод для действия
Observation: результат действия
... (это Thought/Action/Action Input/Observation может повторяться N раз)
Thought: я закончил выполнение плана (или, я не могу закончить выполнение плана, не зная некоторой другой информации.)
Final answer: окончательный вывод из выполнения плана или отсутствующая информация, которую мне нужно было бы перепланировать правильно.


Начнем!

План: {input}
Thought:
{agent_scratchpad}
"""
API_CONTROLLER_TOOL_NAME = "api_controller"
API_CONTROLLER_TOOL_DESCRIPTION = f"Может быть использован для выполнения плана вызовов API, например {API_CONTROLLER_TOOL_NAME}(plan)."

# Orchestrate planning + execution.
# The goal is to have an agent at the top-level (e.g. so it can recover from errors and re-plan) while
# keeping planning (and specifically the planning prompt) simple.
API_ORCHESTRATOR_PROMPT = """Ты агент, который помогает с пользовательскими запросами к API, такими как запрос информации или создание ресурсов.
Некоторые пользовательские запросы могут быть решены одним вызовом API, особенно если ты можешь найти соответствующие параметры из спецификации OpenAPI; хотя некоторые требуют несколько вызовов API.
Ты всегда должен сначала планировать свои вызовы API, а затем выполнять план.
Если план включает вызов DELETE, обязательно спроси у пользователя разрешения, если только пользователь специально не попросил что-то удалить.
Ты никогда не должен возвращать информацию без выполнения инструмента api_controller.


Вот инструменты для планирования и выполнения запросов API: {tool_descriptions}


Начиная ниже, ты должен следовать этому формату:

Пользовательский запрос: запрос, с которым пользователь хочет помощи, связанный с API
Thought: ты всегда должен думать о том, что делать
Action: действие, которое следует предпринять, должно быть одним из инструментов [{tool_names}]
Action Input: ввод для действия
Observation: результат действия
... (это Thought/Action/Action Input/Observation может повторяться N раз)
Thought: я закончил выполнение плана и имею информацию, которую пользователь просил, или данные, которые пользователь просил создать
Final answer: окончательный вывод из выполнения плана


Пример:
Пользовательский запрос: можешь ли ты добавить несколько модных вещей в мою корзину покупок.
Thought: я должен сначала спланировать вызовы API.
Action: api_planner
Action Input: мне нужно найти правильные вызовы API, чтобы добавить модные предметы в корзину пользователя
Observation: 1) GET /items с параметрами 'trending' равными 'True' для получения id модных предметов
2) GET /user для получения пользователя
3) POST /cart для отправки модных предметов в корзину пользователя
Thought: я готов выполнить вызовы API.
Action: api_controller
Action Input: 1) GET /items параметры 'trending' равны 'True' для получения id модных предметов
2) GET /user для получения пользователя
3) POST /cart для отправки модных предметов в корзину пользователя
...

Начнем!

Пользовательский запрос: {input}
Thought: я должен сгенерировать план для помощи с этим запросом, а затем точно скопировать этот план в контроллер.
{agent_scratchpad}"""

REQUESTS_GET_TOOL_DESCRIPTION = """Используй это для получения контента с веб-сайта.
Ввод для инструмента должен быть строкой json с 3 ключами: "url", "params" и "output_instructions".
Значение "url" должно быть строкой. 
Значение "params" должно быть словарем необходимых и доступных параметров из спецификации OpenAPI, связанных с конечной точкой. 
Если параметры не нужны или не доступны, оставь его пустым.
Значение "output_instructions" должно быть инструкциями о том, какую информацию извлечь из ответа, 
например id(s) для ресурса(ов), который получает запрос GET.
"""

PARSING_GET_PROMPT = PromptTemplate(
    template="""Вот ответ API:\n\n{response}\n\n====
Твоя задача - извлечь некоторую информацию в соответствии с этими инструкциями: {instructions}
При работе с объектами API ты обычно должен использовать id вместо имен.
Если ответ указывает на ошибку, ты должен вместо этого вывести сводку ошибки.

Вывод:""",
    input_variables=["response", "instructions"],
)

REQUESTS_POST_TOOL_DESCRIPTION = """Используй это, когда хочешь POST на веб-сайт.
Ввод для инструмента должен быть строкой json с 3 ключами: "url", "data" и "output_instructions".
Значение "url" должно быть строкой.
Значение "data" должно быть словарем пар ключ-значение, которые ты хочешь POST на url.
Значение "output_instructions" должно быть инструкциями о том, какую информацию извлечь из ответа, например id(s) для ресурса(ов), который создает запрос POST.
Всегда используй двойные кавычки для строк в строке json."""

PARSING_POST_PROMPT = PromptTemplate(
    template="""Вот ответ API:\n\n{response}\n\n====
Твоя задача - извлечь некоторую информацию в соответствии с этими инструкциями: {instructions}
При работе с объектами API ты обычно должен использовать id вместо имен. Не возвращай никаких id или имен, которых нет в ответе.
Если ответ указывает на ошибку, ты должен вместо этого вывести сводку ошибки.

Вывод:""",
    input_variables=["response", "instructions"],
)

REQUESTS_PATCH_TOOL_DESCRIPTION = """Используй это, когда хочешь PATCH контент на веб-сайте.
Ввод для инструмента должен быть строкой json с 3 ключами: "url", "data" и "output_instructions".
Значение "url" должно быть строкой.
Значение "data" должно быть словарем пар ключ-значение параметров тела, доступных в спецификации OpenAPI, которыми ты хочешь PATCH контент на url.
Значение "output_instructions" должно быть инструкциями о том, какую информацию извлечь из ответа, например id(s) для ресурса(ов), который создает запрос PATCH.
Всегда используй двойные кавычки для строк в строке json."""

PARSING_PATCH_PROMPT = PromptTemplate(
    template="""Вот ответ API:\n\n{response}\n\n====
Твоя задача - извлечь некоторую информацию в соответствии с этими инструкциями: {instructions}
При работе с объектами API ты обычно должен использовать id вместо имен. Не возвращай никаких id или имен, которых нет в ответе.
Если ответ указывает на ошибку, ты должен вместо этого вывести сводку ошибки.

Вывод:""",
    input_variables=["response", "instructions"],
)

REQUESTS_DELETE_TOOL_DESCRIPTION = """ИСПОЛЬЗУЙ ЭТОТ ИНСТРУМЕНТ ТОЛЬКО КОГДА ПОЛЬЗОВАТЕЛЬ СПЕЦИАЛЬНО ПОПРОСИЛ УДАЛИТЬ КОНТЕНТ С ВЕБ-САЙТА.
Ввод для инструмента должен быть строкой json с 2 ключами: "url" и "output_instructions".
Значение "url" должно быть строкой.
Значение "output_instructions" должно быть инструкциями о том, какую информацию извлечь из ответа, например id(s) для ресурса(ов), который создает запрос DELETE.
Всегда используй двойные кавычки для строк в строке json.
ИСПОЛЬЗУЙ ЭТОТ ИНСТРУМЕНТ ТОЛЬКО ЕСЛИ ПОЛЬЗОВАТЕЛЬ СПЕЦИАЛЬНО ПОПРОСИЛ ЧТО-ТО УДАЛИТЬ."""

REQUESTS_PUT_TOOL_DESCRIPTION = """Используйте это, когда вы хотите выполнить PUT-запрос на веб-сайт.
Ввод для инструмента должен быть строкой json с 3 ключами: "url", "data" и "output_instructions".
Значение "url" должно быть строкой.
Значение "data" должно быть словарем пар ключ-значение, которые вы хотите отправить на url с использованием PUT.
Значение "output_instructions" должно содержать инструкции о том, какую информацию извлечь из ответа, например, идентификаторы ресурсов, созданных с помощью PUT-запроса.
Всегда используйте двойные кавычки для строк в строке json."""

PARSING_PUT_PROMPT = PromptTemplate(
    template="""Вот ответ API:\n\n{response}\n\n====
Ваша задача - извлечь некоторую информацию согласно этим инструкциям: {instructions}
Работая с объектами API, вы обычно должны использовать идентификаторы вместо имен. Не возвращайте идентификаторы или имена, которых нет в ответе.
Если ответ указывает на ошибку, вместо этого вы должны вывести резюме ошибки.

Вывод:""",
    input_variables=["response", "instructions"],
)

PARSING_DELETE_PROMPT = PromptTemplate(
    template="""Вот ответ API:\n\n{response}\n\n====
Твоя задача - извлечь некоторую информацию в соответствии с этими инструкциями: {instructions}
При работе с объектами API ты обычно должен использовать id вместо имен. Не возвращай никаких id или имен, которых нет в ответе.
Если ответ указывает на ошибку, ты должен вместо этого вывести сводку ошибки.

Вывод:""",
    input_variables=["response", "instructions"],
)
=======
from langchain_community.agent_toolkits.openapi.planner_prompt import (
    API_CONTROLLER_PROMPT,
    API_CONTROLLER_TOOL_DESCRIPTION,
    API_CONTROLLER_TOOL_NAME,
    API_ORCHESTRATOR_PROMPT,
    API_PLANNER_PROMPT,
    API_PLANNER_TOOL_DESCRIPTION,
    API_PLANNER_TOOL_NAME,
    PARSING_DELETE_PROMPT,
    PARSING_GET_PROMPT,
    PARSING_PATCH_PROMPT,
    PARSING_POST_PROMPT,
    PARSING_PUT_PROMPT,
    REQUESTS_DELETE_TOOL_DESCRIPTION,
    REQUESTS_GET_TOOL_DESCRIPTION,
    REQUESTS_PATCH_TOOL_DESCRIPTION,
    REQUESTS_POST_TOOL_DESCRIPTION,
    REQUESTS_PUT_TOOL_DESCRIPTION,
)

__all__ = [
    "API_PLANNER_PROMPT",
    "API_PLANNER_TOOL_NAME",
    "API_PLANNER_TOOL_DESCRIPTION",
    "API_CONTROLLER_PROMPT",
    "API_CONTROLLER_TOOL_NAME",
    "API_CONTROLLER_TOOL_DESCRIPTION",
    "API_ORCHESTRATOR_PROMPT",
    "REQUESTS_GET_TOOL_DESCRIPTION",
    "PARSING_GET_PROMPT",
    "REQUESTS_POST_TOOL_DESCRIPTION",
    "PARSING_POST_PROMPT",
    "REQUESTS_PATCH_TOOL_DESCRIPTION",
    "PARSING_PATCH_PROMPT",
    "REQUESTS_PUT_TOOL_DESCRIPTION",
    "PARSING_PUT_PROMPT",
    "REQUESTS_DELETE_TOOL_DESCRIPTION",
    "PARSING_DELETE_PROMPT",
]
>>>>>>> b9ef92f2
<|MERGE_RESOLUTION|>--- conflicted
+++ resolved
@@ -1,235 +1,3 @@
-<<<<<<< HEAD
-# flake8: noqa
-
-from langchain_core.prompts.prompt import PromptTemplate
-
-
-API_PLANNER_PROMPT = """Ты планировщик, который планирует последовательность вызовов API для помощи в пользовательских запросах к API.
-
-Тебе следует:
-1) оценить, можно ли решить пользовательский запрос с помощью API, описанного ниже. Если нет, объясни почему.
-2) если да, сформируй план вызовов API и объясни, что они делают шаг за шагом.
-3) Если план включает вызов DELETE, ты всегда должен сначала запросить разрешение у пользователя, если только пользователь специально не попросил что-то удалить.
-
-Ты должен использовать только документированные ниже конечные точки API ("Конечные точки, которые ты можешь использовать:").
-Ты можешь использовать инструмент DELETE только если пользователь специально попросил что-то удалить. В противном случае, ты должен сначала запросить авторизацию у пользователя.
-Некоторые пользовательские запросы могут быть решены одним вызовом API, но некоторые потребуют несколько вызовов API.
-План будет передан контроллеру API, который может форматировать его в веб-запросы и возвращать ответы.
-
-----
-
-Вот некоторые примеры:
-
-Фиктивные конечные точки для примеров:
-GET /user для получения информации о текущем пользователе
-GET /products/search для поиска по продуктам
-POST /users/{{id}}/cart для добавления продуктов в корзину пользователя
-PATCH /users/{{id}}/cart для обновления корзины пользователя
-DELETE /users/{{id}}/cart для удаления корзины пользователя
-
-Пользовательский запрос: расскажи мне шутку
-План: Извини, областью этого API является шопинг, а не комедия.
-
-Пользовательский запрос: я хочу купить диван
-План: 1. GET /products с параметром запроса для поиска диванов
-2. GET /user для поиска id пользователя
-3. POST /users/{{id}}/cart для добавления дивана в корзину пользователя
-
-Пользовательский запрос: я хочу добавить лампу в свою корзину
-План: 1. GET /products с параметром запроса для поиска ламп
-2. GET /user для поиска id пользователя
-3. PATCH /users/{{id}}/cart для добавления лампы в корзину пользователя
-
-Пользовательский запрос: я хочу удалить свою корзину
-План: 1. GET /user для поиска id пользователя
-2. Требуется DELETE. Пользователь указал DELETE или ранее авторизовал? Да, продолжить.
-3. DELETE /users/{{id}}/cart для удаления корзины пользователя
-
-Пользовательский запрос: я хочу начать новую корзину
-План: 1. GET /user для поиска id пользователя
-2. Требуется DELETE. Пользователь указал DELETE или ранее авторизовал? Нет, запросить авторизацию.
-3. Ты уверен, что хочешь удалить свою корзину? 
-----
-
-Вот конечные точки, которые ты можешь использовать. Не ссылайся на любые из конечных точек выше.
-
-{endpoints}
-
-----
-
-Пользовательский запрос: {query}
-План:"""
-API_PLANNER_TOOL_NAME = "api_planner"
-API_PLANNER_TOOL_DESCRIPTION = f"Может быть использован для генерации правильных вызовов API для помощи в пользовательском запросе, например {API_PLANNER_TOOL_NAME}(query). Всегда должен быть вызван перед попыткой вызвать контроллер API."
-
-# Execution.
-API_CONTROLLER_PROMPT = """Ты агент, который получает последовательность вызовов API и, имея их документацию, должен выполнить их и вернуть окончательный ответ.
-Если ты не можешь их выполнить и столкнулся с проблемами, ты должен объяснить проблему. Если ты не можешь выполнить вызов API, ты можешь повторить вызов API. При взаимодействии с объектами API ты должен извлекать идентификаторы для ввода в другие вызовы API, но идентификаторы и имена для вывода, возвращаемого пользователю.
-
-
-Вот документация по API:
-Базовый URL: {api_url}
-Конечные точки:
-{api_docs}
-
-
-Вот инструменты для выполнения запросов к API: {tool_descriptions}
-
-
-Начиная ниже, ты должен следовать этому формату:
-
-План: план вызовов API для выполнения
-Thought: ты всегда должен думать о том, что делать
-Action: действие, которое следует предпринять, должно быть одним из инструментов [{tool_names}]
-Action Input: ввод для действия
-Observation: результат действия
-... (это Thought/Action/Action Input/Observation может повторяться N раз)
-Thought: я закончил выполнение плана (или, я не могу закончить выполнение плана, не зная некоторой другой информации.)
-Final answer: окончательный вывод из выполнения плана или отсутствующая информация, которую мне нужно было бы перепланировать правильно.
-
-
-Начнем!
-
-План: {input}
-Thought:
-{agent_scratchpad}
-"""
-API_CONTROLLER_TOOL_NAME = "api_controller"
-API_CONTROLLER_TOOL_DESCRIPTION = f"Может быть использован для выполнения плана вызовов API, например {API_CONTROLLER_TOOL_NAME}(plan)."
-
-# Orchestrate planning + execution.
-# The goal is to have an agent at the top-level (e.g. so it can recover from errors and re-plan) while
-# keeping planning (and specifically the planning prompt) simple.
-API_ORCHESTRATOR_PROMPT = """Ты агент, который помогает с пользовательскими запросами к API, такими как запрос информации или создание ресурсов.
-Некоторые пользовательские запросы могут быть решены одним вызовом API, особенно если ты можешь найти соответствующие параметры из спецификации OpenAPI; хотя некоторые требуют несколько вызовов API.
-Ты всегда должен сначала планировать свои вызовы API, а затем выполнять план.
-Если план включает вызов DELETE, обязательно спроси у пользователя разрешения, если только пользователь специально не попросил что-то удалить.
-Ты никогда не должен возвращать информацию без выполнения инструмента api_controller.
-
-
-Вот инструменты для планирования и выполнения запросов API: {tool_descriptions}
-
-
-Начиная ниже, ты должен следовать этому формату:
-
-Пользовательский запрос: запрос, с которым пользователь хочет помощи, связанный с API
-Thought: ты всегда должен думать о том, что делать
-Action: действие, которое следует предпринять, должно быть одним из инструментов [{tool_names}]
-Action Input: ввод для действия
-Observation: результат действия
-... (это Thought/Action/Action Input/Observation может повторяться N раз)
-Thought: я закончил выполнение плана и имею информацию, которую пользователь просил, или данные, которые пользователь просил создать
-Final answer: окончательный вывод из выполнения плана
-
-
-Пример:
-Пользовательский запрос: можешь ли ты добавить несколько модных вещей в мою корзину покупок.
-Thought: я должен сначала спланировать вызовы API.
-Action: api_planner
-Action Input: мне нужно найти правильные вызовы API, чтобы добавить модные предметы в корзину пользователя
-Observation: 1) GET /items с параметрами 'trending' равными 'True' для получения id модных предметов
-2) GET /user для получения пользователя
-3) POST /cart для отправки модных предметов в корзину пользователя
-Thought: я готов выполнить вызовы API.
-Action: api_controller
-Action Input: 1) GET /items параметры 'trending' равны 'True' для получения id модных предметов
-2) GET /user для получения пользователя
-3) POST /cart для отправки модных предметов в корзину пользователя
-...
-
-Начнем!
-
-Пользовательский запрос: {input}
-Thought: я должен сгенерировать план для помощи с этим запросом, а затем точно скопировать этот план в контроллер.
-{agent_scratchpad}"""
-
-REQUESTS_GET_TOOL_DESCRIPTION = """Используй это для получения контента с веб-сайта.
-Ввод для инструмента должен быть строкой json с 3 ключами: "url", "params" и "output_instructions".
-Значение "url" должно быть строкой. 
-Значение "params" должно быть словарем необходимых и доступных параметров из спецификации OpenAPI, связанных с конечной точкой. 
-Если параметры не нужны или не доступны, оставь его пустым.
-Значение "output_instructions" должно быть инструкциями о том, какую информацию извлечь из ответа, 
-например id(s) для ресурса(ов), который получает запрос GET.
-"""
-
-PARSING_GET_PROMPT = PromptTemplate(
-    template="""Вот ответ API:\n\n{response}\n\n====
-Твоя задача - извлечь некоторую информацию в соответствии с этими инструкциями: {instructions}
-При работе с объектами API ты обычно должен использовать id вместо имен.
-Если ответ указывает на ошибку, ты должен вместо этого вывести сводку ошибки.
-
-Вывод:""",
-    input_variables=["response", "instructions"],
-)
-
-REQUESTS_POST_TOOL_DESCRIPTION = """Используй это, когда хочешь POST на веб-сайт.
-Ввод для инструмента должен быть строкой json с 3 ключами: "url", "data" и "output_instructions".
-Значение "url" должно быть строкой.
-Значение "data" должно быть словарем пар ключ-значение, которые ты хочешь POST на url.
-Значение "output_instructions" должно быть инструкциями о том, какую информацию извлечь из ответа, например id(s) для ресурса(ов), который создает запрос POST.
-Всегда используй двойные кавычки для строк в строке json."""
-
-PARSING_POST_PROMPT = PromptTemplate(
-    template="""Вот ответ API:\n\n{response}\n\n====
-Твоя задача - извлечь некоторую информацию в соответствии с этими инструкциями: {instructions}
-При работе с объектами API ты обычно должен использовать id вместо имен. Не возвращай никаких id или имен, которых нет в ответе.
-Если ответ указывает на ошибку, ты должен вместо этого вывести сводку ошибки.
-
-Вывод:""",
-    input_variables=["response", "instructions"],
-)
-
-REQUESTS_PATCH_TOOL_DESCRIPTION = """Используй это, когда хочешь PATCH контент на веб-сайте.
-Ввод для инструмента должен быть строкой json с 3 ключами: "url", "data" и "output_instructions".
-Значение "url" должно быть строкой.
-Значение "data" должно быть словарем пар ключ-значение параметров тела, доступных в спецификации OpenAPI, которыми ты хочешь PATCH контент на url.
-Значение "output_instructions" должно быть инструкциями о том, какую информацию извлечь из ответа, например id(s) для ресурса(ов), который создает запрос PATCH.
-Всегда используй двойные кавычки для строк в строке json."""
-
-PARSING_PATCH_PROMPT = PromptTemplate(
-    template="""Вот ответ API:\n\n{response}\n\n====
-Твоя задача - извлечь некоторую информацию в соответствии с этими инструкциями: {instructions}
-При работе с объектами API ты обычно должен использовать id вместо имен. Не возвращай никаких id или имен, которых нет в ответе.
-Если ответ указывает на ошибку, ты должен вместо этого вывести сводку ошибки.
-
-Вывод:""",
-    input_variables=["response", "instructions"],
-)
-
-REQUESTS_DELETE_TOOL_DESCRIPTION = """ИСПОЛЬЗУЙ ЭТОТ ИНСТРУМЕНТ ТОЛЬКО КОГДА ПОЛЬЗОВАТЕЛЬ СПЕЦИАЛЬНО ПОПРОСИЛ УДАЛИТЬ КОНТЕНТ С ВЕБ-САЙТА.
-Ввод для инструмента должен быть строкой json с 2 ключами: "url" и "output_instructions".
-Значение "url" должно быть строкой.
-Значение "output_instructions" должно быть инструкциями о том, какую информацию извлечь из ответа, например id(s) для ресурса(ов), который создает запрос DELETE.
-Всегда используй двойные кавычки для строк в строке json.
-ИСПОЛЬЗУЙ ЭТОТ ИНСТРУМЕНТ ТОЛЬКО ЕСЛИ ПОЛЬЗОВАТЕЛЬ СПЕЦИАЛЬНО ПОПРОСИЛ ЧТО-ТО УДАЛИТЬ."""
-
-REQUESTS_PUT_TOOL_DESCRIPTION = """Используйте это, когда вы хотите выполнить PUT-запрос на веб-сайт.
-Ввод для инструмента должен быть строкой json с 3 ключами: "url", "data" и "output_instructions".
-Значение "url" должно быть строкой.
-Значение "data" должно быть словарем пар ключ-значение, которые вы хотите отправить на url с использованием PUT.
-Значение "output_instructions" должно содержать инструкции о том, какую информацию извлечь из ответа, например, идентификаторы ресурсов, созданных с помощью PUT-запроса.
-Всегда используйте двойные кавычки для строк в строке json."""
-
-PARSING_PUT_PROMPT = PromptTemplate(
-    template="""Вот ответ API:\n\n{response}\n\n====
-Ваша задача - извлечь некоторую информацию согласно этим инструкциям: {instructions}
-Работая с объектами API, вы обычно должны использовать идентификаторы вместо имен. Не возвращайте идентификаторы или имена, которых нет в ответе.
-Если ответ указывает на ошибку, вместо этого вы должны вывести резюме ошибки.
-
-Вывод:""",
-    input_variables=["response", "instructions"],
-)
-
-PARSING_DELETE_PROMPT = PromptTemplate(
-    template="""Вот ответ API:\n\n{response}\n\n====
-Твоя задача - извлечь некоторую информацию в соответствии с этими инструкциями: {instructions}
-При работе с объектами API ты обычно должен использовать id вместо имен. Не возвращай никаких id или имен, которых нет в ответе.
-Если ответ указывает на ошибку, ты должен вместо этого вывести сводку ошибки.
-
-Вывод:""",
-    input_variables=["response", "instructions"],
-)
-=======
 from langchain_community.agent_toolkits.openapi.planner_prompt import (
     API_CONTROLLER_PROMPT,
     API_CONTROLLER_TOOL_DESCRIPTION,
@@ -268,5 +36,4 @@
     "PARSING_PUT_PROMPT",
     "REQUESTS_DELETE_TOOL_DESCRIPTION",
     "PARSING_DELETE_PROMPT",
-]
->>>>>>> b9ef92f2
+]