"""Chain that does self-ask with search."""
<<<<<<< HEAD
from __future__ import annotations

from typing import TYPE_CHECKING, Any, Sequence, Union

=======

from __future__ import annotations

from typing import TYPE_CHECKING, Any, Sequence, Union

>>>>>>> 29aa9d67
from langchain_core._api import deprecated
from langchain_core.language_models import BaseLanguageModel
from langchain_core.prompts import BasePromptTemplate
from langchain_core.pydantic_v1 import Field
from langchain_core.runnables import Runnable, RunnablePassthrough
from langchain_core.tools import BaseTool, Tool

from langchain.agents.agent import Agent, AgentExecutor, AgentOutputParser
from langchain.agents.agent_types import AgentType
from langchain.agents.format_scratchpad import format_log_to_str
from langchain.agents.self_ask_with_search.output_parser import SelfAskOutputParser
from langchain.agents.self_ask_with_search.prompt import PROMPT
from langchain.agents.utils import validate_tools_single_input

if TYPE_CHECKING:
    from langchain_community.utilities.google_serper import GoogleSerperAPIWrapper
    from langchain_community.utilities.searchapi import SearchApiAPIWrapper
    from langchain_community.utilities.serpapi import SerpAPIWrapper


@deprecated("0.1.0", alternative="create_self_ask_with_search", removal="0.3.0")
class SelfAskWithSearchAgent(Agent):
    """Agent for the self-ask-with-search paper."""

    output_parser: AgentOutputParser = Field(default_factory=SelfAskOutputParser)

    @classmethod
    def _get_default_output_parser(cls, **kwargs: Any) -> AgentOutputParser:
        return SelfAskOutputParser()

    @property
    def _agent_type(self) -> str:
        """Return Identifier of an agent type."""
        return AgentType.SELF_ASK_WITH_SEARCH

    @classmethod
    def create_prompt(cls, tools: Sequence[BaseTool]) -> BasePromptTemplate:
        """Prompt does not depend on tools."""
        return PROMPT

    @classmethod
    def _validate_tools(cls, tools: Sequence[BaseTool]) -> None:
        validate_tools_single_input(cls.__name__, tools)
        super()._validate_tools(tools)
        if len(tools) != 1:
            raise ValueError(f"Exactly one tool must be specified, but got {tools}")
        tool_names = {tool.name for tool in tools}
        if tool_names != {"Промежуточный ответ"}:
            raise ValueError(
                f"Tool name should be Промежуточный ответ, got {tool_names}"
            )

    @property
    def observation_prefix(self) -> str:
        """Prefix to append the observation with."""
        return "Промежуточный ответ: "

    @property
    def llm_prefix(self) -> str:
        """Prefix to append the LLM call with."""
        return ""


@deprecated("0.1.0", removal="0.3.0")
class SelfAskWithSearchChain(AgentExecutor):
    """[Deprecated] Chain that does self-ask with search."""

    def __init__(
        self,
        llm: BaseLanguageModel,
        search_chain: Union[
            GoogleSerperAPIWrapper, SearchApiAPIWrapper, SerpAPIWrapper
        ],
        **kwargs: Any,
    ):
        """Initialize only with an LLM and a search chain."""
        search_tool = Tool(
            name="Промежуточный ответ",
            func=search_chain.run,
            coroutine=search_chain.arun,
            description="Поиск",
        )
        agent = SelfAskWithSearchAgent.from_llm_and_tools(llm, [search_tool])
        super().__init__(agent=agent, tools=[search_tool], **kwargs)


def create_self_ask_with_search_agent(
    llm: BaseLanguageModel, tools: Sequence[BaseTool], prompt: BasePromptTemplate
) -> Runnable:
    """Create an agent that uses self-ask with search prompting.

    Args:
        llm: LLM to use as the agent.
        tools: List of tools. Should just be of length 1, with that tool having
            name `Intermediate Answer`
        prompt: The prompt to use, must have input key `agent_scratchpad` which will
            contain agent actions and tool outputs.

    Returns:
        A Runnable sequence representing an agent. It takes as input all the same input
        variables as the prompt passed in does. It returns as output either an
        AgentAction or AgentFinish.

    Examples:

        .. code-block:: python

            from langchain import hub
            from langchain_community.chat_models import ChatAnthropic
            from langchain.agents import (
                AgentExecutor, create_self_ask_with_search_agent
            )

            prompt = hub.pull("hwchase17/self-ask-with-search")
            model = ChatAnthropic(model="claude-3-haiku-20240307")
            tools = [...]  # Should just be one tool with name `Intermediate Answer`

            agent = create_self_ask_with_search_agent(model, tools, prompt)
            agent_executor = AgentExecutor(agent=agent, tools=tools)

            agent_executor.invoke({"input": "hi"})

    Prompt:

        The prompt must have input key `agent_scratchpad` which will
            contain agent actions and tool outputs as a string.

        Here's an example:

        .. code-block:: python

            from langchain_core.prompts import PromptTemplate

            template = '''Question: Who lived longer, Muhammad Ali or Alan Turing?
            Are follow up questions needed here: Yes.
            Follow up: How old was Muhammad Ali when he died?
            Intermediate answer: Muhammad Ali was 74 years old when he died.
            Follow up: How old was Alan Turing when he died?
            Intermediate answer: Alan Turing was 41 years old when he died.
            So the final answer is: Muhammad Ali

            Question: When was the founder of craigslist born?
            Are follow up questions needed here: Yes.
            Follow up: Who was the founder of craigslist?
            Intermediate answer: Craigslist was founded by Craig Newmark.
            Follow up: When was Craig Newmark born?
            Intermediate answer: Craig Newmark was born on December 6, 1952.
            So the final answer is: December 6, 1952

            Question: Who was the maternal grandfather of George Washington?
            Are follow up questions needed here: Yes.
            Follow up: Who was the mother of George Washington?
            Intermediate answer: The mother of George Washington was Mary Ball Washington.
            Follow up: Who was the father of Mary Ball Washington?
            Intermediate answer: The father of Mary Ball Washington was Joseph Ball.
            So the final answer is: Joseph Ball

            Question: Are both the directors of Jaws and Casino Royale from the same country?
            Are follow up questions needed here: Yes.
            Follow up: Who is the director of Jaws?
            Intermediate answer: The director of Jaws is Steven Spielberg.
            Follow up: Where is Steven Spielberg from?
            Intermediate answer: The United States.
            Follow up: Who is the director of Casino Royale?
            Intermediate answer: The director of Casino Royale is Martin Campbell.
            Follow up: Where is Martin Campbell from?
            Intermediate answer: New Zealand.
            So the final answer is: No

            Question: {input}
            Are followup questions needed here:{agent_scratchpad}'''

            prompt = PromptTemplate.from_template(template)
    """  # noqa: E501
    missing_vars = {"agent_scratchpad"}.difference(
        prompt.input_variables + list(prompt.partial_variables)
    )
    if missing_vars:
        raise ValueError(f"Prompt missing required variables: {missing_vars}")

    if len(tools) != 1:
        raise ValueError("This agent expects exactly one tool")
    tool = list(tools)[0]
    if tool.name != "Intermediate Answer":
        raise ValueError(
            "This agent expects the tool to be named `Intermediate Answer`"
        )

    llm_with_stop = llm.bind(stop=["\nIntermediate answer:"])
    agent = (
        RunnablePassthrough.assign(
            agent_scratchpad=lambda x: format_log_to_str(
                x["intermediate_steps"],
                observation_prefix="\nIntermediate answer: ",
                llm_prefix="",
            ),
            # Give it a default
            chat_history=lambda x: x.get("chat_history", ""),
        )
        | prompt
        | llm_with_stop
        | SelfAskOutputParser()
    )
    return agent<|MERGE_RESOLUTION|>--- conflicted
+++ resolved
@@ -1,16 +1,9 @@
 """Chain that does self-ask with search."""
-<<<<<<< HEAD
+
 from __future__ import annotations
 
 from typing import TYPE_CHECKING, Any, Sequence, Union
 
-=======
-
-from __future__ import annotations
-
-from typing import TYPE_CHECKING, Any, Sequence, Union
-
->>>>>>> 29aa9d67
 from langchain_core._api import deprecated
 from langchain_core.language_models import BaseLanguageModel
 from langchain_core.prompts import BasePromptTemplate
