--- conflicted
+++ resolved
@@ -1,149 +1,4 @@
 """Internal representation of a structured query language."""
-<<<<<<< HEAD
-
-from __future__ import annotations
-
-from abc import ABC, abstractmethod
-from enum import Enum
-from typing import Any, List, Optional, Sequence, Union
-
-from langchain_core.pydantic_v1 import BaseModel
-
-
-class Visitor(ABC):
-    """Defines interface for IR translation using visitor pattern."""
-
-    allowed_comparators: Optional[Sequence[Comparator]] = None
-    allowed_operators: Optional[Sequence[Operator]] = None
-
-    def _validate_func(self, func: Union[Operator, Comparator]) -> None:
-        if isinstance(func, Operator) and self.allowed_operators is not None:
-            if func not in self.allowed_operators:
-                raise ValueError(
-                    f"Received disallowed operator {func}. Allowed "
-                    f"comparators are {self.allowed_operators}"
-                )
-        if isinstance(func, Comparator) and self.allowed_comparators is not None:
-            if func not in self.allowed_comparators:
-                raise ValueError(
-                    f"Received disallowed comparator {func}. Allowed "
-                    f"comparators are {self.allowed_comparators}"
-                )
-
-    @abstractmethod
-    def visit_operation(self, operation: Operation) -> Any:
-        """Translate an Operation."""
-
-    @abstractmethod
-    def visit_comparison(self, comparison: Comparison) -> Any:
-        """Translate a Comparison."""
-
-    @abstractmethod
-    def visit_structured_query(self, structured_query: StructuredQuery) -> Any:
-        """Translate a StructuredQuery."""
-
-
-def _to_snake_case(name: str) -> str:
-    """Convert a name into snake_case."""
-    snake_case = ""
-    for i, char in enumerate(name):
-        if char.isupper() and i != 0:
-            snake_case += "_" + char.lower()
-        else:
-            snake_case += char.lower()
-    return snake_case
-
-
-class Expr(BaseModel):
-    """Base class for all expressions."""
-
-    def accept(self, visitor: Visitor) -> Any:
-        """Accept a visitor.
-
-        Args:
-            visitor: visitor to accept
-
-        Returns:
-            result of visiting
-        """
-        return getattr(visitor, f"visit_{_to_snake_case(self.__class__.__name__)}")(
-            self
-        )
-
-
-class Operator(str, Enum):
-    """Enumerator of the operations."""
-
-    AND = "and"
-    OR = "or"
-    NOT = "not"
-
-
-class Comparator(str, Enum):
-    """Enumerator of the comparison operators."""
-
-    EQ = "eq"
-    NE = "ne"
-    GT = "gt"
-    GTE = "gte"
-    LT = "lt"
-    LTE = "lte"
-    CONTAIN = "contain"
-    LIKE = "like"
-    IN = "in"
-    NIN = "nin"
-
-
-class FilterDirective(Expr, ABC):
-    """A filtering expression."""
-
-
-class Comparison(FilterDirective):
-    """A comparison to a value."""
-
-    comparator: Comparator
-    attribute: str
-    value: Any
-
-    def __init__(
-        self, comparator: Comparator, attribute: str, value: Any, **kwargs: Any
-    ) -> None:
-        super().__init__(
-            comparator=comparator, attribute=attribute, value=value, **kwargs
-        )
-
-
-class Operation(FilterDirective):
-    """A logical operation over other directives."""
-
-    operator: Operator
-    arguments: List[FilterDirective]
-
-    def __init__(
-        self, operator: Operator, arguments: List[FilterDirective], **kwargs: Any
-    ):
-        super().__init__(operator=operator, arguments=arguments, **kwargs)
-
-
-class StructuredQuery(Expr):
-    """A structured query."""
-
-    query: str
-    """Query string."""
-    filter: Optional[FilterDirective]
-    """Filtering expression."""
-    limit: Optional[int]
-    """Limit on the number of results."""
-
-    def __init__(
-        self,
-        query: str,
-        filter: Optional[FilterDirective],
-        limit: Optional[int] = None,
-        **kwargs: Any,
-    ):
-        super().__init__(query=query, filter=filter, limit=limit, **kwargs)
-=======
 from langchain_core.structured_query import (
     Comparator,
     Comparison,
@@ -164,5 +19,4 @@
     "Comparison",
     "Operation",
     "StructuredQuery",
-]
->>>>>>> cd4c5428
+]