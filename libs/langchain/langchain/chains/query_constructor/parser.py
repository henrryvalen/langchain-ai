--- conflicted
+++ resolved
@@ -5,12 +5,8 @@
 from langchain_core.utils import check_package_version
 from typing_extensions import TypedDict
 
-<<<<<<< HEAD
 from langchain.chains.query_constructor.schema import AttributeInfo, VirtualColumnName
-from langchain.utils import check_package_version
-
-=======
->>>>>>> f4d520cc
+
 try:
     check_package_version("lark", gte_version="1.1.5")
     from lark import Lark, Transformer, v_args
