"""**Chat Models** are a variation on language models.

While Chat Models use language models under the hood, the interface they expose
is a bit different. Rather than expose a "text in, text out" API, they expose
an interface where "chat messages" are the inputs and outputs.

**Class hierarchy:**

.. code-block::

    BaseLanguageModel --> BaseChatModel --> <name>  # Examples: ChatOpenAI, ChatGooglePalm

**Main helpers:**

.. code-block::

    AIMessage, BaseMessage, HumanMessage
"""  # noqa: E501

from langchain.chat_models.anthropic import ChatAnthropic
from langchain.chat_models.anyscale import ChatAnyscale
from langchain.chat_models.azure_openai import AzureChatOpenAI
from langchain.chat_models.baichuan import ChatBaichuan
from langchain.chat_models.baidu_qianfan_endpoint import QianfanChatEndpoint
from langchain.chat_models.bedrock import BedrockChat
from langchain.chat_models.cohere import ChatCohere
from langchain.chat_models.dstack import ChatDstack
from langchain.chat_models.ernie import ErnieBotChat
from langchain.chat_models.everlyai import ChatEverlyAI
from langchain.chat_models.fake import FakeListChatModel
from langchain.chat_models.fireworks import ChatFireworks
from langchain.chat_models.gigachat import GigaChat
from langchain.chat_models.google_palm import ChatGooglePalm
from langchain.chat_models.human import HumanInputChatModel
from langchain.chat_models.hunyuan import ChatHunyuan
from langchain.chat_models.javelin_ai_gateway import ChatJavelinAIGateway
from langchain.chat_models.jinachat import JinaChat
from langchain.chat_models.konko import ChatKonko
from langchain.chat_models.litellm import ChatLiteLLM
from langchain.chat_models.minimax import MiniMaxChat
from langchain.chat_models.mlflow_ai_gateway import ChatMLflowAIGateway
from langchain.chat_models.ollama import ChatOllama
from langchain.chat_models.openai import ChatOpenAI
from langchain.chat_models.pai_eas_endpoint import PaiEasChatEndpoint
from langchain.chat_models.promptlayer_openai import PromptLayerChatOpenAI
from langchain.chat_models.vertexai import ChatVertexAI
from langchain.chat_models.volcengine_maas import VolcEngineMaasChat
from langchain.chat_models.yandex import ChatYandexGPT

__all__ = [
    "ChatOpenAI",
    "BedrockChat",
    "AzureChatOpenAI",
    "FakeListChatModel",
    "PromptLayerChatOpenAI",
    "ChatEverlyAI",
    "ChatAnthropic",
    "ChatCohere",
    "ChatGooglePalm",
    "ChatMLflowAIGateway",
    "ChatOllama",
    "ChatVertexAI",
    "JinaChat",
    "HumanInputChatModel",
    "MiniMaxChat",
    "ChatAnyscale",
    "ChatLiteLLM",
    "ErnieBotChat",
    "ChatJavelinAIGateway",
    "ChatKonko",
    "PaiEasChatEndpoint",
    "QianfanChatEndpoint",
    "ChatFireworks",
    "ChatYandexGPT",
    "ChatBaichuan",
    "ChatHunyuan",
    "GigaChat",
<<<<<<< HEAD
    "ChatDstack",
=======
    "VolcEngineMaasChat",
>>>>>>> f4d520cc
]<|MERGE_RESOLUTION|>--- conflicted
+++ resolved
@@ -75,9 +75,6 @@
     "ChatBaichuan",
     "ChatHunyuan",
     "GigaChat",
-<<<<<<< HEAD
+    "VolcEngineMaasChat",
     "ChatDstack",
-=======
-    "VolcEngineMaasChat",
->>>>>>> f4d520cc
 ]