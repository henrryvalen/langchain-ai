"""**Embedding models**  are wrappers around embedding models
from different APIs and services.

**Embedding models** can be LLMs or not.

**Class hierarchy:**

.. code-block::

    Embeddings --> <name>Embeddings  # Examples: OpenAIEmbeddings, HuggingFaceEmbeddings
"""


import logging
from typing import Any

from langchain.embeddings.aleph_alpha import (
    AlephAlphaAsymmetricSemanticEmbedding,
    AlephAlphaSymmetricSemanticEmbedding,
)
from langchain.embeddings.awa import AwaEmbeddings
from langchain.embeddings.baidu_qianfan_endpoint import QianfanEmbeddingsEndpoint
from langchain.embeddings.bedrock import BedrockEmbeddings
from langchain.embeddings.cache import CacheBackedEmbeddings
from langchain.embeddings.clarifai import ClarifaiEmbeddings
from langchain.embeddings.cohere import CohereEmbeddings
from langchain.embeddings.dashscope import DashScopeEmbeddings
from langchain.embeddings.deepinfra import DeepInfraEmbeddings
from langchain.embeddings.edenai import EdenAiEmbeddings
from langchain.embeddings.elasticsearch import ElasticsearchEmbeddings
from langchain.embeddings.embaas import EmbaasEmbeddings
from langchain.embeddings.ernie import ErnieEmbeddings
from langchain.embeddings.fake import DeterministicFakeEmbedding, FakeEmbeddings
from langchain.embeddings.google_palm import GooglePalmEmbeddings
from langchain.embeddings.gpt4all import GPT4AllEmbeddings
from langchain.embeddings.huggingface import (
    HuggingFaceBgeEmbeddings,
    HuggingFaceEmbeddings,
    HuggingFaceInferenceAPIEmbeddings,
    HuggingFaceInstructEmbeddings,
)
from langchain.embeddings.huggingface_hub import HuggingFaceHubEmbeddings
from langchain.embeddings.javelin_ai_gateway import JavelinAIGatewayEmbeddings
from langchain.embeddings.jina import JinaEmbeddings
from langchain.embeddings.llamacpp import LlamaCppEmbeddings
from langchain.embeddings.localai import LocalAIEmbeddings
from langchain.embeddings.minimax import MiniMaxEmbeddings
from langchain.embeddings.mlflow_gateway import MlflowAIGatewayEmbeddings
from langchain.embeddings.modelscope_hub import ModelScopeEmbeddings
from langchain.embeddings.mosaicml import MosaicMLInstructorEmbeddings
from langchain.embeddings.nlpcloud import NLPCloudEmbeddings
from langchain.embeddings.octoai_embeddings import OctoAIEmbeddings
from langchain.embeddings.ollama import OllamaEmbeddings
from langchain.embeddings.openai import OpenAIEmbeddings
from langchain.embeddings.sagemaker_endpoint import SagemakerEndpointEmbeddings
from langchain.embeddings.self_hosted import SelfHostedEmbeddings
from langchain.embeddings.self_hosted_hugging_face import (
    SelfHostedHuggingFaceEmbeddings,
    SelfHostedHuggingFaceInstructEmbeddings,
)
from langchain.embeddings.sentence_transformer import SentenceTransformerEmbeddings
from langchain.embeddings.spacy_embeddings import SpacyEmbeddings
from langchain.embeddings.tensorflow_hub import TensorflowHubEmbeddings
from langchain.embeddings.vertexai import VertexAIEmbeddings
from langchain.embeddings.xinference import XinferenceEmbeddings

logger = logging.getLogger(__name__)

__all__ = [
    "OpenAIEmbeddings",
    "CacheBackedEmbeddings",
    "ClarifaiEmbeddings",
    "CohereEmbeddings",
    "ElasticsearchEmbeddings",
    "HuggingFaceEmbeddings",
    "HuggingFaceInferenceAPIEmbeddings",
    "JinaEmbeddings",
    "LlamaCppEmbeddings",
    "HuggingFaceHubEmbeddings",
    "MlflowAIGatewayEmbeddings",
    "ModelScopeEmbeddings",
    "TensorflowHubEmbeddings",
    "SagemakerEndpointEmbeddings",
    "HuggingFaceInstructEmbeddings",
    "MosaicMLInstructorEmbeddings",
    "SelfHostedEmbeddings",
    "SelfHostedHuggingFaceEmbeddings",
    "SelfHostedHuggingFaceInstructEmbeddings",
    "FakeEmbeddings",
    "DeterministicFakeEmbedding",
    "AlephAlphaAsymmetricSemanticEmbedding",
    "AlephAlphaSymmetricSemanticEmbedding",
    "SentenceTransformerEmbeddings",
    "GooglePalmEmbeddings",
    "MiniMaxEmbeddings",
    "VertexAIEmbeddings",
    "BedrockEmbeddings",
    "DeepInfraEmbeddings",
    "EdenAiEmbeddings",
    "DashScopeEmbeddings",
    "EmbaasEmbeddings",
    "OctoAIEmbeddings",
    "SpacyEmbeddings",
    "NLPCloudEmbeddings",
    "GPT4AllEmbeddings",
    "XinferenceEmbeddings",
    "LocalAIEmbeddings",
    "AwaEmbeddings",
    "HuggingFaceBgeEmbeddings",
    "ErnieEmbeddings",
<<<<<<< HEAD
    "JavelinAIGatewayEmbeddings",
=======
    "OllamaEmbeddings",
    "QianfanEmbeddingsEndpoint",
>>>>>>> 2c957de2
]


# TODO: this is in here to maintain backwards compatibility
class HypotheticalDocumentEmbedder:
    def __init__(self, *args: Any, **kwargs: Any):
        logger.warning(
            "Using a deprecated class. Please use "
            "`from langchain.chains import HypotheticalDocumentEmbedder` instead"
        )
        from langchain.chains.hyde.base import HypotheticalDocumentEmbedder as H

        return H(*args, **kwargs)  # type: ignore

    @classmethod
    def from_llm(cls, *args: Any, **kwargs: Any) -> Any:
        logger.warning(
            "Using a deprecated class. Please use "
            "`from langchain.chains import HypotheticalDocumentEmbedder` instead"
        )
        from langchain.chains.hyde.base import HypotheticalDocumentEmbedder as H

        return H.from_llm(*args, **kwargs)<|MERGE_RESOLUTION|>--- conflicted
+++ resolved
@@ -108,12 +108,9 @@
     "AwaEmbeddings",
     "HuggingFaceBgeEmbeddings",
     "ErnieEmbeddings",
-<<<<<<< HEAD
     "JavelinAIGatewayEmbeddings",
-=======
     "OllamaEmbeddings",
     "QianfanEmbeddingsEndpoint",
->>>>>>> 2c957de2
 ]
 
 
