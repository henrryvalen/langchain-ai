--- conflicted
+++ resolved
@@ -1,94 +1,3 @@
-<<<<<<< HEAD
-from typing import Dict, List, Optional
-
-from langchain_core.embeddings import Embeddings
-from langchain_core.pydantic_v1 import BaseModel, Extra, Field, root_validator
-
-from langchain.utilities.requests import Requests
-from langchain.utils import get_from_dict_or_env
-
-
-class EdenAiEmbeddings(BaseModel, Embeddings):
-    """EdenAI embedding.
-    environment variable ``EDENAI_API_KEY`` set with your API key, or pass
-    it as a named parameter.
-    """
-
-    edenai_api_key: Optional[str] = Field(None, description="EdenAI API Token")
-
-    provider: Optional[str] = "openai"
-    """embedding provider to use (eg: openai,google etc.)"""
-
-    class Config:
-        """Configuration for this pydantic object."""
-
-        extra = Extra.forbid
-
-    @root_validator()
-    def validate_environment(cls, values: Dict) -> Dict:
-        """Validate that api key exists in environment."""
-        values["edenai_api_key"] = get_from_dict_or_env(
-            values, "edenai_api_key", "EDENAI_API_KEY"
-        )
-        return values
-
-    def _generate_embeddings(self, texts: List[str]) -> List[List[float]]:
-        """Compute embeddings using EdenAi api."""
-        url = "https://api.edenai.run/v2/text/embeddings"
-
-        headers = {
-            "accept": "application/json",
-            "content-type": "application/json",
-            "authorization": f"Bearer {self.edenai_api_key}",
-        }
-
-        payload = {"texts": texts, "providers": self.provider}
-        request = Requests(headers=headers)
-        response = request.post(url=url, data=payload)
-        if response.status_code >= 500:
-            raise Exception(f"EdenAI Server: Error {response.status_code}")
-        elif response.status_code >= 400:
-            raise ValueError(f"EdenAI received an invalid payload: {response.text}")
-        elif response.status_code != 200:
-            raise Exception(
-                f"EdenAI returned an unexpected response with status "
-                f"{response.status_code}: {response.text}"
-            )
-
-        temp = response.json()
-
-        embeddings = []
-        for embed_item in temp[self.provider]["items"]:
-            embedding = embed_item["embedding"]
-
-            embeddings.append(embedding)
-
-        return embeddings
-
-    def embed_documents(self, texts: List[str]) -> List[List[float]]:
-        """Embed a list of documents using EdenAI.
-
-        Args:
-            texts: The list of texts to embed.
-
-        Returns:
-            List of embeddings, one for each text.
-        """
-
-        return self._generate_embeddings(texts)
-
-    def embed_query(self, text: str) -> List[float]:
-        """Embed a query using EdenAI.
-
-        Args:
-            text: The text to embed.
-
-        Returns:
-            Embeddings for the text.
-        """
-        return self._generate_embeddings([text])[0]
-=======
 from langchain_community.embeddings.edenai import EdenAiEmbeddings
 
-__all__ = ["EdenAiEmbeddings"]
->>>>>>> b9ef92f2
+__all__ = ["EdenAiEmbeddings"]