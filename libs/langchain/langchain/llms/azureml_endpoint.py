<<<<<<< HEAD
from langchain_community.llms.azureml_endpoint import (
    AzureMLEndpointClient,
    AzureMLOnlineEndpoint,
    ContentFormatterBase,
    CustomOpenAIContentFormatter,
    DollyContentFormatter,
    GPT2ContentFormatter,
    HFContentFormatter,
    OSSContentFormatter,
)
=======
from typing import TYPE_CHECKING, Any

from langchain._api import create_importer

if TYPE_CHECKING:
    from langchain_community.llms import AzureMLOnlineEndpoint
    from langchain_community.llms.azureml_endpoint import (
        AzureMLEndpointClient,
        ContentFormatterBase,
        CustomOpenAIContentFormatter,
        DollyContentFormatter,
        GPT2ContentFormatter,
        HFContentFormatter,
        OSSContentFormatter,
    )

# Create a way to dynamically look up deprecated imports.
# Used to consolidate logic for raising deprecation warnings and
# handling optional imports.
DEPRECATED_LOOKUP = {
    "AzureMLEndpointClient": "langchain_community.llms.azureml_endpoint",
    "ContentFormatterBase": "langchain_community.llms.azureml_endpoint",
    "GPT2ContentFormatter": "langchain_community.llms.azureml_endpoint",
    "OSSContentFormatter": "langchain_community.llms.azureml_endpoint",
    "HFContentFormatter": "langchain_community.llms.azureml_endpoint",
    "DollyContentFormatter": "langchain_community.llms.azureml_endpoint",
    "CustomOpenAIContentFormatter": "langchain_community.llms.azureml_endpoint",
    "AzureMLOnlineEndpoint": "langchain_community.llms",
}

_import_attribute = create_importer(__package__, deprecated_lookups=DEPRECATED_LOOKUP)


def __getattr__(name: str) -> Any:
    """Look up attributes dynamically."""
    return _import_attribute(name)

>>>>>>> cd4c5428

__all__ = [
    "AzureMLEndpointClient",
    "ContentFormatterBase",
    "GPT2ContentFormatter",
    "OSSContentFormatter",
    "HFContentFormatter",
    "DollyContentFormatter",
    "CustomOpenAIContentFormatter",
    "AzureMLOnlineEndpoint",
]<|MERGE_RESOLUTION|>--- conflicted
+++ resolved
@@ -1,15 +1,3 @@
-<<<<<<< HEAD
-from langchain_community.llms.azureml_endpoint import (
-    AzureMLEndpointClient,
-    AzureMLOnlineEndpoint,
-    ContentFormatterBase,
-    CustomOpenAIContentFormatter,
-    DollyContentFormatter,
-    GPT2ContentFormatter,
-    HFContentFormatter,
-    OSSContentFormatter,
-)
-=======
 from typing import TYPE_CHECKING, Any
 
 from langchain._api import create_importer
@@ -47,7 +35,6 @@
     """Look up attributes dynamically."""
     return _import_attribute(name)
 
->>>>>>> cd4c5428
 
 __all__ = [
     "AzureMLEndpointClient",
