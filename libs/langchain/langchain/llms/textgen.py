--- conflicted
+++ resolved
@@ -1,10 +1,13 @@
 import json
 import logging
-from typing import Any, Dict, Iterator, List, Optional
+from typing import Any, AsyncIterator, Dict, Iterator, List, Optional
 
 import requests
 
-from langchain.callbacks.manager import CallbackManagerForLLMRun
+from langchain.callbacks.manager import (
+    AsyncCallbackManagerForLLMRun,
+    CallbackManagerForLLMRun,
+)
 from langchain.llms.base import LLM
 from langchain.pydantic_v1 import Field
 from langchain.schema.output import GenerationChunk
@@ -222,8 +225,6 @@
 
         return result
 
-<<<<<<< HEAD
-=======
     async def _acall(
         self,
         prompt: str,
@@ -270,7 +271,6 @@
 
         return result
 
->>>>>>> 65981783
     def _stream(
         self,
         prompt: str,
@@ -342,4 +342,77 @@
                 return
 
             if run_manager:
-                run_manager.on_llm_new_token(token=chunk.text)+                run_manager.on_llm_new_token(token=chunk.text)
+
+    async def _astream(
+        self,
+        prompt: str,
+        stop: Optional[List[str]] = None,
+        run_manager: Optional[AsyncCallbackManagerForLLMRun] = None,
+        **kwargs: Any,
+    ) -> AsyncIterator[GenerationChunk]:
+        """Yields results objects as they are generated in real time.
+
+        It also calls the callback manager's on_llm_new_token event with
+        similar parameters to the OpenAI LLM class method of the same name.
+
+        Args:
+            prompt: The prompts to pass into the model.
+            stop: Optional list of stop words to use when generating.
+
+        Returns:
+            A generator representing the stream of tokens being generated.
+
+        Yields:
+            A dictionary like objects containing a string token and metadata.
+            See text-generation-webui docs and below for more.
+
+        Example:
+            .. code-block:: python
+
+                from langchain.llms import TextGen
+                llm = TextGen(
+                    model_url = "ws://localhost:5005"
+                    streaming=True
+                )
+                for chunk in llm.stream("Ask 'Hi, how are you?' like a pirate:'",
+                        stop=["'","\n"]):
+                    print(chunk, end='', flush=True)
+
+        """
+        try:
+            import websocket
+        except ImportError:
+            raise ImportError(
+                "The `websocket-client` package is required for streaming."
+            )
+
+        params = {**self._get_parameters(stop), **kwargs}
+
+        url = f"{self.model_url}/api/v1/stream"
+
+        request = params.copy()
+        request["prompt"] = prompt
+
+        websocket_client = websocket.WebSocket()
+
+        websocket_client.connect(url)
+
+        websocket_client.send(json.dumps(request))
+
+        while True:
+            result = websocket_client.recv()
+            result = json.loads(result)
+
+            if result["event"] == "text_stream":
+                chunk = GenerationChunk(
+                    text=result["text"],
+                    generation_info=None,
+                )
+                yield chunk
+            elif result["event"] == "stream_end":
+                websocket_client.close()
+                return
+
+            if run_manager:
+                await run_manager.on_llm_new_token(token=chunk.text)