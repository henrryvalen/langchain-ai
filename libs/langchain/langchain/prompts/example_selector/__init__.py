--- conflicted
+++ resolved
@@ -1,8 +1,5 @@
 """Logic for selecting examples to include in prompts."""
-<<<<<<< HEAD
-=======
 from typing import TYPE_CHECKING, Any
->>>>>>> cd4c5428
 
 from langchain_core.example_selectors.length_based import (
     LengthBasedExampleSelector,
