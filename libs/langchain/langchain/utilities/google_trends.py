--- conflicted
+++ resolved
@@ -1,122 +1,3 @@
-<<<<<<< HEAD
-"""Util that calls Google Scholar Search."""
-from typing import Any, Dict, Optional
-
-from langchain.pydantic_v1 import BaseModel, Extra, SecretStr, root_validator
-from langchain.utils import convert_to_secret_str, get_from_dict_or_env
-
-
-class GoogleTrendsAPIWrapper(BaseModel):
-    """Wrapper for SerpApi's Google Scholar API
-
-    You can create SerpApi.com key by signing up at: https://serpapi.com/users/sign_up.
-
-    The wrapper uses the SerpApi.com python package:
-    https://serpapi.com/integrations/python
-
-    To use, you should have the environment variable ``SERPAPI_API_KEY``
-    set with your API key, or pass `serp_api_key` as a named parameter
-    to the constructor.
-
-     Example:
-        .. code-block:: python
-
-        from langchain.utilities import GoogleTrendsAPIWrapper
-        google_trends = GoogleTrendsAPIWrapper()
-        google_trends.run('langchain')
-    """
-
-    serp_search_engine: Any
-    serp_api_key: Optional[SecretStr] = None
-
-    class Config:
-        """Configuration for this pydantic object."""
-
-        extra = Extra.forbid
-
-    @root_validator()
-    def validate_environment(cls, values: Dict) -> Dict:
-        """Validate that api key and python package exists in environment."""
-        values["serp_api_key"] = convert_to_secret_str(
-            get_from_dict_or_env(values, "serp_api_key", "SERP_API_KEY")
-        )
-
-        try:
-            from serpapi import SerpApiClient
-
-        except ImportError:
-            raise ImportError(
-                "google-search-results is not installed. "
-                "Please install it with `pip install google-search-results"
-                ">=2.4.2`"
-            )
-        serp_search_engine = SerpApiClient
-        values["serp_search_engine"] = serp_search_engine
-
-        return values
-
-    def run(self, query: str) -> str:
-        """Run query through Google Trends with Serpapi"""
-        api_key = self.serp_api_key.get_secret_value() if self.serp_api_key else ""
-        params = {
-            "engine": "google_trends",
-            "api_key": api_key,
-            "q": query,
-        }
-
-        total_results = []
-        client = self.serp_search_engine(params)
-        total_results = client.get_dict()["interest_over_time"]["timeline_data"]
-
-        if not total_results:
-            return "No good Trend Result was found"
-
-        start_date = total_results[0]["date"].split()
-        end_date = total_results[-1]["date"].split()
-        values = [
-            results.get("values")[0].get("extracted_value") for results in total_results
-        ]
-        min_value = min(values)
-        max_value = max(values)
-        avg_value = sum(values) / len(values)
-        percentage_change = (
-            (values[-1] - values[0])
-            / (values[0] if values[0] != 0 else 1)
-            * (100 if values[0] != 0 else 1)
-        )
-
-        params = {
-            "engine": "google_trends",
-            "api_key": api_key,
-            "data_type": "RELATED_QUERIES",
-            "q": query,
-        }
-
-        total_results2 = {}
-        client = self.serp_search_engine(params)
-        total_results2 = client.get_dict().get("related_queries", {})
-        rising = []
-        top = []
-
-        rising = [results.get("query") for results in total_results2.get("rising", [])]
-        top = [results.get("query") for results in total_results2.get("top", [])]
-
-        doc = [
-            f"Query: {query}\n"
-            f"Date From: {start_date[0]} {start_date[1]}, {start_date[-1]}\n"
-            f"Date To: {end_date[0]} {end_date[3]} {end_date[-1]}\n"
-            f"Min Value: {min_value}\n"
-            f"Max Value: {max_value}\n"
-            f"Average Value: {avg_value}\n"
-            f"Percent Change: {str(percentage_change) + '%'}\n"
-            f"Trend values: {', '.join([str(x) for x in values])}\n"
-            f"Rising Related Queries: {', '.join(rising)}\n"
-            f"Top Related Queries: {', '.join(top)}"
-        ]
-
-        return "\n\n".join(doc)
-=======
 from langchain_community.utilities.google_trends import GoogleTrendsAPIWrapper
 
-__all__ = ["GoogleTrendsAPIWrapper"]
->>>>>>> b9ef92f2
+__all__ = ["GoogleTrendsAPIWrapper"]