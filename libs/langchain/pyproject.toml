[tool.poetry]
<<<<<<< HEAD
name = "gigachain"
version = "0.1.9"
=======
name = "langchain"
version = "0.1.10"
>>>>>>> de2d9447
description = "Building applications with LLMs through composability"
authors = []
license = "MIT"
readme = "README.md"
repository = "https://github.com/ai-forever/gigachain"
packages = [
    {include = "langchain"}
]

[tool.poetry.scripts]
langchain-server = "langchain.server:main"

[tool.poetry.dependencies]
python = ">=3.8.1,<4.0"
<<<<<<< HEAD
gigachain-core = ">=0.1.26,<0.2"
gigachain-community = ">=0.0.21,<0.1"
langsmith = "^0.1.0"
gigachat = ">=0.1.17"
=======
langchain-core = ">=0.1.28,<0.2"
langchain-text-splitters = ">=0.0.1,<0.1"
langchain-community = ">=0.0.25,<0.1"
langsmith = "^0.1.14"
>>>>>>> de2d9447
pydantic = ">=1,<3"
SQLAlchemy = ">=1.4,<3"
requests = "^2"
PyYAML = ">=5.3"
numpy = "^1"
aiohttp = "^3.8.3"
tenacity = "^8.1.0"
jsonpatch = "^1.33"
azure-core = {version = "^1.26.4", optional=true}
tqdm = {version = ">=4.48.0", optional = true}
openapi-pydantic = {version = "^0.3.2", optional = true}
faiss-cpu = {version = "^1", optional = true}
manifest-ml = {version = "^0.0.1", optional = true}
transformers = {version = "^4", optional = true}
beautifulsoup4 = {version = "^4", optional = true}
torch = {version = ">=1,<3", optional = true}
jinja2 = {version = "^3", optional = true}
tiktoken = {version = ">=0.3.2,<0.6.0", optional = true, python=">=3.9"}
qdrant-client = {version = "^1.3.1", optional = true, python = ">=3.8.1,<3.12"}
dataclasses-json = ">= 0.5.7, < 0.7"
cohere = {version = "^4", optional = true}
openai = {version = "<2", optional = true}
nlpcloud = {version = "^1", optional = true}
huggingface_hub = {version = "^0", optional = true}
sentence-transformers = {version = "^2", optional = true}
arxiv = {version = "^1.4", optional = true}
pypdf = {version = "^3.4.0", optional = true}
aleph-alpha-client = {version="^2.15.0", optional = true}
pgvector = {version = "^0.1.6", optional = true}
async-timeout = {version = "^4.0.0", python = "<3.11"}
azure-identity = {version = "^1.12.0", optional=true}
atlassian-python-api = {version = "^3.36.0", optional=true}
html2text = {version="^2020.1.16", optional=true}
numexpr = {version="^2.8.6", optional=true}
azure-cosmos = {version="^4.4.0b1", optional=true}
jq = {version = "^1.4.1", optional = true}
pdfminer-six = {version = "^20221105", optional = true}
docarray = {version="^0.32.0", extras=["hnswlib"], optional=true}
lxml = {version = "^4.9.2", optional = true}
pymupdf = {version = "^1.22.3", optional = true}
rapidocr-onnxruntime = {version = "^1.3.2", optional = true, python = ">=3.8.1,<3.12"}
pypdfium2 = {version = "^4.10.0", optional = true}
gql = {version = "^3.4.1", optional = true}
pandas = {version = "^2.0.1", optional = true}
telethon = {version = "^1.28.5", optional = true}
chardet = {version="^5.1.0", optional=true}
requests-toolbelt = {version = "^1.0.0", optional = true}
openlm = {version = "^0.0.5", optional = true}
scikit-learn = {version = "^1.2.2", optional = true}
azure-ai-formrecognizer = {version = "^3.2.1", optional = true}
<<<<<<< HEAD
azure-ai-vision = {version = "0.15.1b1", optional = true}
=======
>>>>>>> de2d9447
azure-cognitiveservices-speech = {version = "^1.28.0", optional = true}
py-trello = {version = "^0.19.0", optional = true}
bibtexparser = {version = "^1.4.0", optional = true}
pyspark = {version = "^3.4.0", optional = true}
clarifai = {version = ">=9.1.0", optional = true}
mwparserfromhell = {version = "^0.6.4", optional = true}
mwxml = {version = "^0.3.3", optional = true}
azure-search-documents = {version = "11.4.0b8", optional = true}
esprima = {version = "^4.0.1", optional = true}
streamlit = {version = "^1.18.0", optional = true, python = ">=3.8.1,<3.9.7 || >3.9.7,<4.0"}
psychicapi = {version = "^0.8.0", optional = true}
cassio = {version = "^0.1.0", optional = true}
sympy = {version = "^1.12", optional = true}
rapidfuzz = {version = "^3.1.1", optional = true}
jsonschema = {version = ">1", optional = true}
rank-bm25 = {version = "^0.2.2", optional = true}
geopandas = {version = "^0.13.1", optional = true}
gitpython = {version = "^3.1.32", optional = true}
feedparser = {version = "^6.0.10", optional = true}
newspaper3k = {version = "^0.2.8", optional = true}
xata = {version = "^1.0.0a7", optional = true}
xmltodict = {version = "^0.13.0", optional = true}
markdownify = {version = "^0.11.6", optional = true}
assemblyai = {version = "^0.17.0", optional = true}
dashvector = {version = "^1.0.1", optional = true}
sqlite-vss = {version = "^0.1.2", optional = true}
motor = {version = "^3.3.1", optional = true}
timescale-vector = {version = "^0.0.1", optional = true}
typer = {version= "^0.9.0", optional = true}
anthropic = {version = "^0.3.11", optional = true}
aiosqlite = {version = "^0.19.0", optional = true}
rspace_client = {version = "^2.5.0", optional = true}
upstash-redis = {version = "^0.15.0", optional = true}
azure-ai-textanalytics = {version = "^5.3.0", optional = true}
google-cloud-documentai = {version = "^2.20.1", optional = true}
fireworks-ai = {version = "^0.9.0", optional = true}
javelin-sdk = {version = "^0.1.8", optional = true}
hologres-vector = {version = "^0.0.6", optional = true}
praw = {version = "^7.7.1", optional = true}
msal = {version = "^1.25.0", optional = true}
databricks-vectorsearch = {version = "^0.21", optional = true}
couchbase = {version = "^4.1.9", optional = true}
dgml-utils = {version = "^0.3.0", optional = true}
datasets = {version = "^2.15.0", optional = true}
gigachain-openai = {version = ">=0.0.2,<0.1", optional = true}
rdflib = {version = "7.0.0", optional = true}

[tool.poetry.group.test]
optional = true

[tool.poetry.group.test.dependencies]
# The only dependencies that should be added are
# dependencies used for running tests (e.g., pytest, freezegun, response).
# Any dependencies that do not meet that criteria will be removed.
pytest = "^7.3.0"
pytest-cov = "^4.0.0"
pytest-dotenv = "^0.5.2"
duckdb-engine = "^0.9.2"
pytest-watcher = "^0.2.6"
freezegun = "^1.2.2"
responses = "^0.22.0"
pytest-asyncio = "^0.23.2"
lark = "^1.1.5"
pandas = "^2.0.0"
pytest-mock  = "^3.10.0"
pytest-socket = "^0.6.0"
syrupy = "^4.0.2"
requests-mock = "^1.11.0"
<<<<<<< HEAD
gigachain-core = {path = "../core", develop = true}
=======
langchain-core = {path = "../core", develop = true}
langchain-text-splitters = {path = "../text-splitters", develop = true}
>>>>>>> de2d9447

[tool.poetry.group.codespell]
optional = true

[tool.poetry.group.codespell.dependencies]
codespell = "^2.2.0"

[tool.poetry.group.test_integration]
optional = true

[tool.poetry.group.test_integration.dependencies]
# Do not add dependencies in the test_integration group
# Instead:
# 1. Add an optional dependency to the main group
#       poetry add --optional [package name]
# 2. Add the package name to the extended_testing extra (find it below)
# 3. Relock the poetry file
#       poetry lock --no-update
# 4. Favor unit tests not integration tests.
#    Use the @pytest.mark.requires(pkg_name) decorator in unit_tests.
#    Your tests should not rely on network access, as it prevents other
#    developers from being able to easily run them.
#    Instead write unit tests that use the `responses` library or mock.patch with
#    fixtures. Keep the fixtures minimal.
# See the Contributing Guide for more instructions on working with optional dependencies.
# https://python.langchain.com/docs/contributing/code#working-with-optional-dependencies
pytest-vcr = "^1.0.2"
wrapt = "^1.15.0"
openai = "^1"
python-dotenv = "^1.0.0"
cassio = "^0.1.0"
tiktoken = ">=0.3.2,<0.6.0"
anthropic = "^0.3.11"
<<<<<<< HEAD
gigachain-core = {path = "../core", develop = true}
gigachain-community = {path = "../community", develop = true}
=======
langchain-core = {path = "../core", develop = true}
langchain-community = {path = "../community", develop = true}
langchain-text-splitters = {path = "../text-splitters", develop = true}
>>>>>>> de2d9447

[tool.poetry.group.lint]
optional = true

[tool.poetry.group.lint.dependencies]
ruff = "^0.1.5"

[tool.poetry.group.typing]
optional = true

[tool.poetry.group.typing.dependencies]
mypy = "^0.991"
types-pyyaml = "^6.0.12.2"
types-requests = "^2.28.11.5"
types-toml = "^0.10.8.1"
types-redis = "^4.3.21.6"
types-pytz = "^2023.3.0.0"
types-chardet = "^5.0.4.6"
mypy-protobuf = "^3.0.0"
<<<<<<< HEAD
gigachain-core = {path = "../core", develop = true}
gigachain-community = {path = "../community", develop = true}
=======
langchain-core = {path = "../core", develop = true}
langchain-community = {path = "../community", develop = true}
langchain-text-splitters = {path = "../text-splitters", develop = true}
>>>>>>> de2d9447

[tool.poetry.group.dev]
optional = true

[tool.poetry.group.dev.dependencies]
jupyter = "^1.0.0"
playwright = "^1.28.0"
setuptools = "^67.6.1"
<<<<<<< HEAD
gigachain-core = {path = "../core", develop = true}
gigachain-community = {path = "../community", develop = true}
=======
langchain-core = {path = "../core", develop = true}
langchain-community = {path = "../community", develop = true}
langchain-text-splitters = {path = "../text-splitters", develop = true}
>>>>>>> de2d9447

[tool.poetry.extras]
llms = ["clarifai", "cohere", "openai", "openlm", "nlpcloud", "huggingface_hub", "manifest-ml", "torch", "transformers"]
qdrant = ["qdrant-client"]
openai = ["openai", "tiktoken"]
text_helpers = ["chardet"]
clarifai = ["clarifai"]
cohere = ["cohere"]
docarray = ["docarray"]
embeddings = ["sentence-transformers"]
javascript = ["esprima"]
azure = [
    "azure-identity",
    "azure-cosmos",
    "openai",
    "azure-core",
    "azure-ai-formrecognizer",
    "azure-cognitiveservices-speech",
    "azure-search-documents",
    "azure-ai-textanalytics",
]
all = []
cli = ["typer"]

# An extra used to be able to add extended testing.
# Please use new-line on formatting to make it easier to add new packages without
# merge-conflicts
extended_testing = [
 "aleph-alpha-client",
 "aiosqlite",
 "assemblyai",
 "beautifulsoup4",
 "bibtexparser",
 "cassio",
 "chardet",
 "datasets",
 "google-cloud-documentai",
 "esprima",
 "jq",
 "pdfminer-six",
 "pgvector",
 "pypdf",
 "pymupdf",
 "pypdfium2",
 "tqdm",
 "lxml",
 "atlassian-python-api",
 "mwparserfromhell",
 "mwxml",
 "msal",
 "pandas",
 "telethon",
 "psychicapi",
 "gql",
 "requests-toolbelt",
 "html2text",
 "numexpr",
 "py-trello",
 "scikit-learn",
 "streamlit",
 "pyspark",
 "openai",
 "sympy",
 "rapidfuzz",
 "jsonschema",
 "openai",
 "rank-bm25",
 "geopandas",
 "jinja2",
 "gitpython",
 "newspaper3k",
 "feedparser",
 "xata",
 "xmltodict",
 "faiss-cpu",
 "openapi-pydantic",
 "markdownify",
 "arxiv",
 "dashvector",
 "sqlite-vss",
 "rapidocr-onnxruntime",
 "motor",
 "timescale-vector",
 "anthropic",
 "upstash-redis",
 "rspace_client",
 "fireworks-ai",
 "javelin-sdk",
 "hologres-vector",
 "praw",
 "databricks-vectorsearch",
 "couchbase",
 "dgml-utils",
 "cohere",
 "gigachain-openai",
 "rdflib",
]

[tool.ruff]
exclude = [
  "tests/integration_tests/examples/non-utf8-encoding.py",
]

[tool.ruff.lint]
select = [
  "E",  # pycodestyle
  "F",  # pyflakes
  "I",  # isort
  "T201", # print
]

[tool.mypy]
ignore_missing_imports = "True"
disallow_untyped_defs = "True"
exclude = ["notebooks", "examples", "example_data"]

[tool.coverage.run]
omit = [
    "tests/*",
]

[build-system]
requires = ["poetry-core>=1.0.0"]
build-backend = "poetry.core.masonry.api"

[tool.pytest.ini_options]
# --strict-markers will raise errors on unknown marks.
# https://docs.pytest.org/en/7.1.x/how-to/mark.html#raising-errors-on-unknown-marks
#
# https://docs.pytest.org/en/7.1.x/reference/reference.html
# --strict-config       any warnings encountered while parsing the `pytest`
#                       section of the configuration file raise errors.
#
# https://github.com/tophat/syrupy
# --snapshot-warn-unused    Prints a warning on unused snapshots rather than fail the test suite.
addopts = "--strict-markers --strict-config --durations=5 --snapshot-warn-unused -vv"
# Registering custom markers.
# https://docs.pytest.org/en/7.1.x/example/markers.html#registering-markers
markers = [
  "requires: mark tests as requiring a specific library",
  "scheduled: mark tests to run in scheduled testing",
  "compile: mark placeholder test used to compile integration tests without running them"
]
asyncio_mode = "auto"

[tool.codespell]
skip = '.git,*.pdf,*.svg,*.pdf,*.yaml,*.ipynb,poetry.lock,*.min.js,*.css,package-lock.json,example_data,_dist,examples,*.trig'
# Ignore latin etc
ignore-regex = '.*(Stati Uniti|Tense=Pres).*'
# whats is a typo but used frequently in queries so kept as is
# aapply - async apply
# unsecure - typo but part of API, decided to not bother for now
ignore-words-list = 'momento,collison,ned,foor,reworkd,parth,whats,aapply,mysogyny,unsecure,damon,crate,aadd,symbl,precesses,accademia,nin'<|MERGE_RESOLUTION|>--- conflicted
+++ resolved
@@ -1,11 +1,6 @@
 [tool.poetry]
-<<<<<<< HEAD
 name = "gigachain"
-version = "0.1.9"
-=======
-name = "langchain"
 version = "0.1.10"
->>>>>>> de2d9447
 description = "Building applications with LLMs through composability"
 authors = []
 license = "MIT"
@@ -20,17 +15,11 @@
 
 [tool.poetry.dependencies]
 python = ">=3.8.1,<4.0"
-<<<<<<< HEAD
-gigachain-core = ">=0.1.26,<0.2"
-gigachain-community = ">=0.0.21,<0.1"
-langsmith = "^0.1.0"
-gigachat = ">=0.1.17"
-=======
-langchain-core = ">=0.1.28,<0.2"
-langchain-text-splitters = ">=0.0.1,<0.1"
-langchain-community = ">=0.0.25,<0.1"
+gigachain-core = ">=0.1.28,<0.2"
+gigachain-text-splitters = ">=0.0.1,<0.1"
+gigachain-community = ">=0.0.25,<0.1"
 langsmith = "^0.1.14"
->>>>>>> de2d9447
+gigachat = "^0.1.18"
 pydantic = ">=1,<3"
 SQLAlchemy = ">=1.4,<3"
 requests = "^2"
@@ -81,10 +70,6 @@
 openlm = {version = "^0.0.5", optional = true}
 scikit-learn = {version = "^1.2.2", optional = true}
 azure-ai-formrecognizer = {version = "^3.2.1", optional = true}
-<<<<<<< HEAD
-azure-ai-vision = {version = "0.15.1b1", optional = true}
-=======
->>>>>>> de2d9447
 azure-cognitiveservices-speech = {version = "^1.28.0", optional = true}
 py-trello = {version = "^0.19.0", optional = true}
 bibtexparser = {version = "^1.4.0", optional = true}
@@ -153,12 +138,8 @@
 pytest-socket = "^0.6.0"
 syrupy = "^4.0.2"
 requests-mock = "^1.11.0"
-<<<<<<< HEAD
 gigachain-core = {path = "../core", develop = true}
-=======
-langchain-core = {path = "../core", develop = true}
-langchain-text-splitters = {path = "../text-splitters", develop = true}
->>>>>>> de2d9447
+gigachain-text-splitters = {path = "../text-splitters", develop = true}
 
 [tool.poetry.group.codespell]
 optional = true
@@ -192,14 +173,9 @@
 cassio = "^0.1.0"
 tiktoken = ">=0.3.2,<0.6.0"
 anthropic = "^0.3.11"
-<<<<<<< HEAD
 gigachain-core = {path = "../core", develop = true}
 gigachain-community = {path = "../community", develop = true}
-=======
-langchain-core = {path = "../core", develop = true}
-langchain-community = {path = "../community", develop = true}
-langchain-text-splitters = {path = "../text-splitters", develop = true}
->>>>>>> de2d9447
+gigachain-text-splitters = {path = "../text-splitters", develop = true}
 
 [tool.poetry.group.lint]
 optional = true
@@ -219,14 +195,9 @@
 types-pytz = "^2023.3.0.0"
 types-chardet = "^5.0.4.6"
 mypy-protobuf = "^3.0.0"
-<<<<<<< HEAD
 gigachain-core = {path = "../core", develop = true}
 gigachain-community = {path = "../community", develop = true}
-=======
-langchain-core = {path = "../core", develop = true}
-langchain-community = {path = "../community", develop = true}
-langchain-text-splitters = {path = "../text-splitters", develop = true}
->>>>>>> de2d9447
+gigachain-text-splitters = {path = "../text-splitters", develop = true}
 
 [tool.poetry.group.dev]
 optional = true
@@ -235,14 +206,9 @@
 jupyter = "^1.0.0"
 playwright = "^1.28.0"
 setuptools = "^67.6.1"
-<<<<<<< HEAD
 gigachain-core = {path = "../core", develop = true}
 gigachain-community = {path = "../community", develop = true}
-=======
-langchain-core = {path = "../core", develop = true}
-langchain-community = {path = "../community", develop = true}
-langchain-text-splitters = {path = "../text-splitters", develop = true}
->>>>>>> de2d9447
+gigachain-text-splitters = {path = "../text-splitters", develop = true}
 
 [tool.poetry.extras]
 llms = ["clarifai", "cohere", "openai", "openlm", "nlpcloud", "huggingface_hub", "manifest-ml", "torch", "transformers"]
