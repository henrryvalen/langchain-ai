--- conflicted
+++ resolved
@@ -2,13 +2,8 @@
 
 from typing import Any
 
-<<<<<<< HEAD
 import pytest
-from langchain_core.prompts import ChatPromptTemplate, HumanMessagePromptTemplate
-from langchain_core.schema import (
-=======
 from langchain_core.messages import (
->>>>>>> b161f302
     AIMessage,
     BaseMessage,
     FunctionMessage,
