"""Test ElasticSearch functionality."""
import logging
import os
import uuid
from typing import Generator, List, Union

import pytest

from langchain.docstore.document import Document
from langchain.vectorstores.elasticsearch import ElasticsearchStore
from tests.integration_tests.vectorstores.fake_embeddings import (
    FakeEmbeddings,
    ConsistentFakeEmbeddings,
)

logging.basicConfig(level=logging.DEBUG)

"""
cd tests/integration_tests/vectorstores/docker-compose
docker-compose -f elasticsearch.yml up

By default runs against local docker instance of Elasticsearch.
To run against Elastic Cloud, set the following environment variables:
- ES_CLOUD_ID
- ES_USERNAME
- ES_PASSWORD

Some of the tests require the following models to be deployed in the ML Node:
- elser (can be downloaded and deployed through Kibana and trained models UI)
- sentence-transformers__all-minilm-l6-v2 (can be deployed through API, loaded via eland)

These tests that require the models to be deployed are skipped by default. Enable them by adding the model name to the modelsDeployed list below.
"""

modelsDeployed = [
    #"elser",
    # "sentence-transformers__all-minilm-l6-v2",
]


class TestElasticsearch:
    @classmethod
    def setup_class(cls) -> None:
        if not os.getenv("OPENAI_API_KEY"):
            raise ValueError("OPENAI_API_KEY environment variable is not set")

    @pytest.fixture(scope="class", autouse=True)
<<<<<<< HEAD
    def elasticsearch_connection(self) -> Union[dict, Generator[dict, None, None]]:
        # Running this integration test with Elastic Cloud
        # Required for in-stack inference testing (ELSER + model_id)

        es_url = os.environ.get("ES_URL", "http://localhost:9200")
        cloud_id = os.environ.get("ES_CLOUD_ID")
        es_username = os.environ.get("ES_USERNAME", "elastic")
        es_password = os.environ.get("ES_PASSWORD", "changeme")

        if cloud_id:
            yield {
                "es_cloud_id": cloud_id,
                "es_user": es_username,
                "es_password": es_password,
            }
            es = Elasticsearch(cloud_id=cloud_id, basic_auth=(es_username, es_password))

        else:
            # Running this integration test with local docker instance
            yield {
                "es_url": es_url,
            }
            es = Elasticsearch(hosts=es_url)
=======
    def elasticsearch_url(self) -> Union[str, Generator[str, None, None]]:
        """Return the elasticsearch url."""
        from elasticsearch import Elasticsearch

        url = "http://localhost:9200"
        yield url
        es = Elasticsearch(hosts=url)
>>>>>>> b8df15cd

        # Clear all indexes
        index_names = es.indices.get(index="_all").keys()
        for index_name in index_names:
            if index_name.startswith("test_"):
                es.indices.delete(index=index_name)
        es.indices.refresh(index="_all")

        # clear all test pipelines
        try:
            response = es.ingest.get_pipeline(id="test_*,*_sparse_embedding")

            for pipeline_id, _ in response.items():
                try:
                    es.ingest.delete_pipeline(id=pipeline_id)
                    print(f"Deleted pipeline: {pipeline_id}")
                except Exception as e:
                    print(f"Pipeline error: {e}")
        except Exception as e:
            pass

    @pytest.fixture(scope="function")
    def index_name(self) -> str:
        """Return the index name."""
        return f"test_{uuid.uuid4().hex}"

    def test_similarity_search_without_metadata(
        self, elasticsearch_connection: dict, index_name: str
    ) -> None:
        """Test end to end construction and search without metadata."""

        def assert_query(query_body: dict, query: str) -> dict:
            assert query_body == {
                "knn": {
                    "field": "vector",
                    "filter": [],
                    "k": 1,
                    "num_candidates": 50,
                    "query_vector": [1.0, 1.0, 1.0, 1.0, 1.0, 1.0, 1.0, 1.0, 1.0, 0.0],
                }
            }
            return query_body

        texts = ["foo", "bar", "baz"]
        print(elasticsearch_connection)
        docsearch = ElasticsearchStore.from_texts(
            texts,
            FakeEmbeddings(),
            **elasticsearch_connection,
            index_name=index_name,
        )
        docsearch.client.indices.refresh(index=index_name)
        output = docsearch.similarity_search("foo", k=1, custom_query=assert_query)
        assert output == [Document(page_content="foo")]

    @pytest.mark.asyncio
    async def test_similarity_search_without_metadat_async(
        self, elasticsearch_connection: dict, index_name: str
    ) -> None:
        """Test end to end construction and search without metadata."""
        texts = ["foo", "bar", "baz"]
        print(elasticsearch_connection)
        docsearch = ElasticsearchStore.from_texts(
            texts,
            FakeEmbeddings(),
            **elasticsearch_connection,
            index_name=index_name,
        )
        docsearch.client.indices.refresh(index=index_name)
        output = await docsearch.asimilarity_search("foo", k=1)
        assert output == [Document(page_content="foo")]

    def test_similarity_search_with_metadata(
        self, elasticsearch_connection: dict, index_name: str
    ) -> None:
        """Test end to end construction and search with metadata."""
        texts = ["foo", "bar", "baz"]
        metadatas = [{"page": i} for i in range(len(texts))]
        docsearch = ElasticsearchStore.from_texts(
            texts,
            FakeEmbeddings(),
            metadatas=metadatas,
            **elasticsearch_connection,
            index_name=index_name,
        )
        docsearch.client.indices.refresh(index=index_name)

        output = docsearch.similarity_search("foo", k=1)
        assert output == [Document(page_content="foo", metadata={"page": 0})]

        # output = docsearch.similarity_search("bar", k=1)
        # assert output == [Document(page_content="bar", metadata={"page": 1})]

    def test_similarity_search_with_filter(
        self, elasticsearch_connection: dict, index_name: str
    ) -> None:
        """Test end to end construction and search with metadata."""
        texts = ["foo", "foo", "foo"]
        metadatas = [{"page": i} for i in range(len(texts))]
        docsearch = ElasticsearchStore.from_texts(
            texts,
            FakeEmbeddings(),
            metadatas=metadatas,
            **elasticsearch_connection,
            index_name=index_name,
        )
        docsearch.client.indices.refresh(index=index_name)

        def assert_query(query_body: dict, query: str) -> dict:
            assert query_body == {
                "knn": {
                    "field": "vector",
                    "filter": [{"term": {"metadata.page": "1"}}],
                    "k": 3,
                    "num_candidates": 50,
                    "query_vector": [1.0, 1.0, 1.0, 1.0, 1.0, 1.0, 1.0, 1.0, 1.0, 0.0],
                }
            }
            return query_body

        output = docsearch.similarity_search(
            query="foo",
            k=3,
            filter=[{"term": {"metadata.page": "1"}}],
            custom_query=assert_query,
        )
        assert output == [Document(page_content="foo", metadata={"page": 1})]

    def test_similarity_search_exact_search(
        self, elasticsearch_connection: dict, index_name: str
    ) -> None:
        """Test end to end construction and search with metadata."""
        texts = ["foo", "bar", "baz"]
        docsearch = ElasticsearchStore.from_texts(
            texts,
            FakeEmbeddings(),
            **elasticsearch_connection,
            index_name=index_name,
            strategy=ElasticsearchStore.ExactRetrievalStrategy(),
        )
        docsearch.client.indices.refresh(index=index_name)

        def assert_query(query_body: dict, query: str) -> dict:
            assert query_body == {
                "query": {
                    "script_score": {
                        "query": {"bool": {"filter": []}},
                        "script": {
                            "source": "cosineSimilarity(params.query_vector, 'vector') + 1.0",
                            "params": {
                                "query_vector": [
                                    1.0,
                                    1.0,
                                    1.0,
                                    1.0,
                                    1.0,
                                    1.0,
                                    1.0,
                                    1.0,
                                    1.0,
                                    0.0,
                                ]
                            },
                        },
                    }
                }
            }
            return query_body

        output = docsearch.similarity_search("foo", k=1, custom_query=assert_query)
        assert output == [Document(page_content="foo")]

    def test_similarity_search_approx_with_hybrid_search(
        self, elasticsearch_connection: dict, index_name: str
    ) -> None:
        """Test end to end construction and search with metadata."""
        texts = ["foo", "bar", "baz"]
        docsearch = ElasticsearchStore.from_texts(
            texts,
            FakeEmbeddings(),
            **elasticsearch_connection,
            index_name=index_name,
            strategy=ElasticsearchStore.ApproxRetrievalStrategy(hybrid=True),
        )
        docsearch.client.indices.refresh(index=index_name)

        def assert_query(query_body: dict, query: str) -> dict:
            assert query_body == {
                "knn": {
                    "field": "vector",
                    "filter": [],
                    "k": 1,
                    "num_candidates": 50,
                    "query_vector": [1.0, 1.0, 1.0, 1.0, 1.0, 1.0, 1.0, 1.0, 1.0, 0.0],
                },
                "query": {
                    "bool": {
                        "filter": [],
                        "must": [{"match": {"text": {"query": "foo"}}}],
                    }
                },
                "rank": {"rrf": {}},
            }
            return query_body

        output = docsearch.similarity_search("foo", k=1, custom_query=assert_query)
        assert output == [Document(page_content="foo")]

    def test_similarity_search_approx_with_custom_query_fn(
        self, elasticsearch_connection: dict, index_name: str
    ) -> None:
<<<<<<< HEAD
        """test that custom query function is called with the query string and query body"""

        def my_custom_query(query_body: dict, query: str) -> dict:
            assert query == "foo"
            assert query_body == {
                "knn": {
                    "field": "vector",
                    "filter": [],
                    "k": 1,
                    "num_candidates": 50,
                    "query_vector": [1.0, 1.0, 1.0, 1.0, 1.0, 1.0, 1.0, 1.0, 1.0, 0.0],
                }
            }
            return {"query": {"match": {"text": {"query": "bar"}}}}

        """Test end to end construction and search with metadata."""
        texts = ["foo", "bar", "baz"]
        docsearch = ElasticsearchStore.from_texts(
            texts, FakeEmbeddings(), **elasticsearch_connection, index_name=index_name
        )
        docsearch.client.indices.refresh(index=index_name)
        output = docsearch.similarity_search("foo", k=1, custom_query=my_custom_query)
        assert output == [Document(page_content="bar")]

    @pytest.mark.skipif(
        "sentence-transformers__all-minilm-l6-v2" not in modelsDeployed,
        reason="Sentence Transformers model not deployed in ML Node, skipping test",
    )
    def test_similarity_search_with_approx_infer_instack(
        self, elasticsearch_connection: dict, index_name: str
    ) -> None:
        """test end to end with approx retrieval strategy and inference in-stack"""
        docsearch = ElasticsearchStore(
=======
        """This test checks the construction of a custom
        ElasticSearch index using the 'from_documents'."""
        from elasticsearch import Elasticsearch

        index_name = f"custom_index_{uuid.uuid4().hex}"
        elastic_vector_search = ElasticVectorSearch.from_documents(
            documents=documents,
            embedding=embedding_openai,
            elasticsearch_url=elasticsearch_url,
>>>>>>> b8df15cd
            index_name=index_name,
            strategy=ElasticsearchStore.ApproxRetrievalStrategy(
                query_model_id="sentence-transformers__all-minilm-l6-v2"
            ),
            query_field="text_field",
            vector_query_field="vector_query_field.predicted_value",
            **elasticsearch_connection,
        )

        # setting up the pipeline for inference
        docsearch.client.ingest.put_pipeline(
            id="test_pipeline",
            processors=[
                {
                    "inference": {
                        "model_id": "sentence-transformers__all-minilm-l6-v2",
                        "field_map": {"query_field": "text_field"},
                        "target_field": "vector_query_field",
                    }
                }
            ],
        )

        # creating a new index with the pipeline, not relying on langchain to create the index
        docsearch.client.indices.create(
            index=index_name,
            mappings={
                "properties": {
                    "text_field": {"type": "text"},
                    "vector_query_field": {
                        "properties": {
                            "predicted_value": {
                                "type": "dense_vector",
                                "dims": 384,
                                "index": True,
                                "similarity": "l2_norm",
                            }
                        }
                    },
                }
            },
            settings={"index": {"default_pipeline": "pipeline"}},
        )

        # adding documents to the index
        texts = ["foo", "bar", "baz"]

        for i, text in enumerate(texts):
            docsearch.client.create(
                index=index_name,
                id=str(i),
                document={"text_field": text, "metadata": {}},
            )

        docsearch.client.indices.refresh(index=index_name)

        def assert_query(query_body: dict, query: str) -> dict:
            assert query_body == {
                "knn": {
                    "field": "vector",
                    "filter": [],
                    "k": 1,
                    "num_candidates": 50,
                    "query_vector": [1.0, 1.0, 1.0, 1.0, 1.0, 1.0, 1.0, 1.0, 1.0, 0.0],
                },
            }
            return query_body

        output = docsearch.similarity_search("foo", k=1, custom_query=assert_query)
        assert output == [Document(page_content="foo")]

        output = docsearch.similarity_search("bar", k=1)
        assert output == [Document(page_content="bar")]

    @pytest.mark.skipif(
        "elser" not in modelsDeployed,
        reason="ELSER not deployed in ML Node, skipping test",
    )
    def test_similarity_search_with_sparse_infer_instack(
        self, elasticsearch_connection: dict, index_name: str
    ) -> None:
        """test end to end with sparse retrieval strategy and inference in-stack"""
        texts = ["foo", "bar", "baz"]
        docsearch = ElasticsearchStore.from_texts(
            texts,
            **elasticsearch_connection,
            index_name=index_name,
            strategy=ElasticsearchStore.SparseVectorRetrievalStrategy(),
        )
        docsearch.client.indices.refresh(index=index_name)
        output = docsearch.similarity_search("foo", k=1)
        assert output == [Document(page_content="foo")]

    def test_elasticsearch_with_relevance_score(
        self, elasticsearch_connection: dict, index_name: str
    ) -> None:
<<<<<<< HEAD
        """Test to make sure the relevance score is scaled to 0-1."""
        texts = ["foo", "bar", "baz"]
        metadatas = [{"page": str(i)} for i in range(len(texts))]
        embeddings = FakeEmbeddings()
=======
        """This test checks the construction of a custom
        ElasticSearch index using the 'add_documents'."""
        from elasticsearch import Elasticsearch
>>>>>>> b8df15cd

        docsearch = ElasticsearchStore.from_texts(
            index_name=index_name,
            texts=texts,
            embedding=embeddings,
            metadatas=metadatas,
            **elasticsearch_connection,
        )
        docsearch.client.indices.refresh(index=index_name)

        embedded_query = embeddings.embed_query("foo")
        output = docsearch.similarity_search_by_vector_with_relevance_scores(
            embedding=embedded_query, k=1
        )
        assert output == [(Document(page_content="foo", metadata={"page": "0"}), 1.0)]

    def test_elasticsearch_delete_ids(
        self, elasticsearch_connection: dict, index_name: str
    ) -> None:
        """Test delete methods from vector store."""
        texts = ["foo", "bar", "baz", "gni"]
        metadatas = [{"page": i} for i in range(len(texts))]
        docsearch = ElasticsearchStore(
            embedding=ConsistentFakeEmbeddings(),
            **elasticsearch_connection,
            index_name=index_name,
        )

        ids = docsearch.add_texts(texts, metadatas)
        print(ids)
        docsearch.client.indices.refresh(index=index_name)
        output = docsearch.similarity_search("foo", k=10)
        assert len(output) == 4

        docsearch.delete(ids[1:3])
        docsearch.client.indices.refresh(index=index_name)
        output = docsearch.similarity_search("foo", k=10)
        assert len(output) == 2

        docsearch.delete(["not-existing"])
        docsearch.client.indices.refresh(index=index_name)
        output = docsearch.similarity_search("foo", k=10)
        assert len(output) == 2

        docsearch.delete([ids[0]])
        docsearch.client.indices.refresh(index=index_name)
        output = docsearch.similarity_search("foo", k=10)
        assert len(output) == 1

        docsearch.delete([ids[3]])
        docsearch.client.indices.refresh(index=index_name)
        output = docsearch.similarity_search("gni", k=10)
        assert len(output) == 0<|MERGE_RESOLUTION|>--- conflicted
+++ resolved
@@ -45,10 +45,10 @@
             raise ValueError("OPENAI_API_KEY environment variable is not set")
 
     @pytest.fixture(scope="class", autouse=True)
-<<<<<<< HEAD
     def elasticsearch_connection(self) -> Union[dict, Generator[dict, None, None]]:
         # Running this integration test with Elastic Cloud
         # Required for in-stack inference testing (ELSER + model_id)
+        from elasticsearch import Elasticsearch
 
         es_url = os.environ.get("ES_URL", "http://localhost:9200")
         cloud_id = os.environ.get("ES_CLOUD_ID")
@@ -69,15 +69,6 @@
                 "es_url": es_url,
             }
             es = Elasticsearch(hosts=es_url)
-=======
-    def elasticsearch_url(self) -> Union[str, Generator[str, None, None]]:
-        """Return the elasticsearch url."""
-        from elasticsearch import Elasticsearch
-
-        url = "http://localhost:9200"
-        yield url
-        es = Elasticsearch(hosts=url)
->>>>>>> b8df15cd
 
         # Clear all indexes
         index_names = es.indices.get(index="_all").keys()
@@ -289,7 +280,6 @@
     def test_similarity_search_approx_with_custom_query_fn(
         self, elasticsearch_connection: dict, index_name: str
     ) -> None:
-<<<<<<< HEAD
         """test that custom query function is called with the query string and query body"""
 
         def my_custom_query(query_body: dict, query: str) -> dict:
@@ -323,17 +313,6 @@
     ) -> None:
         """test end to end with approx retrieval strategy and inference in-stack"""
         docsearch = ElasticsearchStore(
-=======
-        """This test checks the construction of a custom
-        ElasticSearch index using the 'from_documents'."""
-        from elasticsearch import Elasticsearch
-
-        index_name = f"custom_index_{uuid.uuid4().hex}"
-        elastic_vector_search = ElasticVectorSearch.from_documents(
-            documents=documents,
-            embedding=embedding_openai,
-            elasticsearch_url=elasticsearch_url,
->>>>>>> b8df15cd
             index_name=index_name,
             strategy=ElasticsearchStore.ApproxRetrievalStrategy(
                 query_model_id="sentence-transformers__all-minilm-l6-v2"
@@ -430,16 +409,10 @@
     def test_elasticsearch_with_relevance_score(
         self, elasticsearch_connection: dict, index_name: str
     ) -> None:
-<<<<<<< HEAD
         """Test to make sure the relevance score is scaled to 0-1."""
         texts = ["foo", "bar", "baz"]
         metadatas = [{"page": str(i)} for i in range(len(texts))]
         embeddings = FakeEmbeddings()
-=======
-        """This test checks the construction of a custom
-        ElasticSearch index using the 'add_documents'."""
-        from elasticsearch import Elasticsearch
->>>>>>> b8df15cd
 
         docsearch = ElasticsearchStore.from_texts(
             index_name=index_name,
