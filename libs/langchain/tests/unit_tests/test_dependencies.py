--- conflicted
+++ resolved
@@ -43,14 +43,10 @@
             "async-timeout",
             "dataclasses-json",
             "jsonpatch",
-<<<<<<< HEAD
             "gigachain-community",
             "gigachain-core",
+            "gigachain-text-splitters",
             "gigachat",
-=======
-            "langchain-core",
-            "langchain-text-splitters",
->>>>>>> de2d9447
             "langsmith",
             "numpy",
             "pydantic",
@@ -82,12 +78,8 @@
         [
             "duckdb-engine",
             "freezegun",
-<<<<<<< HEAD
             "gigachain-core",
-=======
-            "langchain-core",
-            "langchain-text-splitters",
->>>>>>> de2d9447
+            "gigachain-text-splitters",
             "lark",
             "pandas",
             "pytest",
