--- conflicted
+++ resolved
@@ -64,7 +64,6 @@
     assert structured_api.run(args) == expected_result
 
 
-<<<<<<< HEAD
 def test_unannotated_base_tool_raises_error() -> None:
     """Test that a BaseTool without type hints raises an exception.""" ""
     with pytest.raises(SchemaAnnotationError):
@@ -84,8 +83,6 @@
                 raise NotImplementedError
 
 
-=======
->>>>>>> 7e63270e
 def test_misannotated_base_tool_raises_error() -> None:
     """Test that a BaseTool with the incorrect typehint raises an exception.""" ""
     with pytest.raises(SchemaAnnotationError):
