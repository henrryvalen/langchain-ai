--- conflicted
+++ resolved
@@ -1,12 +1,7 @@
 
 [tool.poetry]
-<<<<<<< HEAD
 name = "gigachain-anthropic"
-version = "0.1.8"
-=======
-name = "langchain-anthropic"
 version = "0.1.11"
->>>>>>> cd4c5428
 description = "An integration package connecting AnthropicMessages and LangChain"
 authors = []
 readme = "README.md"
@@ -21,11 +16,7 @@
 
 [tool.poetry.dependencies]
 python = ">=3.8.1,<4.0"
-<<<<<<< HEAD
-gigachain-core = "^0.1.42"
-=======
-langchain-core = "^0.1.43"
->>>>>>> cd4c5428
+gigachain-core = "^0.1.43"
 anthropic = ">=0.23.0,<1"
 defusedxml = { version = "^0.7.1", optional = true }
 
@@ -41,11 +32,7 @@
 pytest-asyncio = "^0.21.1"
 gigachain-core = { path = "../../core", develop = true }
 defusedxml = "^0.7.1"
-<<<<<<< HEAD
 gigachain-standard-tests = {path = "../../standard-tests", develop = true}
-=======
-langchain-standard-tests = {path = "../../standard-tests", develop = true}
->>>>>>> cd4c5428
 
 [tool.poetry.group.codespell]
 optional = true
