--- conflicted
+++ resolved
@@ -26,13 +26,8 @@
 lint lint_diff lint_package lint_tests:
 	poetry run ruff check .
 	poetry run ruff format $(PYTHON_FILES) --diff
-<<<<<<< HEAD
-	poetry run ruff --select I $(PYTHON_FILES)
-	mkdir -p $(MYPY_CACHE); poetry run mypy $(PYTHON_FILES) --cache-dir $(MYPY_CACHE)
-=======
 	poetry run ruff check --select I $(PYTHON_FILES)
 	mkdir $(MYPY_CACHE); poetry run mypy $(PYTHON_FILES) --cache-dir $(MYPY_CACHE)
->>>>>>> 99eb31ec
 
 format format_diff:
 	poetry run ruff format $(PYTHON_FILES)
