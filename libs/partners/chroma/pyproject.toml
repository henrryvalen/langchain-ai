--- conflicted
+++ resolved
@@ -1,32 +1,21 @@
 [tool.poetry]
-<<<<<<< HEAD
 name = "gigachain-chroma"
-version = "0.1.1"
+version = "0.1.2"
 description = "An integration package connecting Chroma and GigaChain"
-=======
-name = "langchain-chroma"
-version = "0.1.2"
-description = "An integration package connecting Chroma and LangChain"
->>>>>>> 29aa9d67
 authors = []
 readme = "README.md"
-repository = "https://github.com/langchain-ai/langchain"
+repository = "https://github.com/ai-forever/gigachain"
 license = "MIT"
 packages = [
     {include = "langchain_chroma"}
 ]
 
 [tool.poetry.urls]
-"Source Code" = "https://github.com/langchain-ai/langchain/tree/master/libs/partners/chroma"
+"Source Code" = "https://github.com/ai-forever/gigachain/tree/master/libs/partners/chroma"
 
 [tool.poetry.dependencies]
-<<<<<<< HEAD
-python = ">=3.8.1,<3.13"
+python = ">=3.8.1,<4"
 gigachain-core = ">=0.1.40,<0.3"
-=======
-python = ">=3.8.1,<4"
-langchain-core = ">=0.1.40,<0.3"
->>>>>>> 29aa9d67
 chromadb = { version = ">=0.4.0,<0.6.0" }
 # Support Python 3.8 and 3.12+.
 numpy = [
@@ -58,11 +47,7 @@
 optional = true
 
 [tool.poetry.group.test_integration.dependencies]
-<<<<<<< HEAD
 gigachain-openai = { path = "../openai", develop = true }
-=======
-langchain-openai = { path = "../openai", develop = true }
->>>>>>> 29aa9d67
 
 [tool.poetry.group.lint]
 optional = true
@@ -72,19 +57,11 @@
 
 [tool.poetry.group.typing.dependencies]
 mypy = "^1.10.0"
-<<<<<<< HEAD
 gigachain-core = { path = "../../core", develop = true }
 gigachain-community = { path = "../../community", develop = true }
 types-requests = "^2.31.0.20240406"
 gigachain-text-splitters = { path = "../../text-splitters", develop = true }
 gigachain = { path = "../../langchain", develop = true }
-=======
-langchain-core = { path = "../../core", develop = true }
-langchain-community = { path = "../../community", develop = true }
-types-requests = "^2.31.0.20240406"
-langchain-text-splitters = { path = "../../text-splitters", develop = true }
-langchain = { path = "../../langchain", develop = true }
->>>>>>> 29aa9d67
 
 [tool.poetry.group.dev]
 optional = true
