[build-system]
requires = ["poetry-core>=1.0.0"]
build-backend = "poetry.core.masonry.api"

[tool.poetry]
name = "langchain-groq"
version = "0.2.0.dev1"
description = "An integration package connecting Groq and LangChain"
authors = []
readme = "README.md"
repository = "https://github.com/langchain-ai/langchain"
license = "MIT"

[tool.mypy]
disallow_untyped_defs = "True"

[tool.poetry.urls]
"Source Code" = "https://github.com/langchain-ai/langchain/tree/master/libs/partners/groq"
"Release Notes" = "https://github.com/langchain-ai/langchain/releases?q=tag%3A%22langchain-groq%3D%3D0%22&expanded=true"

[tool.poetry.dependencies]
python = ">=3.9,<4.0"
<<<<<<< HEAD
langchain-core = { version = "^0.3.0.dev1", allow-prereleases = true }
=======
langchain-core = "^0.3.0.dev"
>>>>>>> 6405e7fa
groq = ">=0.4.1,<1"
pydantic = ">=2,<3"

[tool.ruff.lint]
select = ["E", "F", "I", "W"]

[tool.coverage.run]
omit = ["tests/*"]

[tool.pytest.ini_options]
addopts = "--strict-markers --strict-config --durations=5"
markers = [
    "compile: mark placeholder test used to compile integration tests without running them",
    "scheduled: mark tests to run in scheduled testing",
]
asyncio_mode = "auto"

[tool.poetry.group.test]
optional = true

[tool.poetry.group.codespell]
optional = true

[tool.poetry.group.lint]
optional = true

[tool.poetry.group.dev]
optional = true

[tool.poetry.group.test_integration]
optional = true

[tool.poetry.group.test.dependencies]
pytest = "^7.3.0"
pytest-mock = "^3.10.0"
pytest-watcher = "^0.3.4"
pytest-asyncio = "^0.21.1"

[tool.poetry.group.codespell.dependencies]
codespell = "^2.2.0"

[tool.poetry.group.lint.dependencies]
ruff = "^0.5"

[tool.poetry.group.typing.dependencies]
mypy = "^1.10"

[tool.poetry.group.test.dependencies.langchain-core]
path = "../../core"
develop = true

[tool.poetry.group.test.dependencies.langchain-standard-tests]
path = "../../standard-tests"
develop = true

[tool.poetry.group.dev.dependencies.langchain-core]
path = "../../core"
develop = true

[tool.poetry.group.test_integration.dependencies.langchain-core]
path = "../../core"
develop = true

[tool.poetry.group.typing.dependencies.langchain-core]
path = "../../core"
develop = true<|MERGE_RESOLUTION|>--- conflicted
+++ resolved
@@ -20,11 +20,7 @@
 
 [tool.poetry.dependencies]
 python = ">=3.9,<4.0"
-<<<<<<< HEAD
 langchain-core = { version = "^0.3.0.dev1", allow-prereleases = true }
-=======
-langchain-core = "^0.3.0.dev"
->>>>>>> 6405e7fa
 groq = ">=0.4.1,<1"
 pydantic = ">=2,<3"
 
