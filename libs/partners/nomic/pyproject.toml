--- conflicted
+++ resolved
@@ -12,13 +12,8 @@
 
 [tool.poetry.dependencies]
 python = ">=3.8.1,<4.0"
-<<<<<<< HEAD
 langchain-core = "^0.1"
-nomic = "^3.0.7"
-=======
-langchain-core = ">=0.0.12"
 nomic = "^3.0.12"
->>>>>>> d7418acb
 
 [tool.poetry.group.test]
 optional = true
