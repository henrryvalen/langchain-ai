--- conflicted
+++ resolved
@@ -1087,11 +1087,7 @@
                     "schema must be specified when method is 'function_calling'. "
                     "Received None."
                 )
-<<<<<<< HEAD
             llm = self.bind_tools([schema], tool_choice=True, parallel_tool_calls=False)
-=======
-            llm = self.bind_tools([schema], tool_choice="any")
->>>>>>> 3b7b276f
             if is_pydantic_schema:
                 output_parser: OutputParserLike = PydanticToolsParser(
                     tools=[schema], first_tool_only=True
