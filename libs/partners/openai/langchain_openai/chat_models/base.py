--- conflicted
+++ resolved
@@ -1181,20 +1181,6 @@
                 "function_calling" or "json_mode" defaults to None. Can only be
                 non-null if ``method`` is "function_calling" or "json_schema".
 
-<<<<<<< HEAD
-                .. versionadded:: 0.1.21
-
-                .. note:: Planned breaking change in version `0.2.0`
-
-                    ``strict`` will default to True when ``method`` is
-                    "function_calling" as of version `0.2.0`.
-            tools:
-                A list of tool definitions to bind to this chat model.
-                Supports any tool definition handled by
-                :meth:`langchain_core.utils.function_calling.convert_to_openai_tool`.
-                The tools will never be called but it will be noticed by the model.
-=======
->>>>>>> c77c28e6
             kwargs: Additional keyword args aren't supported.
 
         Returns:
@@ -1459,7 +1445,6 @@
                 )
             strict = strict if strict is not None else True
             response_format = _convert_to_openai_response_format(schema, strict=strict)
-<<<<<<< HEAD
             if tools:
                 if not strict:
                     raise ValueError(
@@ -1475,20 +1460,12 @@
             else:
                 llm = self.bind(response_format=response_format)
 
-            output_parser = (
-                cast(Runnable, _oai_structured_outputs_parser)
-                if is_pydantic_schema
-                else JsonOutputParser()
-            )
-=======
-            llm = self.bind(response_format=response_format)
             if is_pydantic_schema:
                 output_parser = _oai_structured_outputs_parser.with_types(
                     output_type=cast(type, schema)
                 )
             else:
                 output_parser = JsonOutputParser()
->>>>>>> c77c28e6
         else:
             raise ValueError(
                 f"Unrecognized method argument. Expected one of 'function_calling' or "
