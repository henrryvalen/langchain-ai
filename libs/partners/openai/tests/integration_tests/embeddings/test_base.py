"""Test OpenAI embeddings."""

<<<<<<< HEAD
import openai
import pytest

from langchain_openai import OpenAIEmbeddings
=======
import numpy as np
import openai
import pytest
>>>>>>> 48333752


@pytest.fixture
def embeddings() -> OpenAIEmbeddings:
    return OpenAIEmbeddings(model="text-embedding-3-small")


def test_embedding_documents(embeddings: OpenAIEmbeddings) -> None:
    """Test openai embeddings."""
    output = embeddings.embed_documents(["foo bar", "baz buz"])
    assert len(output) == 2
    assert len(output[0]) > 0


def test_embedding_query(embeddings: OpenAIEmbeddings) -> None:
    """Test openai embeddings."""
    output = embeddings.embed_query("foo bar")
    assert len(output) > 0


def test_embeddings_dimensions() -> None:
    """Test openai embeddings with dimensions param."""
    embeddings = OpenAIEmbeddings(model="text-embedding-3-small", dimensions=128)
    output = embeddings.embed_documents(["foo bar", "baz buz"])
    assert len(output) == 2
    assert len(output[0]) == 128


<<<<<<< HEAD
def test_embeddings_equivalent_to_raw(embeddings: OpenAIEmbeddings) -> None:
=======
@pytest.mark.skip(reason="flaky")
def test_langchain_openai_embeddings_equivalent_to_raw() -> None:
>>>>>>> 48333752
    documents = ["disallowed special token '<|endoftext|>'"]

    lc_output = embeddings.embed_documents(documents)[0]
    direct_output = (
        openai.OpenAI()
        .embeddings.create(input=documents, **embeddings._invocation_params)
        .data[0]
        .embedding
    )
    assert lc_output == direct_output


<<<<<<< HEAD
async def test_embeddings_equivalent_to_raw_async(embeddings: OpenAIEmbeddings) -> None:
=======
@pytest.mark.skip(reason="flaky")
async def test_langchain_openai_embeddings_equivalent_to_raw_async() -> None:
>>>>>>> 48333752
    documents = ["disallowed special token '<|endoftext|>'"]

    lc_output = (await embeddings.aembed_documents(documents))[0]
    client = openai.AsyncOpenAI()
    direct_output = (
        (
            await client.embeddings.create(
                input=documents, **embeddings._invocation_params
            )
        )
        .data[0]
        .embedding
    )
    assert lc_output == direct_output


def test_embed_documents_long(embeddings: OpenAIEmbeddings) -> None:
    """Test openai embeddings."""
    long_text = " ".join(["foo bar"] * embeddings.embedding_ctx_length)
    token_splits, _ = embeddings._tokenize_and_split([long_text])
    assert len(token_splits) > 1
    output = embeddings.embed_documents([long_text])
    assert len(output) == 1
    assert len(output[0]) > 0


async def test_embed_documents_long_async(embeddings: OpenAIEmbeddings) -> None:
    """Test openai embeddings."""
    long_text = " ".join(["foo bar"] * embeddings.embedding_ctx_length)
    token_splits, _ = embeddings._tokenize_and_split([long_text])
    assert len(token_splits) > 1
    output = await embeddings.aembed_documents([long_text])
    assert len(output) == 1
    assert len(output[0]) > 0<|MERGE_RESOLUTION|>--- conflicted
+++ resolved
@@ -1,15 +1,10 @@
 """Test OpenAI embeddings."""
 
-<<<<<<< HEAD
+import numpy as np
 import openai
 import pytest
 
 from langchain_openai import OpenAIEmbeddings
-=======
-import numpy as np
-import openai
-import pytest
->>>>>>> 48333752
 
 
 @pytest.fixture
@@ -38,46 +33,6 @@
     assert len(output[0]) == 128
 
 
-<<<<<<< HEAD
-def test_embeddings_equivalent_to_raw(embeddings: OpenAIEmbeddings) -> None:
-=======
-@pytest.mark.skip(reason="flaky")
-def test_langchain_openai_embeddings_equivalent_to_raw() -> None:
->>>>>>> 48333752
-    documents = ["disallowed special token '<|endoftext|>'"]
-
-    lc_output = embeddings.embed_documents(documents)[0]
-    direct_output = (
-        openai.OpenAI()
-        .embeddings.create(input=documents, **embeddings._invocation_params)
-        .data[0]
-        .embedding
-    )
-    assert lc_output == direct_output
-
-
-<<<<<<< HEAD
-async def test_embeddings_equivalent_to_raw_async(embeddings: OpenAIEmbeddings) -> None:
-=======
-@pytest.mark.skip(reason="flaky")
-async def test_langchain_openai_embeddings_equivalent_to_raw_async() -> None:
->>>>>>> 48333752
-    documents = ["disallowed special token '<|endoftext|>'"]
-
-    lc_output = (await embeddings.aembed_documents(documents))[0]
-    client = openai.AsyncOpenAI()
-    direct_output = (
-        (
-            await client.embeddings.create(
-                input=documents, **embeddings._invocation_params
-            )
-        )
-        .data[0]
-        .embedding
-    )
-    assert lc_output == direct_output
-
-
 def test_embed_documents_long(embeddings: OpenAIEmbeddings) -> None:
     """Test openai embeddings."""
     long_text = " ".join(["foo bar"] * embeddings.embedding_ctx_length)
@@ -95,4 +50,36 @@
     assert len(token_splits) > 1
     output = await embeddings.aembed_documents([long_text])
     assert len(output) == 1
-    assert len(output[0]) > 0+    assert len(output[0]) > 0
+
+
+@pytest.mark.skip(reason="flaky")
+def test_langchain_openai_embeddings_equivalent_to_raw(
+    embedding: OpenAIEmbeddings,
+) -> None:
+    documents = ["disallowed special token '<|endoftext|>'"]
+
+    lc_output = embedding.embed_documents(documents)[0]
+    direct_output = (
+        openai.OpenAI()
+        .embeddings.create(input=documents, model=embedding.model)
+        .data[0]
+        .embedding
+    )
+    assert np.isclose(lc_output, direct_output).all()
+
+
+@pytest.mark.skip(reason="flaky")
+async def test_langchain_openai_embeddings_equivalent_to_raw_async(
+    embedding: OpenAIEmbeddings,
+) -> None:
+    documents = ["disallowed special token '<|endoftext|>'"]
+
+    lc_output = (await embedding.aembed_documents(documents))[0]
+    client = openai.AsyncOpenAI()
+    direct_output = (
+        (await client.embeddings.create(input=documents, model=embedding.model))
+        .data[0]
+        .embedding
+    )
+    assert np.isclose(lc_output, direct_output).all()