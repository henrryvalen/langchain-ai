--- conflicted
+++ resolved
@@ -3,15 +3,9 @@
 build-backend = "poetry.core.masonry.api"
 
 [tool.poetry]
-<<<<<<< HEAD
 name = "gigachain-qdrant"
-version = "0.1.1"
+version = "0.1.3"
 description = "An integration package connecting Qdrant and GigaChain"
-=======
-name = "langchain-qdrant"
-version = "0.1.3"
-description = "An integration package connecting Qdrant and LangChain"
->>>>>>> 99eb31ec
 authors = []
 readme = "README.md"
 repository = "https://github.com/ai-forever/gigachain"
@@ -27,20 +21,12 @@
 disallow_untyped_defs = true
 
 [tool.poetry.urls]
-<<<<<<< HEAD
 "Source Code" = "https://github.com/ai-forever/gigachain/tree/master/libs/partners/qdrant"
+"Release Notes" = "https://github.com/ai-forever/gigachain/releases?q=tag%3A%22gigachain-qdrant%3D%3D0%22&expanded=true"
 
 [tool.poetry.dependencies]
 python = ">=3.8.1,<4.0"
 gigachain-core = ">=0.1.52,<0.3"
-qdrant-client = "^1.9.0"
-=======
-"Source Code" = "https://github.com/langchain-ai/langchain/tree/master/libs/partners/qdrant"
-"Release Notes" = "https://github.com/langchain-ai/langchain/releases?q=tag%3A%22langchain-qdrant%3D%3D0%22&expanded=true"
-
-[tool.poetry.dependencies]
-python = ">=3.8.1,<4.0"
-langchain-core = ">=0.1.52,<0.3"
 qdrant-client = "^1.10.1"
 pydantic = "^2.7.4"
 fastembed = { version = "^0.3.3", python = ">=3.8.1,<3.13", optional = true}
@@ -55,7 +41,6 @@
 addopts = "--snapshot-warn-unused --strict-markers --strict-config --durations=5"
 markers = [ "requires: mark tests as requiring a specific library", "asyncio: mark tests as requiring asyncio", "compile: mark placeholder test used to compile integration tests without running them",]
 asyncio_mode = "auto"
->>>>>>> 99eb31ec
 
 [tool.poetry.group.test]
 optional = true
@@ -79,10 +64,6 @@
 syrupy = "^4.0.2"
 pytest-watcher = "^0.3.4"
 pytest-asyncio = "^0.21.1"
-<<<<<<< HEAD
-gigachain-core = { path = "../../core", develop = true }
-=======
->>>>>>> 99eb31ec
 requests = "^2.31.0"
 
 [tool.poetry.group.codespell.dependencies]
@@ -94,37 +75,16 @@
 ruff = "^0.5"
 
 [tool.poetry.group.typing.dependencies]
-<<<<<<< HEAD
-mypy = "^0.991"
-gigachain-core = { path = "../../core", develop = true }
+mypy = "^1.10"
 
-[tool.poetry.group.dev]
-optional = true
-
-[tool.poetry.group.dev.dependencies]
-gigachain-core = { path = "../../core", develop = true }
-
-[tool.ruff]
-select = [
-  "E", # pycodestyle
-  "F", # pyflakes
-  "I", # isort
-]
-
-[tool.mypy]
-disallow_untyped_defs = true
-=======
-mypy = "^1.10"
->>>>>>> 99eb31ec
-
-[tool.poetry.group.test.dependencies.langchain-core]
+[tool.poetry.group.test.dependencies.gigachain-core]
 path = "../../core"
 develop = true
 
-[tool.poetry.group.dev.dependencies.langchain-core]
+[tool.poetry.group.dev.dependencies.gigachain-core]
 path = "../../core"
 develop = true
 
-[tool.poetry.group.typing.dependencies.langchain-core]
+[tool.poetry.group.typing.dependencies.gigachain-core]
 path = "../../core"
 develop = true