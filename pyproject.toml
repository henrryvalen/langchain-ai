--- conflicted
+++ resolved
@@ -103,12 +103,8 @@
 bibtexparser = {version = "^1.4.0", optional = true}
 pyspark = {version = "^3.4.0", optional = true}
 tigrisdb = {version = "^1.0.0b6", optional = true}
-<<<<<<< HEAD
-langchainplus-sdk = "^0.0.4"
 nebula3-python = {version = "^3.4.0", optional = true}
-=======
 langchainplus-sdk = ">=0.0.6"
->>>>>>> 4d8cda1c
 
 [tool.poetry.group.docs.dependencies]
 autodoc_pydantic = "^1.8.0"
