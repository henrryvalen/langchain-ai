--- conflicted
+++ resolved
@@ -91,13 +91,10 @@
 zep-python = {version="^0.25", optional=true}
 chardet = {version="^5.1.0", optional=true}
 requests-toolbelt = {version = "^1.0.0", optional = true}
-<<<<<<< HEAD
+openlm = {version = "^0.0.5", optional = true}
 azure-ai-formrecognizer = {version = "^3.2.1", optional = true}
 azure-ai-vision = {version = "^0.11.1b1", optional = true}
 azure-cognitiveservices-speech = {version = "^1.28.0", optional = true}
-=======
-openlm = {version = "^0.0.5", optional = true}
->>>>>>> b9500228
 
 [tool.poetry.group.docs.dependencies]
 autodoc_pydantic = "^1.8.0"
@@ -248,13 +245,10 @@
     "lxml",
     "requests-toolbelt",
     "neo4j",
-<<<<<<< HEAD
+    "openlm",
     "azure-ai-formrecognizer",
     "azure-ai-vision",
     "azure-cognitiveservices-speech",
-=======
-    "openlm"
->>>>>>> b9500228
 ]
 
 # An extra used to be able to add extended testing.
