--- conflicted
+++ resolved
@@ -10,122 +10,6 @@
 
 [tool.poetry.dependencies]
 python = ">=3.8.1,<4.0"
-<<<<<<< HEAD
-pydantic = "^1"
-SQLAlchemy = ">=1.4,<3"
-requests = "^2"
-PyYAML = ">=5.4.1"
-numpy = "^1"
-azure-core = {version = "^1.26.4", optional=true}
-tqdm = {version = ">=4.48.0", optional = true}
-openapi-schema-pydantic = "^1.2"
-faiss-cpu = {version = "^1", optional = true}
-wikipedia = {version = "^1", optional = true}
-elasticsearch = {version = "^8", optional = true}
-opensearch-py = {version = "^2.0.0", optional = true}
-redis = {version = "^4", optional = true}
-manifest-ml = {version = "^0.0.1", optional = true}
-spacy = {version = "^3", optional = true}
-nltk = {version = "^3", optional = true}
-transformers = {version = "^4", optional = true}
-beautifulsoup4 = {version = "^4", optional = true}
-torch = {version = ">=1,<3", optional = true}
-jinja2 = {version = "^3", optional = true}
-tiktoken = {version = "^0.3.2", optional = true, python="^3.9"}
-pinecone-client = {version = "^2", optional = true}
-pinecone-text = {version = "^0.4.2", optional = true}
-pymongo = {version = "^4.3.3", optional = true}
-clickhouse-connect = {version="^0.5.14", optional=true}
-weaviate-client = {version = "^3", optional = true}
-marqo = {version = "^0.11.0", optional=true}
-google-api-python-client = {version = "2.70.0", optional = true}
-google-auth = {version = "^2.18.1", optional = true}
-wolframalpha = {version = "5.0.0", optional = true}
-anthropic = {version = "^0.3", optional = true}
-qdrant-client = {version = "^1.3.1", optional = true, python = ">=3.8.1,<3.12"}
-dataclasses-json = "^0.5.7"
-tensorflow-text = {version = "^2.11.0", optional = true, python = "^3.10, <3.12"}
-tenacity = "^8.1.0"
-cohere = {version = "^3", optional = true}
-openai = {version = "^0", optional = true}
-nlpcloud = {version = "^1", optional = true}
-nomic = {version = "^1.0.43", optional = true}
-huggingface_hub = {version = "^0", optional = true}
-octoai-sdk = {version = "^0.1.1", optional = true}
-jina = {version = "^3.14", optional = true}
-google-search-results = {version = "^2", optional = true}
-sentence-transformers = {version = "^2", optional = true}
-aiohttp = "^3.8.3"
-arxiv = {version = "^1.4", optional = true}
-pypdf = {version = "^3.4.0", optional = true}
-networkx = {version="^2.6.3", optional = true}
-aleph-alpha-client = {version="^2.15.0", optional = true}
-deeplake = {version = "^3.6.8", optional = true}
-libdeeplake = {version = "^0.0.60", optional = true}
-pgvector = {version = "^0.1.6", optional = true}
-psycopg2-binary = {version = "^2.9.5", optional = true}
-pyowm = {version = "^3.3.0", optional = true}
-async-timeout = {version = "^4.0.0", python = "<3.11"}
-azure-identity = {version = "^1.12.0", optional=true}
-gptcache = {version = ">=0.1.7", optional = true}
-atlassian-python-api = {version = "^3.36.0", optional=true}
-pytesseract = {version = "^0.3.10", optional=true}
-html2text = {version="^2020.1.16", optional=true}
-numexpr = "^2.8.4"
-duckduckgo-search = {version="^3.8.3", optional=true}
-azure-cosmos = {version="^4.4.0b1", optional=true}
-lark = {version="^1.1.5", optional=true}
-lancedb = {version = "^0.1", optional = true}
-pexpect = {version = "^4.8.0", optional = true}
-pyvespa = {version = "^0.33.0", optional = true}
-O365 = {version = "^2.0.26", optional = true}
-jq = {version = "^1.4.1", optional = true}
-steamship = {version = "^2.16.9", optional = true}
-pdfminer-six = {version = "^20221105", optional = true}
-docarray = {version="^0.32.0", extras=["hnswlib"], optional=true}
-lxml = {version = "^4.9.2", optional = true}
-pymupdf = {version = "^1.22.3", optional = true}
-pypdfium2 = {version = "^4.10.0", optional = true}
-gql = {version = "^3.4.1", optional = true}
-pandas = {version = "^2.0.1", optional = true}
-telethon = {version = "^1.28.5", optional = true}
-neo4j = {version = "^5.8.1", optional = true}
-zep-python = {version=">=0.32", optional=true}
-langkit = {version = ">=0.0.6, <0.1.0", optional = true}
-chardet = {version="^5.1.0", optional=true}
-requests-toolbelt = {version = "^1.0.0", optional = true}
-openlm = {version = "^0.0.5", optional = true}
-scikit-learn = {version = "^1.2.2", optional = true}
-azure-ai-formrecognizer = {version = "^3.2.1", optional = true}
-azure-ai-vision = {version = "^0.11.1b1", optional = true}
-azure-cognitiveservices-speech = {version = "^1.28.0", optional = true}
-py-trello = {version = "^0.19.0", optional = true}
-momento = {version = "^1.5.0", optional = true}
-bibtexparser = {version = "^1.4.0", optional = true}
-singlestoredb = {version = "^0.7.1", optional = true}
-pyspark = {version = "^3.4.0", optional = true}
-clarifai = {version = ">=9.1.0", optional = true}
-tigrisdb = {version = "^1.0.0b6", optional = true}
-nebula3-python = {version = "^3.4.0", optional = true}
-mwparserfromhell = {version = "^0.6.4", optional = true}
-mwxml = {version = "^0.3.3", optional = true}
-awadb = {version = "^0.3.3", optional = true}
-azure-search-documents = {version = "11.4.0a20230509004", source = "azure-sdk-dev", optional = true}
-esprima = {version = "^4.0.1", optional = true}
-openllm = {version = ">=0.1.19", optional = true}
-streamlit = {version = "^1.18.0", optional = true, python = ">=3.8.1,<3.9.7 || >3.9.7,<4.0"}
-psychicapi = {version = "^0.8.0", optional = true}
-cassio = {version = "^0.0.7", optional = true}
-rdflib = {version = "^6.3.2", optional = true}
-sympy = {version = "^1.12", optional = true}
-rapidfuzz = {version = "^3.1.1", optional = true}
-langsmith = "~0.0.11"
-rank-bm25 = {version = "^0.2.2", optional = true}
-amadeus = {version = ">=8.1.0", optional = true}
-geopandas = {version = "^0.13.1", optional = true}
-python-arango = {version = "^7.5.9", optional = true}
-=======
->>>>>>> 3e7d2a1b
 
 [tool.poetry.group.docs.dependencies]
 langchain = { path = "libs/langchain/", develop = true }
@@ -148,263 +32,6 @@
 [tool.poetry.group.codespell.dependencies]
 codespell = "^2.2.0"
 
-<<<<<<< HEAD
-[tool.poetry.group.test_integration]
-optional = true
-
-[tool.poetry.group.test_integration.dependencies]
-# Do not add dependencies in the test_integration group
-# Instead:
-# 1. Add an optional dependency to the main group
-#       poetry add --optional [package name]
-# 2. Add the package name to the extended_testing extra (find it below)
-# 3. Relock the poetry file
-#       poetry lock --no-update
-# 4. Favor unit tests not integration tests.
-#    Use the @pytest.mark.requires(pkg_name) decorator in unit_tests.
-#    Your tests should not rely on network access, as it prevents other
-#    developers from being able to easily run them.
-#    Instead write unit tests that use the `responses` library or mock.patch with
-#    fixtures. Keep the fixtures minimal.
-# See CONTRIBUTING.md for more instructions on working with optional dependencies.
-# https://github.com/hwchase17/langchain/blob/master/.github/CONTRIBUTING.md#working-with-optional-dependencies
-pytest-vcr = "^1.0.2"
-wrapt = "^1.15.0"
-openai = "^0.27.4"
-elasticsearch = {extras = ["async"], version = "^8.6.2"}
-redis = "^4.5.4"
-pinecone-client = "^2.2.1"
-pinecone-text = "^0.4.2"
-pymongo = "^4.3.3"
-clickhouse-connect = "^0.5.14"
-transformers = "^4.27.4"
-deeplake = "^3.6.8"
-libdeeplake = "^0.0.60"
-weaviate-client = "^3.15.5"
-torch = "^1.0.0"
-chromadb = "^0.4.0"
-tiktoken = "^0.3.3"
-python-dotenv = "^1.0.0"
-sentence-transformers = "^2"
-gptcache = "^0.1.9"
-promptlayer = "^0.1.80"
-tair = "^1.3.3"
-wikipedia = "^1"
-cassio = "^0.0.7"
-arxiv = "^1.4"
-mastodon-py = "^1.8.1"
-momento = "^1.5.0"
-# Please do not add any dependencies in the test_integration group
-# See instructions above ^^
-
-[tool.poetry.group.lint.dependencies]
-ruff = "^0.0.249"
-types-toml = "^0.10.8.1"
-types-redis = "^4.3.21.6"
-types-pytz = "^2023.3.0.0"
-black = "^23.1.0"
-types-chardet = "^5.0.4.6"
-mypy-protobuf = "^3.0.0"
-
-[tool.poetry.group.typing.dependencies]
-mypy = "^0.991"
-types-pyyaml = "^6.0.12.2"
-types-requests = "^2.28.11.5"
-
-[tool.poetry.group.dev]
-optional = true
-
-[tool.poetry.group.dev.dependencies]
-jupyter = "^1.0.0"
-playwright = "^1.28.0"
-setuptools = "^67.6.1"
-
-[tool.poetry.extras]
-llms = ["anthropic", "clarifai", "cohere", "openai", "openllm", "openlm", "nlpcloud", "huggingface_hub", "manifest-ml", "torch", "transformers"]
-qdrant = ["qdrant-client"]
-openai = ["openai", "tiktoken"]
-text_helpers = ["chardet"]
-clarifai = ["clarifai"]
-cohere = ["cohere"]
-docarray = ["docarray"]
-embeddings = ["sentence-transformers"]
-javascript = ["esprima"]
-azure = [
-    "azure-identity",
-    "azure-cosmos",
-    "openai",
-    "azure-core",
-    "azure-ai-formrecognizer",
-    "azure-ai-vision",
-    "azure-cognitiveservices-speech",
-    "azure-search-documents",
-]
-all = [
-    "anthropic",
-    "clarifai",
-    "cohere",
-    "openai",
-    "nlpcloud",
-    "huggingface_hub",
-    "jina",
-    "manifest-ml",
-    "elasticsearch",
-    "opensearch-py",
-    "google-search-results",
-    "faiss-cpu",
-    "sentence-transformers",
-    "transformers",
-    "spacy",
-    "nltk",
-    "wikipedia",
-    "beautifulsoup4",
-    "tiktoken",
-    "torch",
-    "jinja2",
-    "pinecone-client",
-    "pinecone-text",
-    "marqo",
-    "pymongo",
-    "weaviate-client",
-    "redis",
-    "google-api-python-client",
-    "google-auth",
-    "wolframalpha",
-    "qdrant-client",
-    "tensorflow-text",
-    "pypdf",
-    "networkx",
-    "nomic",
-    "aleph-alpha-client",
-    "deeplake",
-    "libdeeplake",
-    "pgvector",
-    "psycopg2-binary",
-    "pyowm",
-    "pytesseract",
-    "html2text",
-    "atlassian-python-api",
-    "gptcache",
-    "duckduckgo-search",
-    "arxiv",
-    "azure-identity",
-    "clickhouse-connect",
-    "azure-cosmos",
-    "lancedb",
-    "langkit",
-    "lark",
-    "pexpect",
-    "pyvespa",
-    "O365",
-    "jq",
-    "docarray",
-    "steamship",
-    "pdfminer-six",
-    "lxml",
-    "requests-toolbelt",
-    "neo4j",
-    "openlm",
-    "azure-ai-formrecognizer",
-    "azure-ai-vision",
-    "azure-cognitiveservices-speech",
-    "momento",
-    "singlestoredb",
-    "tigrisdb",
-    "nebula3-python",
-    "awadb",
-    "esprima",
-    "octoai-sdk",
-    "rdflib",
-    "amadeus",
-    "python-arango",
-]
-
-# An extra used to be able to add extended testing.
-# Please use new-line on formatting to make it easier to add new packages without
-# merge-conflicts
-extended_testing = [
- "beautifulsoup4",
- "bibtexparser",
- "cassio",
- "chardet",
- "esprima",
- "jq",
- "pdfminer.six",
- "pgvector",
- "pypdf",
- "pymupdf",
- "pypdfium2",
- "tqdm",
- "lxml",
- "atlassian-python-api",
- "mwparserfromhell",
- "mwxml",
- "pandas",
- "telethon",
- "psychicapi",
- "zep-python",
- "gql",
- "requests_toolbelt",
- "html2text",
- "py-trello",
- "scikit-learn",
- "streamlit",
- "pyspark",
- "openai",
- "sympy",
- "rapidfuzz",
- "openai",
- "rank_bm25",
- "geopandas",
-]
-
-[[tool.poetry.source]]
-name = "azure-sdk-dev"
-url = "https://pkgs.dev.azure.com/azure-sdk/public/_packaging/azure-sdk-for-python/pypi/simple/"
-secondary = true
-
-[tool.ruff]
-select = [
-  "E",  # pycodestyle
-  "F",  # pyflakes
-  "I",  # isort
-]
-exclude = [
-  "tests/integration_tests/examples/non-utf8-encoding.py",
-]
-
-[tool.mypy]
-ignore_missing_imports = "True"
-disallow_untyped_defs = "True"
-exclude = ["notebooks", "examples", "example_data"]
-
-[tool.coverage.run]
-omit = [
-    "tests/*",
-]
-
-[build-system]
-requires = ["poetry-core>=1.0.0"]
-build-backend = "poetry.core.masonry.api"
-
-[tool.pytest.ini_options]
-# --strict-markers will raise errors on unknown marks.
-# https://docs.pytest.org/en/7.1.x/how-to/mark.html#raising-errors-on-unknown-marks
-#
-# https://docs.pytest.org/en/7.1.x/reference/reference.html
-# --strict-config       any warnings encountered while parsing the `pytest`
-#                       section of the configuration file raise errors.
-#
-# https://github.com/tophat/syrupy
-# --snapshot-warn-unused    Prints a warning on unused snapshots rather than fail the test suite.
-addopts = "--strict-markers --strict-config --durations=5 --snapshot-warn-unused"
-# Registering custom markers.
-# https://docs.pytest.org/en/7.1.x/example/markers.html#registering-markers
-markers = [
-  "requires: mark tests as requiring a specific library"
-]
-=======
->>>>>>> 3e7d2a1b
 
 [tool.codespell]
 skip = '.git,*.pdf,*.svg,*.pdf,*.yaml,*.ipynb,poetry.lock,*.min.js,*.css,package-lock.json,example_data,_dist,examples'
