--- conflicted
+++ resolved
@@ -88,13 +88,10 @@
 gql = {version = "^3.4.1", optional = true}
 pandas = {version = "^2.0.1", optional = true}
 telethon = {version = "^1.28.5", optional = true}
-<<<<<<< HEAD
 azure-ai-formrecognizer = {version = "^3.2.1", optional = true}
 azure-ai-vision = {version = "^0.11.1b1", optional = true}
 azure-cognitiveservices-speech = {version = "^1.28.0", optional = true}
-=======
 psychicapi = {version = "^0.2", optional = true}
->>>>>>> 0c3de0a0
 zep-python = {version="^0.25", optional=true}
 chardet = {version="^5.1.0", optional=true}
 requests-toolbelt = {version = "^1.0.0", optional = true}
