--- conflicted
+++ resolved
@@ -14,14 +14,11 @@
 tavily-python = "^0.2.6"
 
 [tool.poetry.group.dev.dependencies]
-langchain-cli = ">=0.0.21"
-<<<<<<< HEAD
-=======
+gigachain-cli = ">=0.0.21"
 fastapi = ">=0.104.0,<1"
 sse-starlette = "^1.6.5"
 
 [tool.langserve]
->>>>>>> 9e569d85
 export_module = "research_assistant"
 export_attr = "chain"
 
