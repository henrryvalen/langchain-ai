[tool.poetry]
name = "self-query-qdrant"
version = "0.1.0"
description = "Self-querying retriever using Qdrant"
authors = ["Kacper Łukawski <lukawski.kacper@gmail.com>"]
license = "Apache 2.0"
readme = "README.md"
packages = [{include = "self_query_qdrant"}]

[tool.poetry.dependencies]
python = ">=3.9,<3.13"
<<<<<<< HEAD
gigachain = ">=0.0.325"
openai = "^0.28.1"
=======
langchain = ">=0.0.325"
openai = "<2"
>>>>>>> fe7b40cb
qdrant-client = ">=1.6"
lark = "^1.1.8"
tiktoken = "^0.5.1"

[tool.poetry.group.dev.dependencies]
gigachain-cli = ">=0.0.15"

[tool.poetry.group.dev.dependencies.python-dotenv]
extras = [
    "cli",
]
version = "^1.0.0"

[tool.gigaserve]
export_module = "self_query_qdrant"
export_attr = "chain"

[build-system]
requires = ["poetry-core"]
build-backend = "poetry.core.masonry.api"<|MERGE_RESOLUTION|>--- conflicted
+++ resolved
@@ -9,13 +9,8 @@
 
 [tool.poetry.dependencies]
 python = ">=3.9,<3.13"
-<<<<<<< HEAD
 gigachain = ">=0.0.325"
-openai = "^0.28.1"
-=======
-langchain = ">=0.0.325"
 openai = "<2"
->>>>>>> fe7b40cb
 qdrant-client = ">=1.6"
 lark = "^1.1.8"
 tiktoken = "^0.5.1"
