--- conflicted
+++ resolved
@@ -176,7 +176,6 @@
     assert output["embeddings"] is None
 
 
-<<<<<<< HEAD
 def test_chroma_update() -> None:
     "Tests updating a document"
     doc1 = Document(page_content="foo")
@@ -196,7 +195,8 @@
     output = docsearch.get()
     assert output[0].page_content == "baz"
     assert output[1].metadata == {"page": "1"}
-=======
+
+
 def test_chroma_update_document() -> None:
     """Test the update_document function in the Chroma class."""
 
@@ -228,5 +228,4 @@
     output = docsearch.similarity_search(updated_content, k=1)
 
     # Assert that the updated document is returned by the search
-    assert output == [Document(page_content=updated_content, metadata={"page": "0"})]
->>>>>>> 1837caa7
+    assert output == [Document(page_content=updated_content, metadata={"page": "0"})]